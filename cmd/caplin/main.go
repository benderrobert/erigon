--- conflicted
+++ resolved
@@ -142,9 +142,5 @@
 		LightClientDiscoveryPort:    uint64(cfg.Port),
 		LightClientDiscoveryTCPPort: uint64(cfg.ServerTcpPort),
 		BeaconRouter:                rcfg,
-<<<<<<< HEAD
-	}, cfg.NetworkCfg, cfg.BeaconCfg, cfg.GenesisCfg, state, cfg.Dirs, nil, nil, false, false, false, indiciesDB, blobStorage, nil, blockSnapBuildSema)
-=======
-	}, cfg.NetworkCfg, cfg.BeaconCfg, ethClock, state, cfg.Dirs, nil, nil, false, false, false, indiciesDB, blobStorage, nil)
->>>>>>> bd378f25
+	}, cfg.NetworkCfg, cfg.BeaconCfg, ethClock, state, cfg.Dirs, nil, nil, false, false, false, indiciesDB, blobStorage, nil, blockSnapBuildSema)
 }
/*
	This file is part of go-ethereum

	go-ethereum is free software: you can redistribute it and/or modify
	it under the terms of the GNU General Public License as published by
	the Free Software Foundation, either version 3 of the License, or
	(at your option) any later version.

	go-ethereum is distributed in the hope that it will be useful,
	but WITHOUT ANY WARRANTY; without even the implied warranty of
	MERCHANTABILITY or FITNESS FOR A PARTICULAR PURPOSE.  See the
	GNU General Public License for more details.

	You should have received a copy of the GNU General Public License
	along with go-ethereum.  If not, see <http://www.gnu.org/licenses/>.
*/
/**
 * @authors
 * 	Jeffrey Wilcke <i@jev.io>
 */
package main

import (
	"crypto/ecdsa"
	"flag"
	"fmt"
	"log"
	"os"
	"path"
	"runtime"

	"github.com/ethereum/go-ethereum/crypto"
	"github.com/ethereum/go-ethereum/ethutil"
	"github.com/ethereum/go-ethereum/logger"
	"github.com/ethereum/go-ethereum/p2p/nat"
	"github.com/ethereum/go-ethereum/vm"
)

var (
	Identifier       string
	KeyRing          string
	KeyStore         string
	StartRpc         bool
<<<<<<< HEAD
	StartWebSockets  bool
	RpcListenAddress string
	RpcPort          int
	WsPort           int
=======
	RpcListenAddress string
	RpcPort          int
>>>>>>> 253eb778
	OutboundPort     string
	ShowGenesis      bool
	AddPeer          string
	MaxPeer          int
	GenAddr          bool
	BootNodes        string
	NodeKey          *ecdsa.PrivateKey
	NAT              nat.Interface
	SecretFile       string
	ExportDir        string
	NonInteractive   bool
	Datadir          string
	LogFile          string
	ConfigFile       string
	DebugFile        string
	LogLevel         int
	VmType           int
	MinerThreads     int
)

// flags specific to gui client
var AssetPath string
var defaultConfigFile = path.Join(ethutil.DefaultDataDir(), "conf.ini")

func Init() {
	// TODO: move common flag processing to cmd/utils
	flag.Usage = func() {
		fmt.Fprintf(os.Stderr, "%s [options] [filename]:\noptions precedence: default < config file < environment variables < command line\n", os.Args[0])
		flag.PrintDefaults()
	}

	flag.IntVar(&VmType, "vm", 0, "Virtual Machine type: 0-1: standard, debug")
	flag.StringVar(&Identifier, "id", "", "Custom client identifier")
	flag.StringVar(&KeyRing, "keyring", "", "identifier for keyring to use")
<<<<<<< HEAD
	flag.StringVar(&KeyStore, "keystore", "db", "system to store keyrings: db|file (db)")
=======
	flag.StringVar(&KeyStore, "keystore", "db", "system to store keyrings: db|file")
>>>>>>> 253eb778
	flag.StringVar(&RpcListenAddress, "rpcaddr", "127.0.0.1", "address for json-rpc server to listen on")
	flag.IntVar(&RpcPort, "rpcport", 8545, "port to start json-rpc server on")
	flag.BoolVar(&StartRpc, "rpc", true, "start rpc server")
	flag.BoolVar(&NonInteractive, "y", false, "non-interactive mode (say yes to confirmations)")
	flag.BoolVar(&GenAddr, "genaddr", false, "create a new priv/pub key")
	flag.StringVar(&SecretFile, "import", "", "imports the file given (hex or mnemonic formats)")
	flag.StringVar(&ExportDir, "export", "", "exports the session keyring to files in the directory given")
	flag.StringVar(&LogFile, "logfile", "", "log file (defaults to standard output)")
	flag.StringVar(&Datadir, "datadir", ethutil.DefaultDataDir(), "specifies the datadir to use")
	flag.StringVar(&ConfigFile, "conf", defaultConfigFile, "config file")
	flag.StringVar(&DebugFile, "debug", "", "debug file (no debugging if not set)")
	flag.IntVar(&LogLevel, "loglevel", int(logger.InfoLevel), "loglevel: 0-5 (= silent,error,warn,info,debug,debug detail)")

	flag.StringVar(&AssetPath, "asset_path", ethutil.DefaultAssetPath(), "absolute path to GUI assets directory")

	// Network stuff
	var (
		nodeKeyFile = flag.String("nodekey", "", "network private key file")
		nodeKeyHex  = flag.String("nodekeyhex", "", "network private key (for testing)")
		natstr      = flag.String("nat", "any", "port mapping mechanism (any|none|upnp|pmp|extip:<IP>)")
	)
	flag.StringVar(&OutboundPort, "port", "30303", "listening port")
	flag.StringVar(&BootNodes, "bootnodes", "", "space-separated node URLs for discovery bootstrap")
	flag.IntVar(&MaxPeer, "maxpeer", 30, "maximum desired peers")

	flag.IntVar(&MinerThreads, "minerthreads", runtime.NumCPU(), "number of miner threads")

	flag.Parse()

	var err error
	if NAT, err = nat.Parse(*natstr); err != nil {
		log.Fatalf("-nat: %v", err)
	}
	switch {
	case *nodeKeyFile != "" && *nodeKeyHex != "":
		log.Fatal("Options -nodekey and -nodekeyhex are mutually exclusive")
	case *nodeKeyFile != "":
		if NodeKey, err = crypto.LoadECDSA(*nodeKeyFile); err != nil {
			log.Fatalf("-nodekey: %v", err)
		}
	case *nodeKeyHex != "":
		if NodeKey, err = crypto.HexToECDSA(*nodeKeyHex); err != nil {
			log.Fatalf("-nodekeyhex: %v", err)
		}
	}

	if VmType >= int(vm.MaxVmTy) {
		log.Fatal("Invalid VM type ", VmType)
	}
}<|MERGE_RESOLUTION|>--- conflicted
+++ resolved
@@ -41,15 +41,8 @@
 	KeyRing          string
 	KeyStore         string
 	StartRpc         bool
-<<<<<<< HEAD
-	StartWebSockets  bool
 	RpcListenAddress string
 	RpcPort          int
-	WsPort           int
-=======
-	RpcListenAddress string
-	RpcPort          int
->>>>>>> 253eb778
 	OutboundPort     string
 	ShowGenesis      bool
 	AddPeer          string
@@ -84,11 +77,7 @@
 	flag.IntVar(&VmType, "vm", 0, "Virtual Machine type: 0-1: standard, debug")
 	flag.StringVar(&Identifier, "id", "", "Custom client identifier")
 	flag.StringVar(&KeyRing, "keyring", "", "identifier for keyring to use")
-<<<<<<< HEAD
-	flag.StringVar(&KeyStore, "keystore", "db", "system to store keyrings: db|file (db)")
-=======
 	flag.StringVar(&KeyStore, "keystore", "db", "system to store keyrings: db|file")
->>>>>>> 253eb778
 	flag.StringVar(&RpcListenAddress, "rpcaddr", "127.0.0.1", "address for json-rpc server to listen on")
 	flag.IntVar(&RpcPort, "rpcport", 8545, "port to start json-rpc server on")
 	flag.BoolVar(&StartRpc, "rpc", true, "start rpc server")

--- conflicted
+++ resolved
@@ -35,11 +35,8 @@
 	SnapIdx         string
 	SnapHistory     string
 	SnapDomain      string
-<<<<<<< HEAD
 	SnapAccessors   string
-=======
 	Downloader      string
->>>>>>> c504decc
 	TxPool          string
 	Nodes           string
 }
@@ -63,23 +60,14 @@
 		Snap:            filepath.Join(datadir, "snapshots"),
 		SnapIdx:         filepath.Join(datadir, "snapshots", "idx"),
 		SnapHistory:     filepath.Join(datadir, "snapshots", "history"),
-<<<<<<< HEAD
 		SnapDomain:      filepath.Join(datadir, "snapshots", "domain"),
 		SnapAccessors:   filepath.Join(datadir, "snapshots", "accessor"),
-=======
-		SnapDomain:      filepath.Join(datadir, "snapshots", "warm"),
 		Downloader:      filepath.Join(datadir, "downloader"),
->>>>>>> c504decc
 		TxPool:          filepath.Join(datadir, "txpool"),
 		Nodes:           filepath.Join(datadir, "nodes"),
 	}
 	dir.MustExist(dirs.Chaindata, dirs.Tmp,
-<<<<<<< HEAD
 		dirs.SnapIdx, dirs.SnapHistory, dirs.SnapDomain, dirs.SnapAccessors,
-		dirs.TxPool, dirs.Nodes)
-=======
-		dirs.SnapHistory, dirs.SnapDomain,
 		dirs.Downloader, dirs.TxPool, dirs.Nodes)
->>>>>>> c504decc
 	return dirs
 }
--- conflicted
+++ resolved
@@ -48,11 +48,7 @@
         if: matrix.os == 'ubuntu-20.04'
         uses: golangci/golangci-lint-action@v4
         with:
-<<<<<<< HEAD
-          version: v1.55
-=======
           version: v1.56
->>>>>>> e994cb58
           skip-build-cache: true
 
       - name: Lint source code licenses

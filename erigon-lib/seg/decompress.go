// Copyright 2022 The Erigon Authors
// This file is part of Erigon.
//
// Erigon is free software: you can redistribute it and/or modify
// it under the terms of the GNU Lesser General Public License as published by
// the Free Software Foundation, either version 3 of the License, or
// (at your option) any later version.
//
// Erigon is distributed in the hope that it will be useful,
// but WITHOUT ANY WARRANTY; without even the implied warranty of
// MERCHANTABILITY or FITNESS FOR A PARTICULAR PURPOSE. See the
// GNU Lesser General Public License for more details.
//
// You should have received a copy of the GNU Lesser General Public License
// along with Erigon. If not, see <http://www.gnu.org/licenses/>.

package seg

import (
	"bytes"
	"encoding/binary"
	"errors"
	"fmt"
	"os"
	"path/filepath"
	"strconv"
	"strings"
	"sync/atomic"
	"time"
	"unsafe"

	"github.com/erigontech/erigon-lib/common/assert"
	"github.com/erigontech/erigon-lib/log/v3"

	"github.com/c2h5oh/datasize"

	"github.com/erigontech/erigon-lib/common/dbg"
	"github.com/erigontech/erigon-lib/mmap"
)

type word []byte // plain text word associated with code from dictionary

type codeword struct {
	pattern *word         // Pattern corresponding to entries
	ptr     *patternTable // pointer to deeper level tables
	code    uint16        // code associated with that word
	len     byte          // Number of bits in the codes
}

type patternTable struct {
	patterns []*codeword
	bitLen   int // Number of bits to lookup in the table
}

func newPatternTable(bitLen int) *patternTable {
	pt := &patternTable{
		bitLen: bitLen,
	}
	if bitLen <= condensePatternTableBitThreshold {
		pt.patterns = make([]*codeword, 1<<pt.bitLen)
	}
	return pt
}

func (pt *patternTable) insertWord(cw *codeword) {
	if pt.bitLen <= condensePatternTableBitThreshold {
		codeStep := uint16(1) << uint16(cw.len)
		codeFrom, codeTo := cw.code, cw.code+codeStep
		if pt.bitLen != int(cw.len) && cw.len > 0 {
			codeTo = codeFrom | (uint16(1) << pt.bitLen)
		}

		for c := codeFrom; c < codeTo; c += codeStep {
			pt.patterns[c] = cw
		}
		return
	}

	pt.patterns = append(pt.patterns, cw)
}

func (pt *patternTable) condensedTableSearch(code uint16) *codeword {
	if pt.bitLen <= condensePatternTableBitThreshold {
		return pt.patterns[code]
	}
	for _, cur := range pt.patterns {
		if cur.code == code {
			return cur
		}
		d := code - cur.code
		if d&1 != 0 {
			continue
		}
		if checkDistance(int(cur.len), int(d)) {
			return cur
		}
	}
	return nil
}

type posTable struct {
	pos    []uint64
	lens   []byte
	ptrs   []*posTable
	bitLen int
}

type ErrCompressedFileCorrupted struct {
	FileName string
	Reason   string
}

func (e ErrCompressedFileCorrupted) Error() string {
	return fmt.Sprintf("compressed file %q dictionary is corrupted: %s", e.FileName, e.Reason)
}

func (e ErrCompressedFileCorrupted) Is(err error) bool {
	var e1 *ErrCompressedFileCorrupted
	return errors.As(err, &e1)
}

// Decompressor provides access to the superstrings in a file produced by a compressor
type Decompressor struct {
	f               *os.File
	mmapHandle2     *[mmap.MaxMapSize]byte // mmap handle for windows (this is used to close mmap)
	dict            *patternTable
	posDict         *posTable
	mmapHandle1     []byte // mmap handle for unix (this is used to close mmap)
	data            []byte // slice of correct size for the decompressor to work with
	wordsStart      uint64 // Offset of whether the superstrings actually start
	size            int64
	modTime         time.Time
	wordsCount      uint64
	emptyWordsCount uint64

	filePath, FileName1 string

	readAheadRefcnt atomic.Int32 // ref-counter: allow enable/disable read-ahead from goroutines. only when refcnt=0 - disable read-ahead once
}

const (
	// Maximal Huffman tree depth
	// Note: mainnet has patternMaxDepth 31
	maxAllowedDepth = 50

	compressedMinSize = 32
)

// Tables with bitlen greater than threshold will be condensed.
// Condensing reduces size of decompression table but leads to slower reads.
// To disable condesning at all set to 9 (we don't use tables larger than 2^9)
// To enable condensing for tables of size larger 64 = 6
// for all tables                                    = 0
// There is no sense to condense tables of size [1 - 64] in terms of performance
//
// Should be set before calling NewDecompression.
var condensePatternTableBitThreshold = 9

func init() {
	v, _ := os.LookupEnv("DECOMPRESS_CONDENSITY")
	if v != "" {
		i, err := strconv.Atoi(v)
		if err != nil {
			panic(err)
		}
		if i < 3 || i > 9 {
			panic("DECOMPRESS_CONDENSITY: only numbers in range 3-9 are acceptable ")
		}
		condensePatternTableBitThreshold = i
		fmt.Printf("set DECOMPRESS_CONDENSITY to %d\n", i)
	}
}

func SetDecompressionTableCondensity(fromBitSize int) {
	condensePatternTableBitThreshold = fromBitSize
}

func NewDecompressor(compressedFilePath string) (*Decompressor, error) {
	_, fName := filepath.Split(compressedFilePath)
	var err error
	var closeDecompressor = true
	d := &Decompressor{
		filePath:  compressedFilePath,
		FileName1: fName,
	}

	defer func() {
		if rec := recover(); rec != nil {
			err = fmt.Errorf("decompressing file: %s, %+v, trace: %s", compressedFilePath, rec, dbg.Stack())
		}
		if (err != nil || closeDecompressor) && d != nil {
			d.Close()
			d = nil
		}
	}()

	d.f, err = os.Open(compressedFilePath)
	if err != nil {
		return nil, err
	}

	var stat os.FileInfo
	if stat, err = d.f.Stat(); err != nil {
		return nil, err
	}
	d.size = stat.Size()
	if d.size < compressedMinSize {
		return nil, &ErrCompressedFileCorrupted{
			FileName: fName,
			Reason: fmt.Sprintf("invalid file size %s, expected at least %s",
				datasize.ByteSize(d.size).HR(), datasize.ByteSize(compressedMinSize).HR())}
	}

	d.modTime = stat.ModTime()
	if d.mmapHandle1, d.mmapHandle2, err = mmap.Mmap(d.f, int(d.size)); err != nil {
		return nil, err
	}
	// read patterns from file
	d.data = d.mmapHandle1[:d.size]
<<<<<<< HEAD
	defer d.EnableReadAhead().DisableReadAhead() //speedup opening on slow drives
	versionInfoBytes := 0
	version := d.data[0]
	if version == V1 {
		_ = d.data[1:2]
		versionInfoBytes = 2
	}

	//log.Trace("version of a file is", "v", version)
=======
	defer d.EnableMadvNormal().DisableReadAhead() //speedup opening on slow drives
>>>>>>> ef5cc266

	d.wordsCount = binary.BigEndian.Uint64(d.data[versionInfoBytes : versionInfoBytes+8])
	d.emptyWordsCount = binary.BigEndian.Uint64(d.data[versionInfoBytes+8 : versionInfoBytes+16])

	pos := uint64(versionInfoBytes + 24)
	dictSize := binary.BigEndian.Uint64(d.data[versionInfoBytes+16 : pos])

	if pos+dictSize > uint64(d.size) {
		return nil, &ErrCompressedFileCorrupted{
			FileName: fName,
			Reason: fmt.Sprintf("invalid patterns dictSize=%s while file size is just %s",
				datasize.ByteSize(dictSize).HR(), datasize.ByteSize(d.size).HR())}
	}

	// todo awskii: want to move dictionary reading to separate function?
	data := d.data[pos : pos+dictSize]

	var depths []uint64
	var patterns [][]byte
	var dictPos uint64
	var patternMaxDepth uint64

	for dictPos < dictSize {
		depth, ns := binary.Uvarint(data[dictPos:])
		if depth > maxAllowedDepth {
			return nil, &ErrCompressedFileCorrupted{
				FileName: fName,
				Reason:   fmt.Sprintf("depth=%d > patternMaxDepth=%d ", depth, maxAllowedDepth)}
		}
		depths = append(depths, depth)
		if depth > patternMaxDepth {
			patternMaxDepth = depth
		}
		dictPos += uint64(ns)
		l, n := binary.Uvarint(data[dictPos:])
		dictPos += uint64(n)
		patterns = append(patterns, data[dictPos:dictPos+l])
		//fmt.Printf("depth = %d, pattern = [%x]\n", depth, data[dictPos:dictPos+l])
		dictPos += l
	}

	if dictSize > 0 {
		var bitLen int
		if patternMaxDepth > 9 {
			bitLen = 9
		} else {
			bitLen = int(patternMaxDepth)
		}
		// fmt.Printf("pattern maxDepth=%d\n", tree.maxDepth)
		d.dict = newPatternTable(bitLen)
		if _, err = buildCondensedPatternTable(d.dict, depths, patterns, 0, 0, 0, patternMaxDepth); err != nil {
			return nil, &ErrCompressedFileCorrupted{FileName: fName, Reason: err.Error()}
		}
	}

	if assert.Enable && pos != 24 {
		panic("pos != 24")
	}
	pos += dictSize // offset patterns
	// read positions
	dictSize = binary.BigEndian.Uint64(d.data[pos : pos+8])
	pos += 8

	if pos+dictSize > uint64(d.size) {
		return nil, &ErrCompressedFileCorrupted{
			FileName: fName,
			Reason: fmt.Sprintf("invalid dictSize=%s overflows file size of %s",
				datasize.ByteSize(dictSize).HR(), datasize.ByteSize(d.size).HR())}
	}

	data = d.data[pos : pos+dictSize]

	var posDepths []uint64
	var poss []uint64
	var posMaxDepth uint64

	dictPos = 0
	for dictPos < dictSize {
		depth, ns := binary.Uvarint(data[dictPos:])
		if depth > maxAllowedDepth {
			return nil, &ErrCompressedFileCorrupted{FileName: fName, Reason: fmt.Sprintf("posMaxDepth=%d", depth)}
		}
		posDepths = append(posDepths, depth)
		if depth > posMaxDepth {
			posMaxDepth = depth
		}
		dictPos += uint64(ns)
		dp, n := binary.Uvarint(data[dictPos:])
		dictPos += uint64(n)
		poss = append(poss, dp)
	}

	if dictSize > 0 {
		var bitLen int
		if posMaxDepth > 9 {
			bitLen = 9
		} else {
			bitLen = int(posMaxDepth)
		}
		//fmt.Printf("pos maxDepth=%d\n", tree.maxDepth)
		tableSize := 1 << bitLen
		d.posDict = &posTable{
			bitLen: bitLen,
			pos:    make([]uint64, tableSize),
			lens:   make([]byte, tableSize),
			ptrs:   make([]*posTable, tableSize),
		}
		if _, err = buildPosTable(posDepths, poss, d.posDict, 0, 0, 0, posMaxDepth); err != nil {
			return nil, &ErrCompressedFileCorrupted{FileName: fName, Reason: err.Error()}
		}
	}
	d.wordsStart = pos + dictSize

	if d.Count() == 0 && dictSize == 0 && d.size > compressedMinSize {
		return nil, &ErrCompressedFileCorrupted{
			FileName: fName, Reason: fmt.Sprintf("size %v but no words in it", datasize.ByteSize(d.size).HR())}
	}
	closeDecompressor = false
	return d, nil
}

func buildCondensedPatternTable(table *patternTable, depths []uint64, patterns [][]byte, code uint16, bits int, depth uint64, maxDepth uint64) (int, error) {
	if maxDepth > maxAllowedDepth {
		return 0, fmt.Errorf("buildCondensedPatternTable: maxDepth=%d is too deep", maxDepth)
	}

	if len(depths) == 0 {
		return 0, nil
	}
	if depth == depths[0] {
		pattern := word(patterns[0])
		//fmt.Printf("depth=%d, maxDepth=%d, code=[%b], codeLen=%d, pattern=[%x]\n", depth, maxDepth, code, bits, pattern)
		cw := &codeword{code: code, pattern: &pattern, len: byte(bits), ptr: nil}
		table.insertWord(cw)
		return 1, nil
	}
	if bits == 9 {
		var bitLen int
		if maxDepth > 9 {
			bitLen = 9
		} else {
			bitLen = int(maxDepth)
		}
		cw := &codeword{code: code, pattern: nil, len: byte(0), ptr: newPatternTable(bitLen)}
		table.insertWord(cw)
		return buildCondensedPatternTable(cw.ptr, depths, patterns, 0, 0, depth, maxDepth)
	}
	if maxDepth == 0 {
		return 0, errors.New("buildCondensedPatternTable: maxDepth reached zero")
	}
	b0, err := buildCondensedPatternTable(table, depths, patterns, code, bits+1, depth+1, maxDepth-1)
	if err != nil {
		return 0, err
	}
	b1, err := buildCondensedPatternTable(table, depths[b0:], patterns[b0:], (uint16(1)<<bits)|code, bits+1, depth+1, maxDepth-1)
	return b0 + b1, err
}

func buildPosTable(depths []uint64, poss []uint64, table *posTable, code uint16, bits int, depth uint64, maxDepth uint64) (int, error) {
	if maxDepth > maxAllowedDepth {
		return 0, fmt.Errorf("buildPosTable: maxDepth=%d is too deep", maxDepth)
	}
	if len(depths) == 0 {
		return 0, nil
	}
	if depth == depths[0] {
		p := poss[0]
		//fmt.Printf("depth=%d, maxDepth=%d, code=[%b], codeLen=%d, pos=%d\n", depth, maxDepth, code, bits, p)
		if table.bitLen == bits {
			table.pos[code] = p
			table.lens[code] = byte(bits)
			table.ptrs[code] = nil
		} else {
			codeStep := uint16(1) << bits
			codeFrom := code
			codeTo := code | (uint16(1) << table.bitLen)
			for c := codeFrom; c < codeTo; c += codeStep {
				table.pos[c] = p
				table.lens[c] = byte(bits)
				table.ptrs[c] = nil
			}
		}
		return 1, nil
	}
	if bits == 9 {
		var bitLen int
		if maxDepth > 9 {
			bitLen = 9
		} else {
			bitLen = int(maxDepth)
		}
		tableSize := 1 << bitLen
		newTable := &posTable{
			bitLen: bitLen,
			pos:    make([]uint64, tableSize),
			lens:   make([]byte, tableSize),
			ptrs:   make([]*posTable, tableSize),
		}
		table.pos[code] = 0
		table.lens[code] = byte(0)
		table.ptrs[code] = newTable
		return buildPosTable(depths, poss, newTable, 0, 0, depth, maxDepth)
	}
	if maxDepth == 0 {
		return 0, errors.New("buildPosTable: maxDepth reached zero")
	}
	b0, err := buildPosTable(depths, poss, table, code, bits+1, depth+1, maxDepth-1)
	if err != nil {
		return 0, err
	}
	b1, err := buildPosTable(depths[b0:], poss[b0:], table, (uint16(1)<<bits)|code, bits+1, depth+1, maxDepth-1)
	return b0 + b1, err
}

func (d *Decompressor) DataHandle() unsafe.Pointer {
	return unsafe.Pointer(&d.data[0])
}

func (d *Decompressor) Size() int64 {
	return d.size
}

func (d *Decompressor) ModTime() time.Time {
	return d.modTime
}

func (d *Decompressor) IsOpen() bool {
	return d != nil && d.f != nil
}

func (d *Decompressor) Close() {
	if d.f != nil {
		if err := mmap.Munmap(d.mmapHandle1, d.mmapHandle2); err != nil {
			log.Log(dbg.FileCloseLogLevel, "unmap", "err", err, "file", d.FileName(), "stack", dbg.Stack())
		}
		if err := d.f.Close(); err != nil {
			log.Log(dbg.FileCloseLogLevel, "close", "err", err, "file", d.FileName(), "stack", dbg.Stack())
		}
		d.f = nil
		d.data = nil
		d.posDict = nil
		d.dict = nil
	}
}

func (d *Decompressor) FilePath() string { return d.filePath }
func (d *Decompressor) FileName() string { return d.FileName1 }

// WithReadAhead - Expect read in sequential order. (Hence, pages in the given range can be aggressively read ahead, and may be freed soon after they are accessed.)
func (d *Decompressor) WithReadAhead(f func() error) error {
	if d == nil || d.mmapHandle1 == nil {
		return nil
	}
	defer d.EnableReadAhead().DisableReadAhead()
	return f()
}

// DisableReadAhead - usage: `defer d.EnableReadAhead().DisableReadAhead()`. Please don't use this funcs without `defer` to avoid leak.
func (d *Decompressor) DisableReadAhead() {
	if d == nil || d.mmapHandle1 == nil {
		return
	}
	leftReaders := d.readAheadRefcnt.Add(-1)
	if leftReaders < 0 {
		log.Warn("read-ahead negative counter", "file", d.FileName())
		return
	}

	if !dbg.SnapshotMadvRnd { // all files
		_ = mmap.MadviseNormal(d.mmapHandle1)
		return
	}

	if dbg.KvMadvNormal != "" && strings.HasSuffix(d.FileName(), ".kv") { //all .kv files
		for _, t := range strings.Split(dbg.KvMadvNormal, ",") {
			if !strings.Contains(d.FileName(), t) {
				continue
			}
			_ = mmap.MadviseNormal(d.mmapHandle1)
			return
		}
	}

	if dbg.KvMadvNormalNoLastLvl != "" && strings.HasSuffix(d.FileName(), ".kv") { //all .kv files - except last-level `v1-storage.0-1024.kv` - starting from step 0
		for _, t := range strings.Split(dbg.KvMadvNormalNoLastLvl, ",") {
			if !strings.Contains(d.FileName(), t) {
				continue
			}
			if strings.Contains(d.FileName(), t+".0-") {
				continue
			}
			_ = mmap.MadviseNormal(d.mmapHandle1)
			return
		}
		return
	}

	_ = mmap.MadviseRandom(d.mmapHandle1)
}

func (d *Decompressor) EnableReadAhead() *Decompressor {
	if d == nil || d.mmapHandle1 == nil {
		return d
	}
	d.readAheadRefcnt.Add(1)
	_ = mmap.MadviseSequential(d.mmapHandle1)
	return d
}
func (d *Decompressor) EnableMadvNormal() *Decompressor {
	if d == nil || d.mmapHandle1 == nil {
		return d
	}
	d.readAheadRefcnt.Add(1)
	_ = mmap.MadviseNormal(d.mmapHandle1)
	return d
}
func (d *Decompressor) EnableMadvWillNeed() *Decompressor {
	if d == nil || d.mmapHandle1 == nil {
		return d
	}
	d.readAheadRefcnt.Add(1)
	_ = mmap.MadviseWillNeed(d.mmapHandle1)
	return d
}

// Getter represent "reader" or "iterator" that can move across the data of the decompressor
// The full state of the getter can be captured by saving dataP, and dataBit
type Getter struct {
	patternDict *patternTable
	posDict     *posTable
	fName       string
	data        []byte
	dataP       uint64
	dataBit     int // Value 0..7 - position of the bit
	trace       bool
}

func (g *Getter) Trace(t bool)     { g.trace = t }
func (g *Getter) FileName() string { return g.fName }

func (g *Getter) nextPos(clean bool) (pos uint64) {
	if clean && g.dataBit > 0 {
		g.dataP++
		g.dataBit = 0
	}
	table, dataLen, data := g.posDict, len(g.data), g.data
	if table.bitLen == 0 {
		return table.pos[0]
	}
	for l := byte(0); l == 0; {
		code := uint16(data[g.dataP]) >> g.dataBit
		if 8-g.dataBit < table.bitLen && int(g.dataP)+1 < dataLen {
			code |= uint16(data[g.dataP+1]) << (8 - g.dataBit)
		}
		code &= (uint16(1) << table.bitLen) - 1
		l = table.lens[code]
		if l == 0 {
			table = table.ptrs[code]
			g.dataBit += 9
		} else {
			g.dataBit += int(l)
			pos = table.pos[code]
		}
		g.dataP += uint64(g.dataBit / 8)
		g.dataBit %= 8
	}
	return pos
}

func (g *Getter) nextPattern() []byte {
	table := g.patternDict

	if table.bitLen == 0 {
		return *table.patterns[0].pattern
	}

	var l byte
	var pattern []byte
	for l == 0 {
		code := uint16(g.data[g.dataP]) >> g.dataBit
		if 8-g.dataBit < table.bitLen && int(g.dataP)+1 < len(g.data) {
			code |= uint16(g.data[g.dataP+1]) << (8 - g.dataBit)
		}
		code &= (uint16(1) << table.bitLen) - 1

		cw := table.condensedTableSearch(code)
		l = cw.len
		if l == 0 {
			table = cw.ptr
			g.dataBit += 9
		} else {
			g.dataBit += int(l)
			pattern = *cw.pattern
		}
		g.dataP += uint64(g.dataBit / 8)
		g.dataBit %= 8
	}
	return pattern
}

var condensedWordDistances = buildCondensedWordDistances()

func checkDistance(power int, d int) bool {
	for _, dist := range condensedWordDistances[power] {
		if dist == d {
			return true
		}
	}
	return false
}

func buildCondensedWordDistances() [][]int {
	dist2 := make([][]int, 10)
	for i := 1; i <= 9; i++ {
		dl := make([]int, 0)
		for j := 1 << i; j < 512; j += 1 << i {
			dl = append(dl, j)
		}
		dist2[i] = dl
	}
	return dist2
}

func (g *Getter) Size() int {
	return len(g.data)
}

func (d *Decompressor) Count() int           { return int(d.wordsCount) }
func (d *Decompressor) EmptyWordsCount() int { return int(d.emptyWordsCount) }

// MakeGetter creates an object that can be used to access superstrings in the decompressor's file
// Getter is not thread-safe, but there can be multiple getters used simultaneously and concurrently
// for the same decompressor
func (d *Decompressor) MakeGetter() *Getter {
	return &Getter{
		posDict:     d.posDict,
		data:        d.data[d.wordsStart:],
		patternDict: d.dict,
		fName:       d.FileName1,
	}
}

func (g *Getter) Reset(offset uint64) {
	g.dataP = offset
	g.dataBit = 0
}

func (g *Getter) HasNext() bool {
	return g.dataP < uint64(len(g.data))
}

// Next extracts a compressed word from current offset in the file
// and appends it to the given buf, returning the result of appending
// After extracting next word, it moves to the beginning of the next one
func (g *Getter) Next(buf []byte) ([]byte, uint64) {
	defer func() {
		if rec := recover(); rec != nil {
			panic(fmt.Sprintf("file: %s, %s, %s", g.fName, rec, dbg.Stack()))
		}
	}()
	savePos := g.dataP
	wordLen := g.nextPos(true)
	wordLen-- // because when create huffman tree we do ++ , because 0 is terminator
	if wordLen == 0 {
		if g.dataBit > 0 {
			g.dataP++
			g.dataBit = 0
		}
		if buf == nil { // wordLen == 0, means we have valid record of 0 size. nil - is the marker of "something not found"
			buf = []byte{}
		}
		return buf, g.dataP
	}

	bufOffset := len(buf)
	if len(buf)+int(wordLen) > cap(buf) {
		newBuf := make([]byte, len(buf)+int(wordLen))
		copy(newBuf, buf)
		buf = newBuf
	} else {
		// Expand buffer
		buf = buf[:len(buf)+int(wordLen)]
	}

	// Loop below fills in the patterns
	// Tracking position in buf where to insert part of the word
	bufPos := bufOffset
	for pos := g.nextPos(false /* clean */); pos != 0; pos = g.nextPos(false) {
		bufPos += int(pos) - 1 // Positions where to insert patterns are encoded relative to one another
		pt := g.nextPattern()
		copy(buf[bufPos:], pt)
	}
	if g.dataBit > 0 {
		g.dataP++
		g.dataBit = 0
	}
	postLoopPos := g.dataP
	g.dataP = savePos
	g.dataBit = 0
	g.nextPos(true /* clean */) // Reset the state of huffman reader

	// Restore to the beginning of buf
	bufPos = bufOffset
	lastUncovered := bufOffset

	// Loop below fills the data which is not in the patterns
	for pos := g.nextPos(false); pos != 0; pos = g.nextPos(false) {
		bufPos += int(pos) - 1 // Positions where to insert patterns are encoded relative to one another
		if bufPos > lastUncovered {
			dif := uint64(bufPos - lastUncovered)
			copy(buf[lastUncovered:bufPos], g.data[postLoopPos:postLoopPos+dif])
			postLoopPos += dif
		}
		lastUncovered = bufPos + len(g.nextPattern())
	}
	if bufOffset+int(wordLen) > lastUncovered {
		dif := uint64(bufOffset + int(wordLen) - lastUncovered)
		copy(buf[lastUncovered:lastUncovered+int(dif)], g.data[postLoopPos:postLoopPos+dif])
		postLoopPos += dif
	}
	g.dataP = postLoopPos
	g.dataBit = 0
	return buf, postLoopPos
}

func (g *Getter) NextUncompressed() ([]byte, uint64) {
	defer func() {
		if rec := recover(); rec != nil {
			panic(fmt.Sprintf("file: %s, %s, %s", g.fName, rec, dbg.Stack()))
		}
	}()
	wordLen := g.nextPos(true)
	wordLen-- // because when create huffman tree we do ++ , because 0 is terminator
	if wordLen == 0 {
		if g.dataBit > 0 {
			g.dataP++
			g.dataBit = 0
		}
		return g.data[g.dataP:g.dataP], g.dataP
	}
	g.nextPos(false)
	if g.dataBit > 0 {
		g.dataP++
		g.dataBit = 0
	}
	pos := g.dataP
	g.dataP += wordLen
	return g.data[pos:g.dataP], g.dataP
}

// Skip moves offset to the next word and returns the new offset and the length of the word.
func (g *Getter) Skip() (uint64, int) {
	l := g.nextPos(true)
	l-- // because when create huffman tree we do ++ , because 0 is terminator
	if l == 0 {
		if g.dataBit > 0 {
			g.dataP++
			g.dataBit = 0
		}
		return g.dataP, 0
	}
	wordLen := int(l)

	var add uint64
	var bufPos int
	var lastUncovered int
	for pos := g.nextPos(false /* clean */); pos != 0; pos = g.nextPos(false) {
		bufPos += int(pos) - 1
		if wordLen < bufPos {
			panic(fmt.Sprintf("likely .idx is invalid: %s", g.fName))
		}
		if bufPos > lastUncovered {
			add += uint64(bufPos - lastUncovered)
		}
		lastUncovered = bufPos + len(g.nextPattern())
	}
	if g.dataBit > 0 {
		g.dataP++
		g.dataBit = 0
	}
	if int(l) > lastUncovered {
		add += l - uint64(lastUncovered)
	}
	// Uncovered characters
	g.dataP += add
	return g.dataP, wordLen
}

func (g *Getter) SkipUncompressed() (uint64, int) {
	wordLen := g.nextPos(true)
	wordLen-- // because when create huffman tree we do ++ , because 0 is terminator
	if wordLen == 0 {
		if g.dataBit > 0 {
			g.dataP++
			g.dataBit = 0
		}
		return g.dataP, 0
	}
	g.nextPos(false)
	if g.dataBit > 0 {
		g.dataP++
		g.dataBit = 0
	}
	g.dataP += wordLen
	return g.dataP, int(wordLen)
}

// MatchPrefix only checks if the word at the current offset has a buf prefix. Does not move offset to the next word.
func (g *Getter) MatchPrefix(prefix []byte) bool {
	savePos := g.dataP
	defer func() {
		g.dataP, g.dataBit = savePos, 0
	}()

	wordLen := g.nextPos(true /* clean */)
	wordLen-- // because when create huffman tree we do ++ , because 0 is terminator
	prefixLen := len(prefix)
	if wordLen == 0 || int(wordLen) < prefixLen {
		if g.dataBit > 0 {
			g.dataP++
			g.dataBit = 0
		}
		if prefixLen != 0 {
			g.dataP, g.dataBit = savePos, 0
		}
		return prefixLen == int(wordLen)
	}

	var bufPos int
	// In the first pass, we only check patterns
	// Only run this loop as far as the prefix goes, there is no need to check further
	for pos := g.nextPos(false /* clean */); pos != 0; pos = g.nextPos(false) {
		bufPos += int(pos) - 1
		pattern := g.nextPattern()
		var comparisonLen int
		if prefixLen < bufPos+len(pattern) {
			comparisonLen = prefixLen - bufPos
		} else {
			comparisonLen = len(pattern)
		}
		if bufPos < prefixLen {
			if !bytes.Equal(prefix[bufPos:bufPos+comparisonLen], pattern[:comparisonLen]) {
				return false
			}
		}
	}

	if g.dataBit > 0 {
		g.dataP++
		g.dataBit = 0
	}
	postLoopPos := g.dataP
	g.dataP, g.dataBit = savePos, 0
	g.nextPos(true /* clean */) // Reset the state of huffman decoder
	// Second pass - we check spaces not covered by the patterns
	var lastUncovered int
	bufPos = 0
	for pos := g.nextPos(false /* clean */); pos != 0 && lastUncovered < prefixLen; pos = g.nextPos(false) {
		bufPos += int(pos) - 1
		if bufPos > lastUncovered {
			dif := uint64(bufPos - lastUncovered)
			var comparisonLen int
			if prefixLen < lastUncovered+int(dif) {
				comparisonLen = prefixLen - lastUncovered
			} else {
				comparisonLen = int(dif)
			}
			if !bytes.Equal(prefix[lastUncovered:lastUncovered+comparisonLen], g.data[postLoopPos:postLoopPos+uint64(comparisonLen)]) {
				return false
			}
			postLoopPos += dif
		}
		lastUncovered = bufPos + len(g.nextPattern())
	}
	if prefixLen > lastUncovered && int(wordLen) > lastUncovered {
		dif := wordLen - uint64(lastUncovered)
		var comparisonLen int
		if prefixLen < int(wordLen) {
			comparisonLen = prefixLen - lastUncovered
		} else {
			comparisonLen = int(dif)
		}
		if !bytes.Equal(prefix[lastUncovered:lastUncovered+comparisonLen], g.data[postLoopPos:postLoopPos+uint64(comparisonLen)]) {
			return false
		}
	}
	return true
}

// MatchCmp lexicographically compares given buf with the word at the current offset in the file.
// returns 0 if buf == word, -1 if buf < word, 1 if buf > word
func (g *Getter) MatchCmp(buf []byte) int {
	savePos := g.dataP
	wordLen := g.nextPos(true)
	wordLen-- // because when create huffman tree we do ++ , because 0 is terminator
	lenBuf := len(buf)
	if wordLen == 0 && lenBuf != 0 {
		g.dataP, g.dataBit = savePos, 0
		return 1
	}
	if wordLen == 0 && lenBuf == 0 {
		if g.dataBit > 0 {
			g.dataP++
			g.dataBit = 0
		}
		return 0
	}

	decoded := make([]byte, wordLen)
	var bufPos int
	// In the first pass, we only check patterns
	for pos := g.nextPos(false /* clean */); pos != 0; pos = g.nextPos(false) {
		bufPos += int(pos) - 1
		pattern := g.nextPattern()
		copy(decoded[bufPos:], pattern)
	}
	if g.dataBit > 0 {
		g.dataP++
		g.dataBit = 0
	}
	postLoopPos := g.dataP
	g.dataP, g.dataBit = savePos, 0
	g.nextPos(true /* clean */) // Reset the state of huffman decoder
	// Second pass - we check spaces not covered by the patterns
	var lastUncovered int
	bufPos = 0
	for pos := g.nextPos(false /* clean */); pos != 0; pos = g.nextPos(false) {
		bufPos += int(pos) - 1
		// fmt.Printf("BUF POS: %d, POS: %d, lastUncovered: %d\n", bufPos, pos, lastUncovered)
		if bufPos > lastUncovered {
			dif := uint64(bufPos - lastUncovered)
			copy(decoded[lastUncovered:bufPos], g.data[postLoopPos:postLoopPos+dif])
			postLoopPos += dif
		}
		lastUncovered = bufPos + len(g.nextPattern())
	}

	if int(wordLen) > lastUncovered {
		dif := wordLen - uint64(lastUncovered)
		copy(decoded[lastUncovered:wordLen], g.data[postLoopPos:postLoopPos+dif])
		postLoopPos += dif
	}
	cmp := bytes.Compare(buf, decoded)
	if cmp == 0 {
		g.dataP, g.dataBit = postLoopPos, 0
	} else {
		g.dataP, g.dataBit = savePos, 0
	}
	return cmp
}

func (g *Getter) MatchPrefixUncompressed(prefix []byte) bool {
	savePos := g.dataP
	defer func() {
		g.dataP, g.dataBit = savePos, 0
	}()

	wordLen := g.nextPos(true /* clean */)
	wordLen-- // because when create huffman tree we do ++ , because 0 is terminator
	prefixLen := len(prefix)
	if wordLen == 0 && prefixLen != 0 {
		return true
	}
	if prefixLen == 0 {
		return false
	}

	g.nextPos(true)

	return bytes.HasPrefix(g.data[g.dataP:g.dataP+wordLen], prefix)
}

func (g *Getter) MatchCmpUncompressed(buf []byte) int {
	savePos := g.dataP
	defer func() {
		g.dataP, g.dataBit = savePos, 0
	}()

	wordLen := g.nextPos(true /* clean */)
	wordLen-- // because when create huffman tree we do ++ , because 0 is terminator
	bufLen := len(buf)
	if wordLen == 0 && bufLen != 0 {
		return 1
	}
	if bufLen == 0 {
		return -1
	}

	g.nextPos(true)

	return bytes.Compare(buf, g.data[g.dataP:g.dataP+wordLen])
}

// FastNext extracts a compressed word from current offset in the file
// into the given buf, returning a new byte slice which contains extracted word.
// It is important to allocate enough buf size. Could throw an error if word in file is larger then the buf size.
// After extracting next word, it moves to the beginning of the next one
func (g *Getter) FastNext(buf []byte) ([]byte, uint64) {
	defer func() {
		if rec := recover(); rec != nil {
			panic(fmt.Sprintf("file: %s, %s, %s", g.fName, rec, dbg.Stack()))
		}
	}()

	savePos := g.dataP
	wordLen := g.nextPos(true)
	wordLen-- // because when create huffman tree we do ++ , because 0 is terminator
	// decoded := make([]byte, wordLen)
	if wordLen == 0 {
		if g.dataBit > 0 {
			g.dataP++
			g.dataBit = 0
		}
		return buf[:wordLen], g.dataP
	}
	bufPos := 0 // Tracking position in buf where to insert part of the word
	lastUncovered := 0

	// if int(wordLen) > cap(buf) {
	// 	newBuf := make([]byte, int(wordLen))
	// 	buf = newBuf
	// }
	// Loop below fills in the patterns
	for pos := g.nextPos(false /* clean */); pos != 0; pos = g.nextPos(false) {
		bufPos += int(pos) - 1 // Positions where to insert patterns are encoded relative to one another
		pt := g.nextPattern()
		copy(buf[bufPos:], pt)
	}
	if g.dataBit > 0 {
		g.dataP++
		g.dataBit = 0
	}
	postLoopPos := g.dataP
	g.dataP = savePos
	g.dataBit = 0
	g.nextPos(true /* clean */) // Reset the state of huffman reader
	bufPos = lastUncovered      // Restore to the beginning of buf
	// Loop below fills the data which is not in the patterns
	for pos := g.nextPos(false); pos != 0; pos = g.nextPos(false) {
		bufPos += int(pos) - 1 // Positions where to insert patterns are encoded relative to one another
		if bufPos > lastUncovered {
			dif := uint64(bufPos - lastUncovered)
			copy(buf[lastUncovered:bufPos], g.data[postLoopPos:postLoopPos+dif])
			postLoopPos += dif
		}
		lastUncovered = bufPos + len(g.nextPattern())
	}
	if int(wordLen) > lastUncovered {
		dif := wordLen - uint64(lastUncovered)
		copy(buf[lastUncovered:wordLen], g.data[postLoopPos:postLoopPos+dif])
		postLoopPos += dif
	}
	g.dataP = postLoopPos
	g.dataBit = 0
	return buf[:wordLen], postLoopPos
}<|MERGE_RESOLUTION|>--- conflicted
+++ resolved
@@ -217,8 +217,7 @@
 	}
 	// read patterns from file
 	d.data = d.mmapHandle1[:d.size]
-<<<<<<< HEAD
-	defer d.EnableReadAhead().DisableReadAhead() //speedup opening on slow drives
+	defer d.EnableMadvNormal().DisableReadAhead() //speedup opening on slow drives
 	versionInfoBytes := 0
 	version := d.data[0]
 	if version == V1 {
@@ -227,9 +226,6 @@
 	}
 
 	//log.Trace("version of a file is", "v", version)
-=======
-	defer d.EnableMadvNormal().DisableReadAhead() //speedup opening on slow drives
->>>>>>> ef5cc266
 
 	d.wordsCount = binary.BigEndian.Uint64(d.data[versionInfoBytes : versionInfoBytes+8])
 	d.emptyWordsCount = binary.BigEndian.Uint64(d.data[versionInfoBytes+8 : versionInfoBytes+16])
@@ -538,6 +534,7 @@
 	_ = mmap.MadviseSequential(d.mmapHandle1)
 	return d
 }
+
 func (d *Decompressor) EnableMadvNormal() *Decompressor {
 	if d == nil || d.mmapHandle1 == nil {
 		return d
@@ -546,6 +543,7 @@
 	_ = mmap.MadviseNormal(d.mmapHandle1)
 	return d
 }
+
 func (d *Decompressor) EnableMadvWillNeed() *Decompressor {
 	if d == nil || d.mmapHandle1 == nil {
 		return d

// Copyright 2024 The Erigon Authors
// This file is part of Erigon.
//
// Erigon is free software: you can redistribute it and/or modify
// it under the terms of the GNU Lesser General Public License as published by
// the Free Software Foundation, either version 3 of the License, or
// (at your option) any later version.
//
// Erigon is distributed in the hope that it will be useful,
// but WITHOUT ANY WARRANTY; without even the implied warranty of
// MERCHANTABILITY or FITNESS FOR A PARTICULAR PURPOSE. See the
// GNU Lesser General Public License for more details.
//
// You should have received a copy of the GNU Lesser General Public License
// along with Erigon. If not, see <http://www.gnu.org/licenses/>.

package diagnostics

import (
	"context"
	"sort"
	"sync"
	"time"

	"github.com/ledgerwatch/erigon-lib/log/v3"
)

type PeerStats struct {
	peersInfo     *sync.Map
	recordsCount  int
	lastUpdateMap map[string]time.Time
	limit         int
	mu            sync.Mutex
}

func NewPeerStats(peerLimit int) *PeerStats {
	return &PeerStats{
		peersInfo:     &sync.Map{},
		recordsCount:  0,
		lastUpdateMap: make(map[string]time.Time),
		limit:         peerLimit,
	}
}

func (p *PeerStats) AddOrUpdatePeer(peerID string, peerInfo PeerStatisticMsgUpdate) {
	p.mu.Lock()
	defer p.mu.Unlock()
	if value, ok := p.peersInfo.Load(peerID); ok {
		p.updatePeer(peerID, peerInfo, value)
	} else {
		p.addPeer(peerID, peerInfo)
		if p.getPeersCount() > p.limit {
			p.removePeersWhichExceedLimit(p.limit)
		}
	}
}

// Deprecated - used in tests. non-thread-safe
func (p *PeerStats) AddPeer(peerID string, peerInfo PeerStatisticMsgUpdate) {
	p.mu.Lock()
	defer p.mu.Unlock()
	p.addPeer(peerID, peerInfo)
}

func (p *PeerStats) addPeer(peerID string, peerInfo PeerStatisticMsgUpdate) {
	pv := PeerStatisticsFromMsgUpdate(peerInfo, nil)
	p.peersInfo.Store(peerID, pv)
	p.recordsCount++
	p.lastUpdateMap[peerID] = time.Now()
}

func (p *PeerStats) UpdatePeer(peerID string, peerInfo PeerStatisticMsgUpdate, prevValue any) {
	p.mu.Lock()
	defer p.mu.Unlock()
	p.updatePeer(peerID, peerInfo, prevValue)
}

func (p *PeerStats) updatePeer(peerID string, peerInfo PeerStatisticMsgUpdate, prevValue any) {
	pv := PeerStatisticsFromMsgUpdate(peerInfo, prevValue)

	p.peersInfo.Store(peerID, pv)
	p.lastUpdateMap[peerID] = time.Now()
}

func PeerStatisticsFromMsgUpdate(msg PeerStatisticMsgUpdate, prevValue any) PeerStatistics {
	ps := PeerStatistics{
		PeerType:     msg.PeerType,
		BytesIn:      0,
		BytesOut:     0,
		CapBytesIn:   make(map[string]uint64),
		CapBytesOut:  make(map[string]uint64),
		TypeBytesIn:  make(map[string]uint64),
		TypeBytesOut: make(map[string]uint64),
	}

	if stats, ok := prevValue.(PeerStatistics); ok {
		if msg.Inbound {
			ps.BytesIn = stats.BytesIn + uint64(msg.Bytes)
			ps.CapBytesIn[msg.MsgCap] = stats.CapBytesIn[msg.MsgCap] + uint64(msg.Bytes)
			ps.TypeBytesIn[msg.MsgType] = stats.TypeBytesIn[msg.MsgType] + uint64(msg.Bytes)
		} else {
			ps.BytesOut = stats.BytesOut + uint64(msg.Bytes)
			ps.CapBytesOut[msg.MsgCap] = stats.CapBytesOut[msg.MsgCap] + uint64(msg.Bytes)
			ps.TypeBytesOut[msg.MsgType] = stats.TypeBytesOut[msg.MsgType] + uint64(msg.Bytes)
		}
	} else {
		if msg.Inbound {
			ps.BytesIn += uint64(msg.Bytes)
			ps.CapBytesIn[msg.MsgCap] += uint64(msg.Bytes)
			ps.TypeBytesIn[msg.MsgType] += uint64(msg.Bytes)
		} else {
			ps.BytesOut += uint64(msg.Bytes)
			ps.CapBytesOut[msg.MsgCap] += uint64(msg.Bytes)
			ps.TypeBytesOut[msg.MsgType] += uint64(msg.Bytes)
		}

	}

	return ps
}

func (p *PeerStats) GetPeersCount() int {
	p.mu.Lock()
	defer p.mu.Unlock()
	return p.getPeersCount()
}

func (p *PeerStats) getPeersCount() int {
	return p.recordsCount
}

func (p *PeerStats) GetPeers() map[string]PeerStatistics {
	p.mu.Lock()
	defer p.mu.Unlock()

	stats := make(map[string]PeerStatistics)
	p.peersInfo.Range(func(key, value interface{}) bool {
		loadedKey, ok := key.(string)
		if !ok {
			log.Debug("Failed to cast key to string", key)
			return true
		}

		loadedValue, ok := value.(PeerStatistics)
		if !ok {
			log.Debug("Failed to cast value to PeerStatistics struct", value)
			return true
		}

		stats[loadedKey] = loadedValue.Clone()
		return true
	})

	return stats
}

func (p *PeerStats) GetPeerStatistics(peerID string) PeerStatistics {
	p.mu.Lock()
	defer p.mu.Unlock()

	if value, ok := p.peersInfo.Load(peerID); ok {
		if peerStats, ok := value.(PeerStatistics); ok {
			return peerStats.Clone()
		}
	}

	return PeerStatistics{}
}

func (p *PeerStats) GetLastUpdate(peerID string) time.Time {
	p.mu.Lock()
	defer p.mu.Unlock()

	if lastUpdate, ok := p.lastUpdateMap[peerID]; ok {
		return lastUpdate
	}

	return time.Time{}
}

func (p *PeerStats) RemovePeer(peerID string) {
	p.mu.Lock()
	defer p.mu.Unlock()

	p.peersInfo.Delete(peerID)
	p.recordsCount--
	delete(p.lastUpdateMap, peerID)
}

type PeerUpdTime struct {
	PeerID string
	Time   time.Time
}

func (p *PeerStats) GetOldestUpdatedPeersWithSize(size int) []PeerUpdTime {
	p.mu.Lock()
	defer p.mu.Unlock()
<<<<<<< HEAD

=======
	return p.getOldestUpdatedPeersWithSize(size)
}

func (p *PeerStats) getOldestUpdatedPeersWithSize(size int) []PeerUpdTime {
>>>>>>> 4a02c66a
	timeArray := make([]PeerUpdTime, 0, p.getPeersCount())
	for k, v := range p.lastUpdateMap {
		timeArray = append(timeArray, PeerUpdTime{k, v})
	}

	sort.Slice(timeArray, func(i, j int) bool {
		return timeArray[i].Time.Before(timeArray[j].Time)
	})

	if len(timeArray) < size {
		return timeArray
	} else {
		return timeArray[:size]
	}
}

func (p *PeerStats) RemovePeersWhichExceedLimit(limit int) {
	p.mu.Lock()
	defer p.mu.Unlock()
	p.removePeersWhichExceedLimit(limit)
}

func (p *PeerStats) removePeersWhichExceedLimit(limit int) {
	peersToRemove := p.getPeersCount() - limit
	if peersToRemove > 0 {
		peers := p.getOldestUpdatedPeersWithSize(peersToRemove)
		for _, peer := range peers {
			p.RemovePeer(peer.PeerID)
		}
	}
}

func (d *DiagnosticClient) setupNetworkDiagnostics(rootCtx context.Context) {
	d.runCollectPeersStatistics(rootCtx)
}

func (d *DiagnosticClient) runCollectPeersStatistics(rootCtx context.Context) {
	go func() {
		ctx, ch, closeChannel := Context[PeerStatisticMsgUpdate](rootCtx, 1)
		defer closeChannel()

		StartProviders(ctx, TypeOf(PeerStatisticMsgUpdate{}), log.Root())
		for {
			select {
			case <-rootCtx.Done():
				return
			case info := <-ch:
				d.peersStats.AddOrUpdatePeer(info.PeerID, info)
			}
		}
	}()
}

func (d *DiagnosticClient) Peers() map[string]PeerStatistics {
	return d.peersStats.GetPeers()
}<|MERGE_RESOLUTION|>--- conflicted
+++ resolved
@@ -195,14 +195,10 @@
 func (p *PeerStats) GetOldestUpdatedPeersWithSize(size int) []PeerUpdTime {
 	p.mu.Lock()
 	defer p.mu.Unlock()
-<<<<<<< HEAD
-
-=======
 	return p.getOldestUpdatedPeersWithSize(size)
 }
 
 func (p *PeerStats) getOldestUpdatedPeersWithSize(size int) []PeerUpdTime {
->>>>>>> 4a02c66a
 	timeArray := make([]PeerUpdTime, 0, p.getPeersCount())
 	for k, v := range p.lastUpdateMap {
 		timeArray = append(timeArray, PeerUpdTime{k, v})

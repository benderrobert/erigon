--- conflicted
+++ resolved
@@ -659,12 +659,8 @@
 type DomainRoTx struct {
 	ht         *HistoryRoTx
 	d          *Domain
-<<<<<<< HEAD
-	files      []ctxItem
+	files      visibleFiles
 	btcursors  []*Cursor
-=======
-	files      visibleFiles
->>>>>>> fa5d2ddc
 	getters    []ArchiveGetter
 	readers    []*BtIndex
 	idxReaders []*recsplit.IndexReader

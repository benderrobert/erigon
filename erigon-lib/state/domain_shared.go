// Copyright 2024 The Erigon Authors
// This file is part of Erigon.
//
// Erigon is free software: you can redistribute it and/or modify
// it under the terms of the GNU Lesser General Public License as published by
// the Free Software Foundation, either version 3 of the License, or
// (at your option) any later version.
//
// Erigon is distributed in the hope that it will be useful,
// but WITHOUT ANY WARRANTY; without even the implied warranty of
// MERCHANTABILITY or FITNESS FOR A PARTICULAR PURPOSE. See the
// GNU Lesser General Public License for more details.
//
// You should have received a copy of the GNU Lesser General Public License
// along with Erigon. If not, see <http://www.gnu.org/licenses/>.

package state

import (
	"bytes"
	"container/heap"
	"context"
	"encoding/binary"
	"fmt"
	"math"
	"path/filepath"
	"runtime"
	"sync/atomic"
	"time"
	"unsafe"

	"github.com/pkg/errors"
	"golang.org/x/crypto/sha3"

	"github.com/erigontech/erigon-lib/common/cryptozerocopy"
	"github.com/erigontech/erigon-lib/log/v3"

	btree2 "github.com/tidwall/btree"

	"github.com/erigontech/erigon-lib/commitment"
	"github.com/erigontech/erigon-lib/common"
	"github.com/erigontech/erigon-lib/common/assert"
	"github.com/erigontech/erigon-lib/common/dbg"
	"github.com/erigontech/erigon-lib/common/length"
	"github.com/erigontech/erigon-lib/kv"
	"github.com/erigontech/erigon-lib/kv/order"
	"github.com/erigontech/erigon-lib/kv/rawdbv3"
	"github.com/erigontech/erigon-lib/types"
)

var ErrBehindCommitment = errors.New("behind commitment")

// KvList sort.Interface to sort write list by keys
type KvList struct {
	Keys []string
	Vals [][]byte
}

func (l *KvList) Push(key string, val []byte) {
	l.Keys = append(l.Keys, key)
	l.Vals = append(l.Vals, val)
}

func (l *KvList) Len() int {
	return len(l.Keys)
}

func (l *KvList) Less(i, j int) bool {
	return l.Keys[i] < l.Keys[j]
}

func (l *KvList) Swap(i, j int) {
	l.Keys[i], l.Keys[j] = l.Keys[j], l.Keys[i]
	l.Vals[i], l.Vals[j] = l.Vals[j], l.Vals[i]
}

type dataWithPrevStep struct {
	data     []byte
	prevStep uint64
}

type SharedDomains struct {
	aggTx  *AggregatorRoTx
	sdCtx  *SharedDomainsCommitmentContext
	roTx   kv.Tx
	logger log.Logger

	txNum    uint64
	blockNum atomic.Uint64
	estSize  int
	trace    bool //nolint
	//muMaps   sync.RWMutex
	//walLock sync.RWMutex

	domains [kv.DomainLen]map[string]dataWithPrevStep
	storage *btree2.Map[string, dataWithPrevStep]

	domainWriters    [kv.DomainLen]*domainBufferedWriter
	iiWriters        [kv.StandaloneIdxLen]*invertedIndexBufferedWriter
	appendableWriter [kv.AppendableLen]*appendableBufferedWriter

	currentChangesAccumulator *StateChangeSet
	pastChangesAccumulator    map[string]*StateChangeSet
}

type HasAggTx interface {
	AggTx() any
}
type HasAgg interface {
	Agg() any
}

func NewSharedDomains(tx kv.Tx, logger log.Logger) (*SharedDomains, error) {

	sd := &SharedDomains{
		logger:  logger,
		storage: btree2.NewMap[string, dataWithPrevStep](128),
		//trace:   true,
	}
	sd.SetTx(tx)

	sd.aggTx.a.DiscardHistory(kv.CommitmentDomain)

	for id, ii := range sd.aggTx.iis {
		sd.iiWriters[id] = ii.NewWriter()
	}

	for id, d := range sd.aggTx.d {
		sd.domains[id] = map[string]dataWithPrevStep{}
		sd.domainWriters[id] = d.NewWriter()
	}

	for id, a := range sd.aggTx.appendable {
		sd.appendableWriter[id] = a.NewWriter()
	}

	sd.SetTxNum(0)
	sd.sdCtx = NewSharedDomainsCommitmentContext(sd, commitment.ModeDirect, commitment.VariantHexPatriciaTrie)

	if _, err := sd.SeekCommitment(context.Background(), tx); err != nil {
		return nil, err
	}
	return sd, nil
}

func (sd *SharedDomains) SetChangesetAccumulator(acc *StateChangeSet) {
	sd.currentChangesAccumulator = acc
	for idx := range sd.domainWriters {
		if sd.currentChangesAccumulator == nil {
			sd.domainWriters[idx].diff = nil
		} else {
			sd.domainWriters[idx].diff = &sd.currentChangesAccumulator.Diffs[idx]
		}
	}
}

func (sd *SharedDomains) SavePastChangesetAccumulator(blockHash common.Hash, blockNumber uint64, acc *StateChangeSet) {
	if sd.pastChangesAccumulator == nil {
		sd.pastChangesAccumulator = make(map[string]*StateChangeSet)
	}
	var key [40]byte
	binary.BigEndian.PutUint64(key[:8], blockNumber)
	copy(key[8:], blockHash[:])
	sd.pastChangesAccumulator[string(key[:])] = acc
}

func (sd *SharedDomains) GetDiffset(tx kv.RwTx, blockHash common.Hash, blockNumber uint64) ([kv.DomainLen][]DomainEntryDiff, bool, error) {
	var key [40]byte
	binary.BigEndian.PutUint64(key[:8], blockNumber)
	copy(key[8:], blockHash[:])
	if changeset, ok := sd.pastChangesAccumulator[string(key[:])]; ok {
		return [kv.DomainLen][]DomainEntryDiff{
			changeset.Diffs[kv.AccountsDomain].GetDiffSet(),
			changeset.Diffs[kv.StorageDomain].GetDiffSet(),
			changeset.Diffs[kv.CodeDomain].GetDiffSet(),
			changeset.Diffs[kv.CommitmentDomain].GetDiffSet(),
		}, true, nil
	}
	return ReadDiffSet(tx, blockNumber, blockHash)
}

func (sd *SharedDomains) AggTx() any { return sd.aggTx }
func (sd *SharedDomains) CanonicalReader() CanonicalsReader {
	return nil
	//return sd.aggTx.appendable[kv.ReceiptsAppendable].ap.cfg.iters
}

// aggregator context should call aggTx.Unwind before this one.
func (sd *SharedDomains) Unwind(ctx context.Context, rwTx kv.RwTx, blockUnwindTo, txUnwindTo uint64, changeset *[kv.DomainLen][]DomainEntryDiff) error {
	step := txUnwindTo / sd.aggTx.a.StepSize()
	logEvery := time.NewTicker(30 * time.Second)
	defer logEvery.Stop()
	sd.aggTx.a.logger.Info("aggregator unwind", "step", step,
		"txUnwindTo", txUnwindTo, "stepsRangeInDB", sd.aggTx.a.StepsRangeInDBAsStr(rwTx))
	//fmt.Printf("aggregator unwind step %d txUnwindTo %d stepsRangeInDB %s\n", step, txUnwindTo, sd.aggTx.a.StepsRangeInDBAsStr(rwTx))
	sf := time.Now()
	defer mxUnwindSharedTook.ObserveDuration(sf)

	if err := sd.Flush(ctx, rwTx); err != nil {
		return err
	}

	for idx, d := range sd.aggTx.d {
		if err := d.Unwind(ctx, rwTx, step, txUnwindTo, changeset[idx]); err != nil {
			return err
		}
	}
	for _, ii := range sd.aggTx.iis {
		if err := ii.Unwind(ctx, rwTx, txUnwindTo, math.MaxUint64, math.MaxUint64, logEvery, true, nil); err != nil {
			return err
		}
	}

	for _, ap := range sd.aggTx.appendable {
		if err := ap.Unwind(ctx, rwTx, txUnwindTo, math.MaxUint64, math.MaxUint64, logEvery, true, nil); err != nil {
			return err
		}
	}

	sd.ClearRam(true)
	sd.SetTxNum(txUnwindTo)
	sd.SetBlockNum(blockUnwindTo)
	return sd.Flush(ctx, rwTx)
}

func (sd *SharedDomains) rebuildCommitment(ctx context.Context, roTx kv.Tx, blockNum uint64) ([]byte, error) {
	it, err := sd.aggTx.HistoryRange(kv.AccountsHistory, int(sd.TxNum()), math.MaxInt64, order.Asc, -1, roTx)
	if err != nil {
		return nil, err
	}
	defer it.Close()
	for it.HasNext() {
		k, _, err := it.Next()
		if err != nil {
			return nil, err
		}
		sd.sdCtx.TouchKey(kv.AccountsDomain, string(k), nil)
	}

	it, err = sd.aggTx.HistoryRange(kv.StorageHistory, int(sd.TxNum()), math.MaxInt64, order.Asc, -1, roTx)
	if err != nil {
		return nil, err
	}
	defer it.Close()

	for it.HasNext() {
		k, _, err := it.Next()
		if err != nil {
			return nil, err
		}
		sd.sdCtx.TouchKey(kv.StorageDomain, string(k), nil)
	}

	sd.sdCtx.Reset()
	return sd.ComputeCommitment(ctx, true, blockNum, "rebuild commit")
}

// SeekCommitment lookups latest available commitment and sets it as current
func (sd *SharedDomains) SeekCommitment(ctx context.Context, tx kv.Tx) (txsFromBlockBeginning uint64, err error) {
	bn, txn, ok, err := sd.sdCtx.SeekCommitment(tx, sd.aggTx.d[kv.CommitmentDomain], 0, math.MaxUint64)
	if err != nil {
		return 0, err
	}
	if ok {
		if bn > 0 {
			lastBn, _, err := rawdbv3.TxNums.Last(tx)
			if err != nil {
				return 0, err
			}
			if lastBn < bn {
				return 0, errors.WithMessage(ErrBehindCommitment, fmt.Sprintf("TxNums index is at block %d and behind commitment %d", lastBn, bn))
			}
		}
		sd.SetBlockNum(bn)
		sd.SetTxNum(txn)
		return 0, nil
	}
	// handle case when we have no commitment, but have executed blocks
	bnBytes, err := tx.GetOne(kv.SyncStageProgress, []byte("Execution")) //TODO: move stages to erigon-lib
	if err != nil {
		return 0, err
	}
	if len(bnBytes) == 8 {
		bn = binary.BigEndian.Uint64(bnBytes)
		txn, err = rawdbv3.TxNums.Max(tx, bn)
		if err != nil {
			return 0, err
		}
	}
	if bn == 0 && txn == 0 {
		sd.SetBlockNum(0)
		sd.SetTxNum(0)
		return 0, nil
	}
	sd.SetBlockNum(bn)
	sd.SetTxNum(txn)
	newRh, err := sd.rebuildCommitment(ctx, tx, bn)
	if err != nil {
		return 0, err
	}
	if bytes.Equal(newRh, commitment.EmptyRootHash) {
		sd.SetBlockNum(0)
		sd.SetTxNum(0)
		return 0, nil
	}
	if sd.trace {
		fmt.Printf("rebuilt commitment %x %d %d\n", newRh, sd.TxNum(), sd.BlockNum())
	}
	sd.SetBlockNum(bn)
	sd.SetTxNum(txn)
	return 0, nil
}

func (sd *SharedDomains) ClearRam(resetCommitment bool) {
	//sd.muMaps.Lock()
	//defer sd.muMaps.Unlock()
	for i := range sd.domains {
		sd.domains[i] = map[string]dataWithPrevStep{}
	}
	if resetCommitment {
		sd.sdCtx.updates.List(true)
		sd.sdCtx.Reset()
	}

	sd.storage = btree2.NewMap[string, dataWithPrevStep](128)
	sd.estSize = 0
}

func (sd *SharedDomains) put(domain kv.Domain, key string, val []byte) {
	// disable mutex - because work on parallel execution postponed after E3 release.
	//sd.muMaps.Lock()
	valWithPrevStep := dataWithPrevStep{data: val, prevStep: sd.txNum / sd.aggTx.a.StepSize()}
	if domain == kv.StorageDomain {
		if old, ok := sd.storage.Set(key, valWithPrevStep); ok {
			sd.estSize += len(val) - len(old.data)
		} else {
			sd.estSize += len(key) + len(val)
		}
		return
	}

	if old, ok := sd.domains[domain][key]; ok {
		sd.estSize += len(val) - len(old.data)
	} else {
		sd.estSize += len(key) + len(val)
	}
	sd.domains[domain][key] = valWithPrevStep
	//sd.muMaps.Unlock()
}

// get returns cached value by key. Cache is invalidated when associated WAL is flushed
func (sd *SharedDomains) get(table kv.Domain, key []byte) (v []byte, prevStep uint64, ok bool) {
	//sd.muMaps.RLock()
	keyS := *(*string)(unsafe.Pointer(&key))
	var dataWithPrevStep dataWithPrevStep
	//keyS := string(key)
	if table == kv.StorageDomain {
		dataWithPrevStep, ok = sd.storage.Get(keyS)
		return dataWithPrevStep.data, dataWithPrevStep.prevStep, ok

	}
	dataWithPrevStep, ok = sd.domains[table][keyS]
	return dataWithPrevStep.data, dataWithPrevStep.prevStep, ok
	//sd.muMaps.RUnlock()
}

func (sd *SharedDomains) SizeEstimate() uint64 {
	//sd.muMaps.RLock()
	//defer sd.muMaps.RUnlock()

	// multiply 2: to cover data-structures overhead (and keep accounting cheap)
	// and muliply 2 more: for Commitment calculation when batch is full
	return uint64(sd.estSize) * 4
}

func (sd *SharedDomains) LatestCommitment(prefix []byte) ([]byte, uint64, error) {
	if v, prevStep, ok := sd.get(kv.CommitmentDomain, prefix); ok {
		// sd cache values as is (without transformation) so safe to return
		return v, prevStep, nil
	}
	v, step, found, err := sd.aggTx.d[kv.CommitmentDomain].getLatestFromDb(prefix, sd.roTx)
	if err != nil {
		return nil, 0, fmt.Errorf("commitment prefix %x read error: %w", prefix, err)
	}
	if found {
		// db store values as is (without transformation) so safe to return
		return v, step, nil
	}

	// GetfromFiles doesn't provide same semantics as getLatestFromDB - it returns start/end tx
	// of file where the value is stored (not exact step when kv has been set)
	v, _, startTx, endTx, err := sd.aggTx.d[kv.CommitmentDomain].getFromFiles(prefix)
	if err != nil {
		return nil, 0, fmt.Errorf("commitment prefix %x read error: %w", prefix, err)
	}

	if !sd.aggTx.a.commitmentValuesTransform || bytes.Equal(prefix, keyCommitmentState) {
		return v, endTx / sd.aggTx.a.StepSize(), nil
	}

	// if not unwrap all keys, trie will use them as PLAINs which affects hashing
	// replace shortened keys in the branch with full keys to allow HPH work seamlessly
	rv, err := sd.replaceShortenedKeysInBranch(prefix, commitment.BranchData(v), startTx, endTx)
	if err != nil {
		return nil, 0, err
	}
	return rv, endTx / sd.aggTx.a.StepSize(), nil
}

// replaceShortenedKeysInBranch replaces shortened keys in the branch with full keys
func (sd *SharedDomains) replaceShortenedKeysInBranch(prefix []byte, branch commitment.BranchData, fStartTxNum uint64, fEndTxNum uint64) (commitment.BranchData, error) {
	if !sd.aggTx.d[kv.CommitmentDomain].d.replaceKeysInValues && sd.aggTx.a.commitmentValuesTransform {
		panic("domain.replaceKeysInValues is disabled, but agg.commitmentValuesTransform is enabled")
	}

	if !sd.aggTx.a.commitmentValuesTransform ||
		len(branch) == 0 ||
		sd.aggTx.minimaxTxNumInDomainFiles() == 0 ||
		bytes.Equal(prefix, keyCommitmentState) || ((fEndTxNum-fStartTxNum)/sd.aggTx.a.StepSize())%2 != 0 {

		return branch, nil // do not transform, return as is
	}

	sto := sd.aggTx.d[kv.StorageDomain]
	acc := sd.aggTx.d[kv.AccountsDomain]
	storageItem := sto.lookupFileByItsRange(fStartTxNum, fEndTxNum)
	if storageItem == nil {
		sd.logger.Crit(fmt.Sprintf("storage file of steps %d-%d not found\n", fStartTxNum/sd.aggTx.a.aggregationStep, fEndTxNum/sd.aggTx.a.aggregationStep))
		return nil, errors.New("storage file not found")
	}
	accountItem := acc.lookupFileByItsRange(fStartTxNum, fEndTxNum)
	if accountItem == nil {
		sd.logger.Crit(fmt.Sprintf("storage file of steps %d-%d not found\n", fStartTxNum/sd.aggTx.a.aggregationStep, fEndTxNum/sd.aggTx.a.aggregationStep))
		return nil, errors.New("account file not found")
	}
	storageGetter := NewArchiveGetter(storageItem.decompressor.MakeGetter(), sto.d.compression)
	accountGetter := NewArchiveGetter(accountItem.decompressor.MakeGetter(), acc.d.compression)

	aux := make([]byte, 0, 256)
	return branch.ReplacePlainKeys(aux, func(key []byte, isStorage bool) ([]byte, error) {
		if isStorage {
			if len(key) == length.Addr+length.Hash {
				return nil, nil // save storage key as is
			}
			// Optimised key referencing a state file record (file number and offset within the file)
			storagePlainKey, found := sto.lookupByShortenedKey(key, storageGetter)
			if !found {
				s0, s1 := fStartTxNum/sd.aggTx.a.StepSize(), fEndTxNum/sd.aggTx.a.StepSize()
				sd.logger.Crit("replace back lost storage full key", "shortened", fmt.Sprintf("%x", key),
					"decoded", fmt.Sprintf("step %d-%d; offt %d", s0, s1, decodeShorterKey(key)))
				return nil, fmt.Errorf("replace back lost storage full key: %x", key)
			}
			return storagePlainKey, nil
		}

		if len(key) == length.Addr {
			return nil, nil // save account key as is
		}

		apkBuf, found := acc.lookupByShortenedKey(key, accountGetter)
		if !found {
			s0, s1 := fStartTxNum/sd.aggTx.a.StepSize(), fEndTxNum/sd.aggTx.a.StepSize()
			sd.logger.Crit("replace back lost account full key", "shortened", fmt.Sprintf("%x", key),
				"decoded", fmt.Sprintf("step %d-%d; offt %d", s0, s1, decodeShorterKey(key)))
			return nil, fmt.Errorf("replace back lost account full key: %x", key)
		}
		return apkBuf, nil
	})
}

const CodeSizeTableFake = "CodeSize"

func (sd *SharedDomains) ReadsValid(readLists map[string]*KvList) bool {
	//sd.muMaps.RLock()
	//defer sd.muMaps.RUnlock()

	for table, list := range readLists {
		switch table {
		case kv.AccountsDomain.String():
			m := sd.domains[kv.AccountsDomain]
			for i, key := range list.Keys {
				if val, ok := m[key]; ok {
					if !bytes.Equal(list.Vals[i], val.data) {
						return false
					}
				}
			}
		case kv.CodeDomain.String():
			m := sd.domains[kv.CodeDomain]
			for i, key := range list.Keys {
				if val, ok := m[key]; ok {
					if !bytes.Equal(list.Vals[i], val.data) {
						return false
					}
				}
			}
		case kv.StorageDomain.String():
			m := sd.storage
			for i, key := range list.Keys {
				if val, ok := m.Get(key); ok {
					if !bytes.Equal(list.Vals[i], val.data) {
						return false
					}
				}
			}
		case CodeSizeTableFake:
			m := sd.domains[kv.CodeDomain]
			for i, key := range list.Keys {
				if val, ok := m[key]; ok {
					if binary.BigEndian.Uint64(list.Vals[i]) != uint64(len(val.data)) {
						return false
					}
				}
			}
		default:
			panic(table)
		}
	}

	return true
}

func (sd *SharedDomains) updateAccountData(addr []byte, account, prevAccount []byte, prevStep uint64) error {
	addrS := string(addr)
	sd.sdCtx.TouchKey(kv.AccountsDomain, addrS, account)
	sd.put(kv.AccountsDomain, addrS, account)
	return sd.domainWriters[kv.AccountsDomain].PutWithPrev(addr, nil, account, prevAccount, prevStep)
}

func (sd *SharedDomains) updateAccountCode(addr, code, prevCode []byte, prevStep uint64) error {
	addrS := string(addr)
	sd.sdCtx.TouchKey(kv.CodeDomain, addrS, code)
	sd.put(kv.CodeDomain, addrS, code)
	if len(code) == 0 {
		return sd.domainWriters[kv.CodeDomain].DeleteWithPrev(addr, nil, prevCode, prevStep)
	}
	return sd.domainWriters[kv.CodeDomain].PutWithPrev(addr, nil, code, prevCode, prevStep)
}

func (sd *SharedDomains) updateCommitmentData(prefix []byte, data, prev []byte, prevStep uint64) error {
	sd.put(kv.CommitmentDomain, string(prefix), data)
	return sd.domainWriters[kv.CommitmentDomain].PutWithPrev(prefix, nil, data, prev, prevStep)
}

func (sd *SharedDomains) deleteAccount(addr, prev []byte, prevStep uint64) error {
	addrS := string(addr)
	if err := sd.DomainDelPrefix(kv.StorageDomain, addr); err != nil {
		return err
	}

	// commitment delete already has been applied via account
	if err := sd.DomainDel(kv.CodeDomain, addr, nil, nil, prevStep); err != nil {
		return err
	}

	sd.sdCtx.TouchKey(kv.AccountsDomain, addrS, nil)
	sd.put(kv.AccountsDomain, addrS, nil)
	if err := sd.domainWriters[kv.AccountsDomain].DeleteWithPrev(addr, nil, prev, prevStep); err != nil {
		return err
	}

	return nil
}

func (sd *SharedDomains) writeAccountStorage(addr, loc []byte, value, preVal []byte, prevStep uint64) error {
	composite := addr
	if loc != nil { // if caller passed already `composite` key, then just use it. otherwise join parts
		composite = make([]byte, 0, len(addr)+len(loc))
		composite = append(append(composite, addr...), loc...)
	}
	compositeS := string(composite)
	sd.sdCtx.TouchKey(kv.StorageDomain, compositeS, value)
	sd.put(kv.StorageDomain, compositeS, value)
	return sd.domainWriters[kv.StorageDomain].PutWithPrev(composite, nil, value, preVal, prevStep)
}

func (sd *SharedDomains) delAccountStorage(addr, loc []byte, preVal []byte, prevStep uint64) error {
	composite := addr
	if loc != nil { // if caller passed already `composite` key, then just use it. otherwise join parts
		composite = make([]byte, 0, len(addr)+len(loc))
		composite = append(append(composite, addr...), loc...)
	}
	compositeS := string(composite)
	sd.sdCtx.TouchKey(kv.StorageDomain, compositeS, nil)
	sd.put(kv.StorageDomain, compositeS, nil)
	return sd.domainWriters[kv.StorageDomain].DeleteWithPrev(composite, nil, preVal, prevStep)
}

func (sd *SharedDomains) IndexAdd(table kv.InvertedIdx, key []byte) (err error) {
	switch table {
	case kv.LogAddrIdx, kv.TblLogAddressIdx:
		err = sd.iiWriters[kv.LogAddrIdxPos].Add(key)
	case kv.LogTopicIdx, kv.TblLogTopicsIdx, kv.LogTopicIndex:
		err = sd.iiWriters[kv.LogTopicIdxPos].Add(key)
	case kv.TblTracesToIdx:
		err = sd.iiWriters[kv.TracesToIdxPos].Add(key)
	case kv.TblTracesFromIdx:
		err = sd.iiWriters[kv.TracesFromIdxPos].Add(key)
	default:
		panic(fmt.Errorf("unknown shared index %s", table))
	}
	return err
}

func (sd *SharedDomains) SetTx(tx kv.Tx) {
	if tx == nil {
		panic("tx is nil")
	}
	sd.roTx = tx

	casted, ok := tx.(HasAggTx)
	if !ok {
		panic(fmt.Errorf("type %T need AggTx method", tx))
	}

	sd.aggTx = casted.AggTx().(*AggregatorRoTx)
	if sd.aggTx == nil {
		panic(errors.New("aggtx is nil"))
	}
}

func (sd *SharedDomains) StepSize() uint64 { return sd.aggTx.a.StepSize() }

// SetTxNum sets txNum for all domains as well as common txNum for all domains
// Requires for sd.rwTx because of commitment evaluation in shared domains if aggregationStep is reached
func (sd *SharedDomains) SetTxNum(txNum uint64) {
	sd.txNum = txNum
	for _, d := range sd.domainWriters {
		if d != nil {
			d.SetTxNum(txNum)
		}
	}
	for _, iiWriter := range sd.iiWriters {
		if iiWriter != nil {
			iiWriter.SetTxNum(txNum)
		}
	}
}

func (sd *SharedDomains) TxNum() uint64 { return sd.txNum }

func (sd *SharedDomains) BlockNum() uint64 { return sd.blockNum.Load() }

func (sd *SharedDomains) SetBlockNum(blockNum uint64) {
	sd.blockNum.Store(blockNum)
}

func (sd *SharedDomains) SetTrace(b bool) {
	sd.trace = b
}

func (sd *SharedDomains) ComputeCommitment(ctx context.Context, saveStateAfter bool, blockNum uint64, logPrefix string) (rootHash []byte, err error) {
	sd.aggTx.RestrictSubsetFileDeletions(true)
	rootHash, err = sd.sdCtx.ComputeCommitment(ctx, saveStateAfter, blockNum, logPrefix)
	sd.aggTx.RestrictSubsetFileDeletions(false)
	return
}

// IterateStoragePrefix iterates over key-value pairs of the storage domain that start with given prefix
// Such iteration is not intended to be used in public API, therefore it uses read-write transaction
// inside the domain. Another version of this for public API use needs to be created, that uses
// roTx instead and supports ending the iterations before it reaches the end.
//
// k and v lifetime is bounded by the lifetime of the iterator
func (sd *SharedDomains) IterateStoragePrefix(prefix []byte, it func(k []byte, v []byte, step uint64) error) error {
	// Implementation:
	//     File endTxNum  = last txNum of file step
	//     DB endTxNum    = first txNum of step in db
	//     RAM endTxNum   = current txnum
	//  Example: stepSize=8, file=0-2.kv, db has key of step 2, current tx num is 17
	//     File endTxNum  = 15, because `0-2.kv` has steps 0 and 1, last txNum of step 1 is 15
	//     DB endTxNum    = 16, because db has step 2, and first txNum of step 2 is 16.
	//     RAM endTxNum   = 17, because current tcurrent txNum is 17

	haveRamUpdates := sd.storage.Len() > 0

	var cp CursorHeap
	cpPtr := &cp
	heap.Init(cpPtr)
	var k, v []byte
	var err error

	iter := sd.storage.Iter()
	if iter.Seek(string(prefix)) {
		kx := iter.Key()
		v = iter.Value().data
		k = []byte(kx)

		if len(kx) > 0 && bytes.HasPrefix(k, prefix) {
			heap.Push(cpPtr, &CursorItem{t: RAM_CURSOR, key: common.Copy(k), val: common.Copy(v), step: 0, iter: iter, endTxNum: sd.txNum, reverse: true})
		}
	}

	roTx := sd.roTx
	valsCursor, err := roTx.CursorDupSort(sd.aggTx.a.d[kv.StorageDomain].valsTable)
	if err != nil {
		return err
	}
	defer valsCursor.Close()
	if k, v, err = valsCursor.Seek(prefix); err != nil {
		return err
	}
	if len(k) > 0 && bytes.HasPrefix(k, prefix) {
		step := ^binary.BigEndian.Uint64(v[:8])
		val := v[8:]
		endTxNum := step * sd.StepSize() // DB can store not-finished step, it means - then set first txn in step - it anyway will be ahead of files
		if haveRamUpdates && endTxNum >= sd.txNum {
			return fmt.Errorf("probably you didn't set SharedDomains.SetTxNum(). ram must be ahead of db: %d, %d", sd.txNum, endTxNum)
		}

		heap.Push(cpPtr, &CursorItem{t: DB_CURSOR, key: common.Copy(k), val: common.Copy(val), step: step, cDup: valsCursor, endTxNum: endTxNum, reverse: true})
	}

	sctx := sd.aggTx.d[kv.StorageDomain]
	for i, item := range sctx.files {
		cursor, err := item.src.bindex.Seek(sctx.statelessGetter(i), prefix)
		if err != nil {
			return err
		}
		if cursor == nil {
			continue
		}

		key := cursor.Key()
		if key != nil && bytes.HasPrefix(key, prefix) {
			val := cursor.Value()
			txNum := item.endTxNum - 1 // !important: .kv files have semantic [from, t)
			heap.Push(cpPtr, &CursorItem{t: FILE_CURSOR, key: key, val: val, step: 0, btCursor: cursor, endTxNum: txNum, reverse: true})
		}
	}

	for cp.Len() > 0 {
		lastKey := common.Copy(cp[0].key)
		lastVal := common.Copy(cp[0].val)
		lastStep := cp[0].step
		// Advance all the items that have this key (including the top)
		for cp.Len() > 0 && bytes.Equal(cp[0].key, lastKey) {
			ci1 := heap.Pop(cpPtr).(*CursorItem)
			switch ci1.t {
			case RAM_CURSOR:
				if ci1.iter.Next() {
					k = []byte(ci1.iter.Key())
					if k != nil && bytes.HasPrefix(k, prefix) {
						ci1.key = common.Copy(k)
						ci1.val = common.Copy(ci1.iter.Value().data)
						heap.Push(cpPtr, ci1)
					}
				}
			case FILE_CURSOR:
				if UseBtree || UseBpsTree {
					if ci1.btCursor.Next() {
						ci1.key = ci1.btCursor.Key()
						if ci1.key != nil && bytes.HasPrefix(ci1.key, prefix) {
							ci1.val = ci1.btCursor.Value()
							heap.Push(cpPtr, ci1)
						}
					}
				} else {
					ci1.dg.Reset(ci1.latestOffset)
					if !ci1.dg.HasNext() {
						break
					}
					key, _ := ci1.dg.Next(nil)
					if key != nil && bytes.HasPrefix(key, prefix) {
						ci1.key = key
						ci1.val, ci1.latestOffset = ci1.dg.Next(nil)
						heap.Push(cpPtr, ci1)
					}
				}
			case DB_CURSOR:
				k, v, err := ci1.cDup.NextNoDup()
				if err != nil {
					return err
				}

				if len(k) > 0 && bytes.HasPrefix(k, prefix) {
					ci1.key = common.Copy(k)
					step := ^binary.BigEndian.Uint64(v[:8])
					endTxNum := step * sd.StepSize() // DB can store not-finished step, it means - then set first txn in step - it anyway will be ahead of files
					if haveRamUpdates && endTxNum >= sd.txNum {
						return fmt.Errorf("probably you didn't set SharedDomains.SetTxNum(). ram must be ahead of db: %d, %d", sd.txNum, endTxNum)
					}
					ci1.endTxNum = endTxNum
					ci1.val = common.Copy(v[8:])
					ci1.step = step
					heap.Push(cpPtr, ci1)
				}
			}
		}
		if len(lastVal) > 0 {
			if err := it(lastKey, lastVal, lastStep); err != nil {
				return err
			}
		}
	}
	return nil
}

func (sd *SharedDomains) Close() {
	sd.SetBlockNum(0)
	if sd.aggTx != nil {
		sd.SetTxNum(0)

		//sd.walLock.Lock()
		//defer sd.walLock.Unlock()
		for _, d := range sd.domainWriters {
			d.close()
		}
		for _, iiWriter := range sd.iiWriters {
			iiWriter.close()
		}
		for _, a := range sd.appendableWriter {
			a.close()
		}
	}

	if sd.sdCtx != nil {
		sd.sdCtx.Close()
	}
}

func (sd *SharedDomains) Flush(ctx context.Context, tx kv.RwTx) error {
	for key, changeset := range sd.pastChangesAccumulator {
		blockNum := binary.BigEndian.Uint64([]byte(key[:8]))
		blockHash := common.BytesToHash([]byte(key[8:]))
		if err := WriteDiffSet(tx, blockNum, blockHash, changeset); err != nil {
			return err
		}
	}
	sd.pastChangesAccumulator = make(map[string]*StateChangeSet)

	defer mxFlushTook.ObserveDuration(time.Now())
	fh, err := sd.ComputeCommitment(ctx, true, sd.BlockNum(), "flush-commitment")
	if err != nil {
		return err
	}
	if sd.trace {
		_, f, l, _ := runtime.Caller(1)
		fmt.Printf("[SD aggTx=%d] FLUSHING at tx %d [%x], caller %s:%d\n", sd.aggTx.id, sd.TxNum(), fh, filepath.Base(f), l)
	}
	for _, w := range sd.domainWriters {
		if w == nil {
			continue
		}
		if err := w.Flush(ctx, tx); err != nil {
			return err
		}
	}
	for _, w := range sd.iiWriters {
		if w == nil {
			continue
		}
		if err := w.Flush(ctx, tx); err != nil {
			return err
		}
	}
	for _, w := range sd.appendableWriter {
		if w == nil {
			continue
		}
		if err := w.Flush(ctx, tx); err != nil {
			return err
		}
	}
	if dbg.PruneOnFlushTimeout != 0 {
		_, err = sd.aggTx.PruneSmallBatches(ctx, dbg.PruneOnFlushTimeout, tx)
		if err != nil {
			return err
		}
	}

	for _, w := range sd.domainWriters {
		if w == nil {
			continue
		}
		w.close()
	}
	for _, w := range sd.iiWriters {
		if w == nil {
			continue
		}
		w.close()
	}
	for _, w := range sd.appendableWriter {
		if w == nil {
			continue
		}
		w.close()
	}
	return nil
}

// TemporalDomain satisfaction
func (sd *SharedDomains) DomainGet(domain kv.Domain, k, k2 []byte) (v []byte, step uint64, err error) {
	if domain == kv.CommitmentDomain {
		return sd.LatestCommitment(k)
	}

	if k2 != nil {
		k = append(k, k2...)
	}
	if v, prevStep, ok := sd.get(domain, k); ok {
		return v, prevStep, nil
	}
	v, step, _, err = sd.aggTx.GetLatest(domain, k, nil, sd.roTx)
	if err != nil {
		return nil, 0, fmt.Errorf("storage %x read error: %w", k, err)
	}
	return v, step, nil
}

// DomainPut
// Optimizations:
//   - user can prvide `prevVal != nil` - then it will not read prev value from storage
//   - user can append k2 into k1, then underlying methods will not preform append
//   - if `val == nil` it will call DomainDel
func (sd *SharedDomains) DomainPut(domain kv.Domain, k1, k2 []byte, val, prevVal []byte, prevStep uint64) error {
	if val == nil {
		return fmt.Errorf("DomainPut: %s, trying to put nil value. not allowed", domain)
	}
	if prevVal == nil {
		var err error
		prevVal, prevStep, err = sd.DomainGet(domain, k1, k2)
		if err != nil {
			return err
		}
	}

	switch domain {
	case kv.AccountsDomain:
		return sd.updateAccountData(k1, val, prevVal, prevStep)
	case kv.StorageDomain:
		return sd.writeAccountStorage(k1, k2, val, prevVal, prevStep)
	case kv.CodeDomain:
		if bytes.Equal(prevVal, val) {
			return nil
		}
		return sd.updateAccountCode(k1, val, prevVal, prevStep)
	default:
		sd.put(domain, string(append(k1, k2...)), val)
		return sd.domainWriters[domain].PutWithPrev(k1, k2, val, prevVal, prevStep)
	}
}

// DomainDel
// Optimizations:
//   - user can prvide `prevVal != nil` - then it will not read prev value from storage
//   - user can append k2 into k1, then underlying methods will not preform append
//   - if `val == nil` it will call DomainDel
func (sd *SharedDomains) DomainDel(domain kv.Domain, k1, k2 []byte, prevVal []byte, prevStep uint64) error {
	if prevVal == nil {
		var err error
		prevVal, prevStep, err = sd.DomainGet(domain, k1, k2)
		if err != nil {
			return err
		}
	}

	switch domain {
	case kv.AccountsDomain:
		return sd.deleteAccount(k1, prevVal, prevStep)
	case kv.StorageDomain:
		return sd.delAccountStorage(k1, k2, prevVal, prevStep)
	case kv.CodeDomain:
		if prevVal == nil {
			return nil
		}
		return sd.updateAccountCode(k1, nil, prevVal, prevStep)
	case kv.CommitmentDomain:
		return sd.updateCommitmentData(k1, nil, prevVal, prevStep)
	default:
		sd.put(domain, string(append(k1, k2...)), nil)
		return sd.domainWriters[domain].DeleteWithPrev(k1, k2, prevVal, prevStep)
	}
}

func (sd *SharedDomains) DomainDelPrefix(domain kv.Domain, prefix []byte) error {
	if domain != kv.StorageDomain {
		return errors.New("DomainDelPrefix: not supported")
	}

	type tuple struct {
		k, v []byte
		step uint64
	}
	tombs := make([]tuple, 0, 8)
	if err := sd.IterateStoragePrefix(prefix, func(k, v []byte, step uint64) error {
		tombs = append(tombs, tuple{k, v, step})
		return nil
	}); err != nil {
		return err
	}
	for _, tomb := range tombs {
		if err := sd.DomainDel(kv.StorageDomain, tomb.k, nil, tomb.v, tomb.step); err != nil {
			return err
		}
	}

	if assert.Enable {
		forgotten := 0
		if err := sd.IterateStoragePrefix(prefix, func(k, v []byte, step uint64) error {
			forgotten++
			return nil
		}); err != nil {
			return err
		}
		if forgotten > 0 {
			panic(fmt.Errorf("DomainDelPrefix: %d forgotten keys after '%x' prefix removal", forgotten, prefix))
		}
	}
	return nil
}
func (sd *SharedDomains) Tx() kv.Tx { return sd.roTx }

func (sd *SharedDomains) AppendablePut(name kv.Appendable, ts kv.TxnId, v []byte) error {
	return sd.appendableWriter[name].Append(ts, v)
}

type SharedDomainsCommitmentContext struct {
<<<<<<< HEAD
	sd           *SharedDomains
	discard      bool
	mode         commitment.Mode
	branches     map[string]cachedBranch
	keccak       cryptozerocopy.KeccakState
	updates      *commitment.Updates
	patriciaTrie commitment.Trie
	justRestored atomic.Bool

	counters map[string]uint64
=======
	sharedDomains *SharedDomains
	discard       bool
	mode          commitment.Mode
	branches      map[string]cachedBranch
	keccak        cryptozerocopy.KeccakState
	updates       *commitment.Updates
	patriciaTrie  commitment.Trie
	justRestored  atomic.Bool
>>>>>>> ba32ef39
}

func NewSharedDomainsCommitmentContext(sd *SharedDomains, mode commitment.Mode, trieVariant commitment.TrieVariant) *SharedDomainsCommitmentContext {
	ctx := &SharedDomainsCommitmentContext{
		sd:       sd,
		mode:     mode,
		discard:  dbg.DiscardCommitment(),
		branches: make(map[string]cachedBranch),
		keccak:   sha3.NewLegacyKeccak256().(cryptozerocopy.KeccakState),
		counters: make(map[string]uint64),
	}

	ctx.patriciaTrie, ctx.updates = commitment.InitializeTrieAndUpdates(trieVariant, mode, sd.aggTx.a.tmpdir)
	ctx.patriciaTrie.ResetContext(ctx)
	return ctx
}

func (sdc *SharedDomainsCommitmentContext) Close() {
	sdc.updates.Close()
}

type cachedBranch struct {
	data []byte
	step uint64
}

// ResetBranchCache should be called after each commitment computation
func (sdc *SharedDomainsCommitmentContext) ResetBranchCache() {
	clear(sdc.branches)
	log.Debug("ResetBranchCache", "counters", fmt.Sprintf("%#+v", sdc.counters))
	clear(sdc.counters)
}

func (sdc *SharedDomainsCommitmentContext) GetBranch(pref []byte) ([]byte, uint64, error) {
	cached, ok := sdc.branches[string(pref)]
	if ok {
		sdc.counters["GetBranchCached"]++
		// cached value is already transformed/clean to read.
		// Cache should ResetBranchCache after each commitment computation
		return cached.data, cached.step, nil
	}

	sdc.counters["GetBranch"]++

	v, step, err := sdc.sd.LatestCommitment(pref)
	if err != nil {
		return nil, 0, fmt.Errorf("GetBranch failed: %w", err)
	}
	if sdc.sd.trace {
		fmt.Printf("[SDC] GetBranch: %x: %x\n", pref, v)
	}
	// Trie reads prefix during unfold and after everything is ready reads it again to Merge update, if any, so
	// cache branch until ResetBranchCache called
	sdc.branches[string(pref)] = cachedBranch{data: v, step: step}

	if len(v) == 0 {
		return nil, 0, nil
	}
	return v, step, nil
}

func (sdc *SharedDomainsCommitmentContext) PutBranch(prefix []byte, data []byte, prevData []byte, prevStep uint64) error {
	if sdc.sd.trace {
		fmt.Printf("[SDC] PutBranch: %x: %x\n", prefix, data)
	}
	sdc.branches[string(prefix)] = cachedBranch{data: data, step: prevStep}

	return sdc.sd.updateCommitmentData(prefix, data, prevData, prevStep)
}

func (sdc *SharedDomainsCommitmentContext) GetAccount(plainKey []byte, cell *commitment.Cell) (err error) {
	encAccount, _, cached := sdc.sd.get(kv.AccountsDomain, plainKey)
	if !cached {
		encAccount, _, err = sdc.sd.DomainGet(kv.AccountsDomain, plainKey, nil)
		if err != nil {
			return fmt.Errorf("GetAccount failed: %w", err)
		}
		sdc.counters["GetAccount"]++
	} else {
		sdc.counters["GetAccountCached"]++
	}

	cell.Nonce = 0
	cell.Balance.Clear()

	if len(encAccount) > 0 {
		nonce, balance, chash := types.DecodeAccountBytesV3(encAccount)
		cell.Nonce = nonce
		cell.Balance.Set(balance)
		if len(chash) > 0 {
			copy(cell.CodeHash[:], chash)
		}
	}
<<<<<<< HEAD

	//_, fl, ln, _ := runtime.Caller(1)
	//fl = filepath.Base(fl)
	//fmt.Printf("%s:%d GetAccount %x: %s\n", fl, ln, plainKey, cell.FullString())
	if bytes.Equal(cell.CodeHash[:], commitment.EmptyCodeHash) {
=======
	if cell.CodeHash == commitment.EmptyCodeHashArray {
>>>>>>> ba32ef39
		cell.Delete = len(encAccount) == 0
		return nil
	}

	code, _, cached := sdc.sd.get(kv.CodeDomain, plainKey)
	if !cached {
		code, _, err = sdc.sd.DomainGet(kv.CodeDomain, plainKey, nil)
		if err != nil {
			return fmt.Errorf("GetAccount: failed to read latest code: %w", err)
		}
		sdc.counters["GetCode"]++
	} else {
		sdc.counters["GetCodeCached"]++
	}

	if len(code) > 0 {
		sdc.keccak.Reset()
		sdc.keccak.Write(code)
		sdc.keccak.Read(cell.CodeHash[:])
	} else {
		cell.CodeHash = commitment.EmptyCodeHashArray
	}
	cell.Delete = len(encAccount) == 0 && len(code) == 0
	return nil
}

func (sdc *SharedDomainsCommitmentContext) GetStorage(plainKey []byte, cell *commitment.Cell) (err error) {
	// Look in the summary table first
	enc, _, cached := sdc.sd.get(kv.StorageDomain, plainKey)
	if !cached {
		enc, _, err = sdc.sd.DomainGet(kv.StorageDomain, plainKey, nil)
		if err != nil {
			return err
		}
		sdc.counters["GetStorage"]++
	} else {
		sdc.counters["GetStorageCached"]++
	}
	copy(cell.Storage[:], enc)
	cell.StorageLen = len(enc)
	cell.Delete = cell.StorageLen == 0
	//_, fl, ln, _ := runtime.Caller(1)
	//fl = filepath.Base(fl)
	//fmt.Printf("%s:%d GetStorage %x %d: %s\n", fl, ln, plainKey, cell.StorageLen, cell.FullString())
	return nil
}

func (sdc *SharedDomainsCommitmentContext) Reset() {
	if !sdc.justRestored.Load() {
		sdc.patriciaTrie.Reset()
	}
}

func (sdc *SharedDomainsCommitmentContext) TempDir() string {
	return sdc.sd.aggTx.a.dirs.Tmp
}

func (sdc *SharedDomainsCommitmentContext) KeysCount() uint64 {
	return sdc.updates.Size()
}

// TouchPlainKey marks plainKey as updated and applies different fn for different key types
// (different behaviour for Code, Account and Storage key modifications).
func (sdc *SharedDomainsCommitmentContext) TouchKey(d kv.Domain, key string, val []byte) {
	if sdc.discard {
		return
	}
	ks := []byte(key)
	switch d {
	case kv.AccountsDomain:
		sdc.updates.TouchPlainKey(ks, val, sdc.updates.TouchAccount)
	case kv.CodeDomain:
		sdc.updates.TouchPlainKey(ks, val, sdc.updates.TouchCode)
	case kv.StorageDomain:
		sdc.updates.TouchPlainKey(ks, val, sdc.updates.TouchStorage)
	default:
		panic(fmt.Errorf("TouchKey: unknown domain %s", d))
	}
}

// Evaluates commitment for processed state.
func (sdc *SharedDomainsCommitmentContext) ComputeCommitment(ctx context.Context, saveState bool, blockNum uint64, logPrefix string) (rootHash []byte, err error) {
	if dbg.DiscardCommitment() {
		sdc.updates.List(true)
		return nil, nil
	}
	sdc.ResetBranchCache()
	defer sdc.ResetBranchCache()

	mxCommitmentRunning.Inc()
	defer mxCommitmentRunning.Dec()
	defer func(s time.Time) { mxCommitmentTook.ObserveDuration(s) }(time.Now())

	updateCount := sdc.updates.Size()
	if sdc.sd.trace {
		defer sdc.sd.logger.Trace("ComputeCommitment", "block", blockNum, "keys", updateCount, "mode", sdc.mode)
	}
	if updateCount == 0 {
		rootHash, err = sdc.patriciaTrie.RootHash()
		return rootHash, err
	}

	// data accessing functions should be set when domain is opened/shared context updated
	sdc.patriciaTrie.SetTrace(sdc.sd.trace)
	sdc.Reset()

	switch sdc.mode {
	case commitment.ModeDirect:
		rootHash, err = sdc.patriciaTrie.ProcessTree(ctx, sdc.updates, logPrefix)
		if err != nil {
			return nil, err
		}
	case commitment.ModeUpdate:
		touchedKeys, updates := sdc.updates.List(true)
		rootHash, err = sdc.patriciaTrie.ProcessUpdates(ctx, touchedKeys, updates)
		if err != nil {
			return nil, err
		}
	case commitment.ModeDisabled:
		return nil, nil
	default:
		return nil, fmt.Errorf("invalid commitment mode: %s", sdc.mode)
	}
	sdc.justRestored.Store(false)

	if saveState {
		if err := sdc.storeCommitmentState(blockNum, rootHash); err != nil {
			return nil, err
		}
	}

	return rootHash, err
}

func (sdc *SharedDomainsCommitmentContext) storeCommitmentState(blockNum uint64, rh []byte) error {
	if sdc.sd.aggTx == nil {
		return fmt.Errorf("store commitment state: AggregatorContext is not initialized")
	}
	encodedState, err := sdc.encodeCommitmentState(blockNum, sdc.sd.txNum)
	if err != nil {
		return err
	}
	prevState, prevStep, err := sdc.GetBranch(keyCommitmentState)
	if err != nil {
		return err
	}
	if len(prevState) == 0 && prevState != nil {
		prevState = nil
	}
	// state could be equal but txnum/blocknum could be different.
	// We do skip only full matches
	if bytes.Equal(prevState, encodedState) {
		//fmt.Printf("[commitment] skip store txn %d block %d (prev b=%d t=%d) rh %x\n",
		//	binary.BigEndian.Uint64(prevState[8:16]), binary.BigEndian.Uint64(prevState[:8]), dc.ht.iit.txNum, blockNum, rh)
		return nil
	}
	if sdc.sd.trace {
		fmt.Printf("[commitment] store txn %d block %d rh %x\n", sdc.sd.txNum, blockNum, rh)
	}
	sdc.sd.put(kv.CommitmentDomain, string(keyCommitmentState), encodedState)
	return sdc.sd.domainWriters[kv.CommitmentDomain].PutWithPrev(keyCommitmentState, nil, encodedState, prevState, prevStep)
}

func (sdc *SharedDomainsCommitmentContext) encodeCommitmentState(blockNum, txNum uint64) ([]byte, error) {
	var state []byte
	var err error

	switch trie := (sdc.patriciaTrie).(type) {
	case *commitment.HexPatriciaHashed:
		state, err = trie.EncodeCurrentState(nil)
		if err != nil {
			return nil, err
		}
	default:
		return nil, fmt.Errorf("unsupported state storing for patricia trie type: %T", sdc.patriciaTrie)
	}

	cs := &commitmentState{trieState: state, blockNum: blockNum, txNum: txNum}
	encoded, err := cs.Encode()
	if err != nil {
		return nil, err
	}
	return encoded, nil
}

// by that key stored latest root hash and tree state
var keyCommitmentState = []byte("state")

func (sd *SharedDomains) LatestCommitmentState(tx kv.Tx, sinceTx, untilTx uint64) (blockNum, txNum uint64, state []byte, err error) {
	return sd.sdCtx.LatestCommitmentState(tx, sd.aggTx.d[kv.CommitmentDomain], sinceTx, untilTx)
}

func _decodeTxBlockNums(v []byte) (txNum, blockNum uint64) {
	return binary.BigEndian.Uint64(v), binary.BigEndian.Uint64(v[8:16])
}

// LatestCommitmentState [sinceTx, untilTx] searches for last encoded state for CommitmentContext.
// Found value does not become current state.
func (sdc *SharedDomainsCommitmentContext) LatestCommitmentState(tx kv.Tx, cd *DomainRoTx, sinceTx, untilTx uint64) (blockNum, txNum uint64, state []byte, err error) {
	if dbg.DiscardCommitment() {
		return 0, 0, nil, nil
	}
	if sdc.patriciaTrie.Variant() != commitment.VariantHexPatriciaTrie {
		return 0, 0, nil, fmt.Errorf("state storing is only supported hex patricia trie")
	}
	state, _, err = sdc.GetBranch(keyCommitmentState)
	if err != nil {
		return 0, 0, nil, err
	}
	if len(state) < 16 {
		return 0, 0, nil, nil
	}

	txNum, blockNum = _decodeTxBlockNums(state)
	return blockNum, txNum, state, nil
}

// SeekCommitment [sinceTx, untilTx] searches for last encoded state from DomainCommitted
// and if state found, sets it up to current domain
func (sdc *SharedDomainsCommitmentContext) SeekCommitment(tx kv.Tx, cd *DomainRoTx, sinceTx, untilTx uint64) (blockNum, txNum uint64, ok bool, err error) {
	_, _, state, err := sdc.LatestCommitmentState(tx, cd, sinceTx, untilTx)
	if err != nil {
		return 0, 0, false, err
	}
	blockNum, txNum, err = sdc.restorePatriciaState(state)
	return blockNum, txNum, true, err
}

// After commitment state is retored, method .Reset() should NOT be called until new updates.
// Otherwise state should be restorePatriciaState()d again.

func (sdc *SharedDomainsCommitmentContext) restorePatriciaState(value []byte) (uint64, uint64, error) {
	cs := new(commitmentState)
	if err := cs.Decode(value); err != nil {
		if len(value) > 0 {
			return 0, 0, fmt.Errorf("failed to decode previous stored commitment state: %w", err)
		}
		// nil value is acceptable for SetState and will reset trie
	}
	if hext, ok := sdc.patriciaTrie.(*commitment.HexPatriciaHashed); ok {
		if err := hext.SetState(cs.trieState); err != nil {
			return 0, 0, fmt.Errorf("failed restore state : %w", err)
		}
		sdc.justRestored.Store(true) // to prevent double reset
		if sdc.sd.trace {
			rh, err := hext.RootHash()
			if err != nil {
				return 0, 0, fmt.Errorf("failed to get root hash after state restore: %w", err)
			}
			fmt.Printf("[commitment] restored state: block=%d txn=%d rh=%x\n", cs.blockNum, cs.txNum, rh)
		}
	} else {
		return 0, 0, errors.New("state storing is only supported hex patricia trie")
	}
	return cs.blockNum, cs.txNum, nil
}<|MERGE_RESOLUTION|>--- conflicted
+++ resolved
@@ -1017,7 +1017,6 @@
 }
 
 type SharedDomainsCommitmentContext struct {
-<<<<<<< HEAD
 	sd           *SharedDomains
 	discard      bool
 	mode         commitment.Mode
@@ -1028,16 +1027,6 @@
 	justRestored atomic.Bool
 
 	counters map[string]uint64
-=======
-	sharedDomains *SharedDomains
-	discard       bool
-	mode          commitment.Mode
-	branches      map[string]cachedBranch
-	keccak        cryptozerocopy.KeccakState
-	updates       *commitment.Updates
-	patriciaTrie  commitment.Trie
-	justRestored  atomic.Bool
->>>>>>> ba32ef39
 }
 
 func NewSharedDomainsCommitmentContext(sd *SharedDomains, mode commitment.Mode, trieVariant commitment.TrieVariant) *SharedDomainsCommitmentContext {
@@ -1131,15 +1120,7 @@
 			copy(cell.CodeHash[:], chash)
 		}
 	}
-<<<<<<< HEAD
-
-	//_, fl, ln, _ := runtime.Caller(1)
-	//fl = filepath.Base(fl)
-	//fmt.Printf("%s:%d GetAccount %x: %s\n", fl, ln, plainKey, cell.FullString())
-	if bytes.Equal(cell.CodeHash[:], commitment.EmptyCodeHash) {
-=======
 	if cell.CodeHash == commitment.EmptyCodeHashArray {
->>>>>>> ba32ef39
 		cell.Delete = len(encAccount) == 0
 		return nil
 	}
@@ -1157,8 +1138,8 @@
 
 	if len(code) > 0 {
 		sdc.keccak.Reset()
-		sdc.keccak.Write(code)
-		sdc.keccak.Read(cell.CodeHash[:])
+		sdc.keccak.Write(code)            //nolint
+		sdc.keccak.Read(cell.CodeHash[:]) //nolint
 	} else {
 		cell.CodeHash = commitment.EmptyCodeHashArray
 	}
@@ -1181,9 +1162,6 @@
 	copy(cell.Storage[:], enc)
 	cell.StorageLen = len(enc)
 	cell.Delete = cell.StorageLen == 0
-	//_, fl, ln, _ := runtime.Caller(1)
-	//fl = filepath.Base(fl)
-	//fmt.Printf("%s:%d GetStorage %x %d: %s\n", fl, ln, plainKey, cell.StorageLen, cell.FullString())
 	return nil
 }
 

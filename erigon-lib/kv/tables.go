/*
   Copyright 2021 Erigon contributors

   Licensed under the Apache License, Version 2.0 (the "License");
   you may not use this file except in compliance with the License.
   You may obtain a copy of the License at

       http://www.apache.org/licenses/LICENSE-2.0

   Unless required by applicable law or agreed to in writing, software
   distributed under the License is distributed on an "AS IS" BASIS,
   WITHOUT WARRANTIES OR CONDITIONS OF ANY KIND, either express or implied.
   See the License for the specific language governing permissions and
   limitations under the License.
*/

package kv

import (
	"fmt"
	"sort"
	"strings"

	"github.com/ledgerwatch/erigon-lib/gointerfaces/types"
)

// DBSchemaVersion versions list
// 5.0 - BlockTransaction table now has canonical ids (txs of non-canonical blocks moving to NonCanonicalTransaction table)
// 6.0 - BlockTransaction table now has system-txs before and after block (records are absent if block has no system-tx, but sequence increasing)
// 6.1 - Canonical/NonCanonical/BadBlock transitions now stored in same table: kv.EthTx. Add kv.BadBlockNumber table
var DBSchemaVersion = types.VersionReply{Major: 6, Minor: 1, Patch: 0}

// ChaindataTables

// Dictionary:
// "Plain State" - state where keys arent' hashed. "CurrentState" - same, but keys are hashed. "PlainState" used for blocks execution. "CurrentState" used mostly for Merkle root calculation.
// "incarnation" - uint64 number - how much times given account was SelfDestruct'ed.

/*
PlainState logical layout:

	Contains Accounts:
	  key - address (unhashed)
	  value - account encoded for storage
	Contains Storage:
	  key - address (unhashed) + incarnation + storage key (unhashed)
	  value - storage value(common.hash)

Physical layout:

	PlainState and HashedStorage utilises DupSort feature of MDBX (store multiple values inside 1 key).

-------------------------------------------------------------

	key              |            value

-------------------------------------------------------------
[acc_hash]              | [acc_value]
[acc_hash]+[inc]        | [storage1_hash]+[storage1_value]

	| [storage2_hash]+[storage2_value] // this value has no own key. it's 2nd value of [acc_hash]+[inc] key.
	| [storage3_hash]+[storage3_value]
	| ...

[acc_hash]+[old_inc]    | [storage1_hash]+[storage1_value]

	| ...

[acc2_hash]             | [acc2_value]

	...
*/
const PlainState = "PlainState"

// PlainContractCode -
// key - address+incarnation
// value - code hash
const PlainContractCode = "PlainCodeHash"

/*
AccountChangeSet and StorageChangeSet - of block N store values of state before block N changed them.
Because values "after" change stored in PlainState.
Logical format:

	key - blockNum_u64 + key_in_plain_state
	value - value_in_plain_state_before_blockNum_changes

Example: If block N changed account A from value X to Y. Then:

	AccountChangeSet has record: bigEndian(N) + A -> X
	PlainState has record: A -> Y

See also: docs/programmers_guide/db_walkthrough.MD#table-history-of-accounts

As you can see if block N changes much accounts - then all records have repetitive prefix `bigEndian(N)`.
MDBX can store such prefixes only once - by DupSort feature (see `docs/programmers_guide/dupsort.md`).
Both buckets are DupSort-ed and have physical format:
AccountChangeSet:

	key - blockNum_u64
	value - address + account(encoded)

StorageChangeSet:

	key - blockNum_u64 + address + incarnation_u64
	value - plain_storage_key + value
*/
const AccountChangeSet = "AccountChangeSet"
const StorageChangeSet = "StorageChangeSet"

const (

	//HashedAccounts
	// key - address hash
	// value - account encoded for storage
	// Contains Storage:
	//key - address hash + incarnation + storage key hash
	//value - storage value(common.hash)
	HashedAccounts = "HashedAccount"
	HashedStorage  = "HashedStorage"
)

/*
AccountsHistory and StorageHistory - indices designed to serve next 2 type of requests:
1. what is smallest block number >= X where account A changed
2. get last shard of A - to append there new block numbers

Task 1. is part of "get historical state" operation (see `core/state:GetAsOf`):
If `db.Seek(A+bigEndian(X))` returns non-last shard -

	then get block number from shard value Y := RoaringBitmap(shard_value).GetGte(X)
	and with Y go to ChangeSets: db.Get(ChangeSets, Y+A)

If `db.Seek(A+bigEndian(X))` returns last shard -

	then we go to PlainState: db.Get(PlainState, A)

Format:
  - index split to shards by 2Kb - RoaringBitmap encoded sorted list of block numbers
    (to avoid performance degradation of popular accounts or look deep into history.
    Also 2Kb allows avoid Overflow pages inside DB.)
  - if shard is not last - then key has suffix 8 bytes = bigEndian(max_block_num_in_this_shard)
  - if shard is last - then key has suffix 8 bytes = 0xFF

It allows:
  - server task 1. by 1 db operation db.Seek(A+bigEndian(X))
  - server task 2. by 1 db operation db.Get(A+0xFF)

see also: docs/programmers_guide/db_walkthrough.MD#table-change-sets

AccountsHistory:

	key - address + shard_id_u64
	value - roaring bitmap  - list of block where it changed

StorageHistory

	key - address + storage_key + shard_id_u64
	value - roaring bitmap - list of block where it changed
*/
const E2AccountsHistory = "AccountHistory"
const E2StorageHistory = "StorageHistory"

const (

	//key - contract code hash
	//value - contract code
	Code = "Code"

	//key - addressHash+incarnation
	//value - code hash
	ContractCode = "HashedCodeHash"

	// IncarnationMap for deleted accounts
	//key - address
	//value - incarnation of account when it was last deleted
	IncarnationMap = "IncarnationMap"

	//TEVMCode -
	//key - contract code hash
	//value - contract TEVM code
	ContractTEVMCode = "TEVMCode"
)

/*
TrieOfAccounts and TrieOfStorage
hasState,groups - mark prefixes existing in hashed_account table
hasTree - mark prefixes existing in trie_account table (not related with branchNodes)
hasHash - mark prefixes which hashes are saved in current trie_account record (actually only hashes of branchNodes can be saved)
@see UnmarshalTrieNode
@see integrity.Trie

+-----------------------------------------------------------------------------------------------------+
| DB record: 0x0B, hasState: 0b1011, hasTree: 0b1001, hasHash: 0b1001, hashes: [x,x]                  |
+-----------------------------------------------------------------------------------------------------+

	|                                           |                               |
	v                                           |                               v

+---------------------------------------------+             |            +--------------------------------------+
| DB record: 0x0B00, hasState: 0b10001        |             |            | DB record: 0x0B03, hasState: 0b10010 |
| hasTree: 0, hasHash: 0b10000, hashes: [x]   |             |            | hasTree: 0, hasHash: 0, hashes: []   |
+---------------------------------------------+             |            +--------------------------------------+

	|                    |                              |                         |                  |
	v                    v                              v                         v                  v

+------------------+    +----------------------+     +---------------+        +---------------+  +---------------+
| Account:         |    | BranchNode: 0x0B0004 |     | Account:      |        | Account:      |  | Account:      |
| 0x0B0000...      |    | has no record in     |     | 0x0B01...     |        | 0x0B0301...   |  | 0x0B0304...   |
| in HashedAccount |    |     TrieAccount      |     |               |        |               |  |               |
+------------------+    +----------------------+     +---------------+        +---------------+  +---------------+

	                           |                |
	                           v                v
			           +---------------+  +---------------+
			           | Account:      |  | Account:      |
			           | 0x0B000400... |  | 0x0B000401... |
			           +---------------+  +---------------+

Invariants:
- hasTree is subset of hasState
- hasHash is subset of hasState
- first level in account_trie always exists if hasState>0
- TrieStorage record of account.root (length=40) must have +1 hash - it's account.root
- each record in TrieAccount table must have parent (may be not direct) and this parent must have correct bit in hasTree bitmap
- if hasState has bit - then HashedAccount table must have record according to this bit
- each TrieAccount record must cover some state (means hasState is always > 0)
- TrieAccount records with length=1 can satisfy (hasBranch==0&&hasHash==0) condition
- Other records in TrieAccount and TrieStorage must (hasTree!=0 || hasHash!=0)
*/
const TrieOfAccounts = "TrieAccount"
const TrieOfStorage = "TrieStorage"

// Mapping [block number] => [Verkle Root]
const VerkleRoots = "VerkleRoots"

// Mapping [Verkle Root] => [Rlp-Encoded Verkle Node]
const VerkleTrie = "VerkleTrie"

const (
	// DatabaseInfo is used to store information about data layout.
	DatabaseInfo = "DbInfo"

	// Naming:
	//   NeaderNumber - Ethereum-specific block number. All nodes have same BlockNum.
	//   NeaderID - auto-increment ID. Depends on order in which node see headers.
	//      Invariant: for all headers in snapshots Number == ID. It means no reason to store Num/ID for this headers in DB.
	//   Same about: TxNum/TxID, BlockNum/BlockID
	HeaderNumber    = "HeaderNumber"           // header_hash -> header_num_u64
	BadHeaderNumber = "BadHeaderNumber"        // header_hash -> header_num_u64
	HeaderCanonical = "CanonicalHeader"        // block_num_u64 -> header hash
	Headers         = "Header"                 // block_num_u64 + hash -> header (RLP)
	HeaderTD        = "HeadersTotalDifficulty" // block_num_u64 + hash -> td (RLP)

	BlockBody = "BlockBody" // block_num_u64 + hash -> block body

	// Naming:
	//  TxNum - Ethereum canonical transaction number - same across all nodes.
	//  TxnID - auto-increment ID - can be differrent across all nodes
	//  BlockNum/BlockID - same
	//
	// EthTx - stores all transactions of Canonical/NonCanonical/Bad blocks
	// TxnID (auto-increment ID) - means nodes in network will have different ID of same transactions
	// Snapshots (frozen data): using TxNum (not TxnID)
	//
	// During ReOrg - txs are not removed/updated
	//
	// Also this table has system-txs before and after block: if
	// block has no system-tx - records are absent, but TxnID increasing
	//
	// In Erigon3: table MaxTxNum storing TxNum (not TxnID). History/Indices are using TxNum (not TxnID).
	EthTx           = "BlockTransaction"        // tx_id_u64 -> rlp(tx)
	NonCanonicalTxs = "NonCanonicalTransaction" // tbl_sequence_u64 -> rlp(tx)
	MaxTxNum        = "MaxTxNum"                // block_number_u64 -> max_tx_num_in_block_u64

	Receipts = "Receipt"        // block_num_u64 -> canonical block receipts (non-canonical are not stored)
	Log      = "TransactionLog" // block_num_u64 + txId -> logs of transaction

	// Stores bitmap indices - in which block numbers saw logs of given 'address' or 'topic'
	// [addr or topic] + [2 bytes inverted shard number] -> bitmap(blockN)
	// indices are sharded - because some bitmaps are >1Mb and when new incoming blocks process it
	//	 updates ~300 of bitmaps - by append small amount new values. It cause much big writes (MDBX does copy-on-write).
	//
	// if last existing shard size merge it with delta
	// if serialized size of delta > ShardLimit - break down to multiple shards
	// shard number - it's biggest value in bitmap
	LogTopicIndex   = "LogTopicIndex"
	LogAddressIndex = "LogAddressIndex"

	// CallTraceSet is the name of the table that contain the mapping of block number to the set (sorted) of all accounts
	// touched by call traces. It is DupSort-ed table
	// 8-byte BE block number -> account address -> two bits (one for "from", another for "to")
	CallTraceSet = "CallTraceSet"
	// Indices for call traces - have the same format as LogTopicIndex and LogAddressIndex
	// Store bitmap indices - in which block number we saw calls from (CallFromIndex) or to (CallToIndex) some addresses
	CallFromIndex = "CallFromIndex"
	CallToIndex   = "CallToIndex"

	// Cumulative indexes for estimation of stage execution
	CumulativeGasIndex         = "CumulativeGasIndex"
	CumulativeTransactionIndex = "CumulativeTransactionIndex"

	TxLookup = "BlockTransactionLookup" // hash -> transaction/receipt lookup metadata

	ConfigTable = "Config" // config prefix for the db

	// Progress of sync stages: stageName -> stageData
	SyncStageProgress = "SyncStage"

	Clique             = "Clique"
	CliqueSeparate     = "CliqueSeparate"
	CliqueSnapshot     = "CliqueSnapshot"
	CliqueLastSnapshot = "CliqueLastSnapshot"

	// Proof-of-stake
	// Beacon chain head that is been executed at the current time
	CurrentExecutionPayload = "CurrentExecutionPayload"

	// Node database tables (see nodedb.go)

	// NodeRecords stores P2P node records (ENR)
	NodeRecords = "NodeRecord"
	// Inodes stores P2P discovery service info about the nodes
	Inodes = "Inode"

	// Transaction senders - stored separately from the block bodies
	Senders = "TxSender" // block_num_u64 + blockHash -> sendersList (no serialization format, every 20 bytes is new sender)

	// headBlockKey tracks the latest know full block's hash.
	HeadBlockKey = "LastBlock"

	HeadHeaderKey = "LastHeader"

	// headBlockHash, safeBlockHash, finalizedBlockHash of the latest Engine API forkchoice
	LastForkchoice = "LastForkchoice"

	// TransitionBlockKey tracks the last proof-of-work block
	TransitionBlockKey = "TransitionBlock"

	// migrationName -> serialized SyncStageProgress and SyncStageUnwind buckets
	// it stores stages progress to understand in which context was executed migration
	// in case of bug-report developer can ask content of this bucket
	Migrations = "Migration"

	Sequence = "Sequence" // tbl_name -> seq_u64

	Epoch        = "DevEpoch"        // block_num_u64+block_hash->transition_proof
	PendingEpoch = "DevPendingEpoch" // block_num_u64+block_hash->transition_proof

	Issuance = "Issuance" // block_num_u64->RLP(issuance+burnt[0 if < london])

	StateAccounts   = "StateAccounts"
	StateStorage    = "StateStorage"
	StateCode       = "StateCode"
	StateCommitment = "StateCommitment"

	// BOR
	BorReceipts  = "BorReceipt"
	BorFinality  = "BorFinality"
	BorTxLookup  = "BlockBorTransactionLookup" // transaction_hash -> block_num_u64
	BorSeparate  = "BorSeparate"               // persisted snapshots of the Validator Sets, with their proposer priorities
	BorEvents    = "BorEvents"                 // event_id -> event_payload
	BorEventNums = "BorEventNums"              // block_num -> event_id (first event_id in that block)
	BorSpans     = "BorSpans"                  // span_id -> span (in JSON encoding)

	// Downloader
	BittorrentCompletion = "BittorrentCompletion"
	BittorrentInfo       = "BittorrentInfo"

	// Domains/Histry/InvertedIndices
	// Contants have "Tbl" prefix, to avoid collision with actual Domain names
	// This constants is very rarely used in APP, but Domain/History/Idx names are widely used
	TblAccountKeys        = "AccountKeys"
	TblAccountVals        = "AccountVals"
	TblAccountHistoryKeys = "AccountHistoryKeys"
	TblAccountHistoryVals = "AccountHistoryVals"
	TblAccountIdx         = "AccountIdx"

	TblStorageKeys        = "StorageKeys"
	TblStorageVals        = "StorageVals"
	TblStorageHistoryKeys = "StorageHistoryKeys"
	TblStorageHistoryVals = "StorageHistoryVals"
	TblStorageIdx         = "StorageIdx"

	TblCodeKeys        = "CodeKeys"
	TblCodeVals        = "CodeVals"
	TblCodeHistoryKeys = "CodeHistoryKeys"
	TblCodeHistoryVals = "CodeHistoryVals"
	TblCodeIdx         = "CodeIdx"

	TblCommitmentKeys        = "CommitmentKeys"
	TblCommitmentVals        = "CommitmentVals"
	TblCommitmentHistoryKeys = "CommitmentHistoryKeys"
	TblCommitmentHistoryVals = "CommitmentHistoryVals"
	TblCommitmentIdx         = "CommitmentIdx"

	TblLogAddressKeys = "LogAddressKeys"
	TblLogAddressIdx  = "LogAddressIdx"
	TblLogTopicsKeys  = "LogTopicsKeys"
	TblLogTopicsIdx   = "LogTopicsIdx"

	TblTracesFromKeys = "TracesFromKeys"
	TblTracesFromIdx  = "TracesFromIdx"
	TblTracesToKeys   = "TracesToKeys"
	TblTracesToIdx    = "TracesToIdx"

	Snapshots = "Snapshots" // name -> hash

	//State Reconstitution
	RAccountKeys = "RAccountKeys"
	RAccountIdx  = "RAccountIdx"
	RStorageKeys = "RStorageKeys"
	RStorageIdx  = "RStorageIdx"
	RCodeKeys    = "RCodeKeys"
	RCodeIdx     = "RCodeIdx"

	PlainStateR    = "PlainStateR"    // temporary table for PlainState reconstitution
	PlainStateD    = "PlainStateD"    // temporary table for PlainStare reconstitution, deletes
	CodeR          = "CodeR"          // temporary table for Code reconstitution
	CodeD          = "CodeD"          // temporary table for Code reconstitution, deletes
	PlainContractR = "PlainContractR" // temporary table for PlainContract reconstitution
	PlainContractD = "PlainContractD" // temporary table for PlainContract reconstitution, deletes

	// Erigon-CL Objects

	// [slot] => [Beacon state]
	BeaconState = "BeaconState"
	// [slot] => [signature + block without execution payload]
	BeaconBlocks = "BeaconBlock"
	// [slot] => [attestation list (custom encoding)]
	Attestetations = "Attestetations"

	// [slot] => [Canonical block root]
	CanonicalBlockRoots = "CanonicalBlockRoots"
	// [Root (block root] => Slot
	BlockRootToSlot = "BlockRootToSlot"
	// [Block Root] => [State Root]
	BlockRootToStateRoot = "BlockRootToStateRoot"
	StateRootToBlockRoot = "StateRootToBlockRoot"

	BlockRootToBlockNumber = "BlockRootToBlockNumber"
	BlockRootToBlockHash   = "BlockRootToBlockHash"

	LastBeaconSnapshot    = "LastBeaconSnapshot"
	LastBeaconSnapshotKey = "LastBeaconSnapshotKey"

	// [Block Root] => [Parent Root]
	BlockRootToParentRoot = "BlockRootToParentRoot"

	HighestFinalized = "HighestFinalized" // hash -> transaction/receipt lookup metadata

	// BlockRoot => Beacon Block Header
	BeaconBlockHeaders = "BeaconBlockHeaders"

	// LightClientStore => LightClientStore object
	// LightClientFinalityUpdate => latest finality update
	// LightClientOptimisticUpdate => latest optimistic update
	LightClient = "LightClient"
	// Period (one every 27 hours) => LightClientUpdate
	LightClientUpdates = "LightClientUpdates"
	// Beacon historical data
	// ValidatorIndex => [Public Key]
	ValidatorPublicKeys = "ValidatorPublickeys"
)

// Keys
var (
	//StorageModeTEVM - does not translate EVM to TEVM
	StorageModeTEVM = []byte("smTEVM")

	PruneTypeOlder  = []byte("older")
	PruneTypeBefore = []byte("before")

	PruneHistory        = []byte("pruneHistory")
	PruneHistoryType    = []byte("pruneHistoryType")
	PruneReceipts       = []byte("pruneReceipts")
	PruneReceiptsType   = []byte("pruneReceiptsType")
	PruneTxIndex        = []byte("pruneTxIndex")
	PruneTxIndexType    = []byte("pruneTxIndexType")
	PruneCallTraces     = []byte("pruneCallTraces")
	PruneCallTracesType = []byte("pruneCallTracesType")

	DBSchemaVersionKey = []byte("dbVersion")

	BittorrentPeerID            = "peerID"
	CurrentHeadersSnapshotHash  = []byte("CurrentHeadersSnapshotHash")
	CurrentHeadersSnapshotBlock = []byte("CurrentHeadersSnapshotBlock")
	CurrentBodiesSnapshotHash   = []byte("CurrentBodiesSnapshotHash")
	CurrentBodiesSnapshotBlock  = []byte("CurrentBodiesSnapshotBlock")
	PlainStateVersion           = []byte("PlainStateVersion")

	HighestFinalizedKey         = []byte("HighestFinalized")
	LightClientStore            = []byte("LightClientStore")
	LightClientFinalityUpdate   = []byte("LightClientFinalityUpdate")
	LightClientOptimisticUpdate = []byte("LightClientOptimisticUpdate")
)

// ChaindataTables - list of all buckets. App will panic if some bucket is not in this list.
// This list will be sorted in `init` method.
// ChaindataTablesCfg - can be used to find index in sorted version of ChaindataTables list by name
var ChaindataTables = []string{
	E2AccountsHistory,
	E2StorageHistory,
	Code,
	ContractCode,
	HeaderNumber,
	BadHeaderNumber,
	BlockBody,
	Receipts,
	TxLookup,
	ConfigTable,
	CurrentExecutionPayload,
	DatabaseInfo,
	IncarnationMap,
	ContractTEVMCode,
	CliqueSeparate,
	CliqueLastSnapshot,
	CliqueSnapshot,
	SyncStageProgress,
	PlainState,
	PlainContractCode,
	AccountChangeSet,
	StorageChangeSet,
	Senders,
	HeadBlockKey,
	HeadHeaderKey,
	LastForkchoice,
	Migrations,
	LogTopicIndex,
	LogAddressIndex,
	CallTraceSet,
	CallFromIndex,
	CallToIndex,
	CumulativeGasIndex,
	CumulativeTransactionIndex,
	Log,
	Sequence,
	EthTx,
	NonCanonicalTxs,
	TrieOfAccounts,
	TrieOfStorage,
	HashedAccounts,
	HashedStorage,
	HeaderCanonical,
	Headers,
	HeaderTD,
	Epoch,
	PendingEpoch,
	Issuance,
	StateAccounts,
	StateStorage,
	StateCode,
	StateCommitment,
	BorReceipts,
	BorFinality,
	BorTxLookup,
	BorSeparate,
	BorEvents,
	BorEventNums,
	BorSpans,
	TblAccountKeys,
	TblAccountVals,
	TblAccountHistoryKeys,
	TblAccountHistoryVals,
	TblAccountIdx,

	TblStorageKeys,
	TblStorageVals,
	TblStorageHistoryKeys,
	TblStorageHistoryVals,
	TblStorageIdx,

	TblCodeKeys,
	TblCodeVals,
	TblCodeHistoryKeys,
	TblCodeHistoryVals,
	TblCodeIdx,

	TblCommitmentKeys,
	TblCommitmentVals,
	TblCommitmentHistoryKeys,
	TblCommitmentHistoryVals,
	TblCommitmentIdx,

	TblLogAddressKeys,
	TblLogAddressIdx,
	TblLogTopicsKeys,
	TblLogTopicsIdx,

	TblTracesFromKeys,
	TblTracesFromIdx,
	TblTracesToKeys,
	TblTracesToIdx,

	Snapshots,
	MaxTxNum,

	RAccountKeys,
	RAccountIdx,
	RStorageKeys,
	RStorageIdx,
	RCodeKeys,
	RCodeIdx,

	VerkleRoots,
	VerkleTrie,
	// Beacon stuff
	BeaconState,
	BeaconBlocks,
	CanonicalBlockRoots,
	BlockRootToSlot,
	BlockRootToStateRoot,
	StateRootToBlockRoot,
	BlockRootToParentRoot,
	BeaconBlockHeaders,
	HighestFinalized,
	Attestetations,
	LightClient,
	LightClientUpdates,
	BlockRootToBlockHash,
	BlockRootToBlockNumber,
	LastBeaconSnapshot,
<<<<<<< HEAD
=======
	ValidatorPublicKeys,
>>>>>>> 7d28151a
}

const (
	RecentLocalTransaction = "RecentLocalTransaction" // sequence_u64 -> tx_hash
	PoolTransaction        = "PoolTransaction"        // txHash -> sender_id_u64+tx_rlp
	PoolInfo               = "PoolInfo"               // option_key -> option_value
)

var TxPoolTables = []string{
	RecentLocalTransaction,
	PoolTransaction,
	PoolInfo,
}
var SentryTables = []string{}
var DownloaderTables = []string{
	BittorrentCompletion,
	BittorrentInfo,
}
var ReconTables = []string{
	PlainStateR,
	PlainStateD,
	CodeR,
	CodeD,
	PlainContractR,
	PlainContractD,
}

// ChaindataDeprecatedTables - list of buckets which can be programmatically deleted - for example after migration
var ChaindataDeprecatedTables = []string{
	Clique,
	TransitionBlockKey,
}

type CmpFunc func(k1, k2, v1, v2 []byte) int

type TableCfg map[string]TableCfgItem
type Bucket string

type DBI uint
type TableFlags uint

const (
	Default    TableFlags = 0x00
	ReverseKey TableFlags = 0x02
	DupSort    TableFlags = 0x04
	IntegerKey TableFlags = 0x08
	IntegerDup TableFlags = 0x20
	ReverseDup TableFlags = 0x40
)

type TableCfgItem struct {
	Flags TableFlags
	// AutoDupSortKeysConversion - enables some keys transformation - to change db layout without changing app code.
	// Use it wisely - it helps to do experiments with DB format faster, but better reduce amount of Magic in app.
	// If good DB format found, push app code to accept this format and then disable this property.
	AutoDupSortKeysConversion bool
	IsDeprecated              bool
	DBI                       DBI
	// DupFromLen - if user provide key of this length, then next transformation applied:
	// v = append(k[DupToLen:], v...)
	// k = k[:DupToLen]
	// And opposite at retrieval
	// Works only if AutoDupSortKeysConversion enabled
	DupFromLen int
	DupToLen   int
}

var ChaindataTablesCfg = TableCfg{
	HashedStorage: {
		Flags:                     DupSort,
		AutoDupSortKeysConversion: true,
		DupFromLen:                72,
		DupToLen:                  40,
	},
	AccountChangeSet: {Flags: DupSort},
	StorageChangeSet: {Flags: DupSort},
	PlainState: {
		Flags:                     DupSort,
		AutoDupSortKeysConversion: true,
		DupFromLen:                60,
		DupToLen:                  28,
	},
	CallTraceSet: {Flags: DupSort},

	TblAccountKeys: {Flags: DupSort},
	//TblAccountVals:           {Flags: DupSort},
	TblAccountHistoryKeys:    {Flags: DupSort},
	TblAccountHistoryVals:    {Flags: DupSort},
	TblAccountIdx:            {Flags: DupSort},
	TblStorageKeys:           {Flags: DupSort},
	TblStorageHistoryKeys:    {Flags: DupSort},
	TblStorageHistoryVals:    {Flags: DupSort},
	TblStorageIdx:            {Flags: DupSort},
	TblCodeKeys:              {Flags: DupSort},
	TblCodeHistoryKeys:       {Flags: DupSort},
	TblCodeIdx:               {Flags: DupSort},
	TblCommitmentKeys:        {Flags: DupSort},
	TblCommitmentHistoryKeys: {Flags: DupSort},
	TblCommitmentHistoryVals: {Flags: DupSort},
	TblCommitmentIdx:         {Flags: DupSort},
	TblLogAddressKeys:        {Flags: DupSort},
	TblLogAddressIdx:         {Flags: DupSort},
	TblLogTopicsKeys:         {Flags: DupSort},
	TblLogTopicsIdx:          {Flags: DupSort},
	TblTracesFromKeys:        {Flags: DupSort},
	TblTracesFromIdx:         {Flags: DupSort},
	TblTracesToKeys:          {Flags: DupSort},
	TblTracesToIdx:           {Flags: DupSort},
	RAccountKeys:             {Flags: DupSort},
	RAccountIdx:              {Flags: DupSort},
	RStorageKeys:             {Flags: DupSort},
	RStorageIdx:              {Flags: DupSort},
	RCodeKeys:                {Flags: DupSort},
	RCodeIdx:                 {Flags: DupSort},
}

var BorTablesCfg = TableCfg{
	BorReceipts:  {Flags: DupSort},
	BorFinality:  {Flags: DupSort},
	BorTxLookup:  {Flags: DupSort},
	BorEvents:    {Flags: DupSort},
	BorEventNums: {Flags: DupSort},
	BorSpans:     {Flags: DupSort},
}

var TxpoolTablesCfg = TableCfg{}
var SentryTablesCfg = TableCfg{}
var DownloaderTablesCfg = TableCfg{}
var ReconTablesCfg = TableCfg{
	PlainStateD:    {Flags: DupSort},
	CodeD:          {Flags: DupSort},
	PlainContractD: {Flags: DupSort},
}

func TablesCfgByLabel(label Label) TableCfg {
	switch label {
	case ChainDB:
		return ChaindataTablesCfg
	case TxPoolDB:
		return TxpoolTablesCfg
	case SentryDB:
		return SentryTablesCfg
	case DownloaderDB:
		return DownloaderTablesCfg
	default:
		panic(fmt.Sprintf("unexpected label: %s", label))
	}
}
func sortBuckets() {
	sort.SliceStable(ChaindataTables, func(i, j int) bool {
		return strings.Compare(ChaindataTables[i], ChaindataTables[j]) < 0
	})
}

func init() {
	reinit()
}

func reinit() {
	sortBuckets()

	for _, name := range ChaindataTables {
		_, ok := ChaindataTablesCfg[name]
		if !ok {
			ChaindataTablesCfg[name] = TableCfgItem{}
		}
	}

	for _, name := range ChaindataDeprecatedTables {
		_, ok := ChaindataTablesCfg[name]
		if !ok {
			ChaindataTablesCfg[name] = TableCfgItem{}
		}
		tmp := ChaindataTablesCfg[name]
		tmp.IsDeprecated = true
		ChaindataTablesCfg[name] = tmp
	}

	for _, name := range TxPoolTables {
		_, ok := TxpoolTablesCfg[name]
		if !ok {
			TxpoolTablesCfg[name] = TableCfgItem{}
		}
	}

	for _, name := range SentryTables {
		_, ok := SentryTablesCfg[name]
		if !ok {
			SentryTablesCfg[name] = TableCfgItem{}
		}
	}

	for _, name := range DownloaderTables {
		_, ok := DownloaderTablesCfg[name]
		if !ok {
			DownloaderTablesCfg[name] = TableCfgItem{}
		}
	}

	for _, name := range ReconTables {
		_, ok := ReconTablesCfg[name]
		if !ok {
			ReconTablesCfg[name] = TableCfgItem{}
		}
	}
}

// Temporal

const (
	AccountsDomain   Domain = "AccountsDomain"
	StorageDomain    Domain = "StorageDomain"
	CodeDomain       Domain = "CodeDomain"
	CommitmentDomain Domain = "CommitmentDomain"
)

const (
	AccountsHistory   History = "AccountsHistory"
	StorageHistory    History = "StorageHistory"
	CodeHistory       History = "CodeHistory"
	CommitmentHistory History = "CommitmentHistory"
)

const (
	AccountsHistoryIdx InvertedIdx = "AccountsHistoryIdx"
	StorageHistoryIdx  InvertedIdx = "StorageHistoryIdx"
	CodeHistoryIdx     InvertedIdx = "CodeHistoryIdx"

	LogTopicIdx   InvertedIdx = "LogTopicIdx"
	LogAddrIdx    InvertedIdx = "LogAddrIdx"
	TracesFromIdx InvertedIdx = "TracesFromIdx"
	TracesToIdx   InvertedIdx = "TracesToIdx"
)<|MERGE_RESOLUTION|>--- conflicted
+++ resolved
@@ -621,10 +621,7 @@
 	BlockRootToBlockHash,
 	BlockRootToBlockNumber,
 	LastBeaconSnapshot,
-<<<<<<< HEAD
-=======
 	ValidatorPublicKeys,
->>>>>>> 7d28151a
 }
 
 const (

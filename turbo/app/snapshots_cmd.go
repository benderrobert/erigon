--- conflicted
+++ resolved
@@ -466,12 +466,8 @@
 	chainDB := dbCfg(kv.ChainDB, dirs.Chaindata).MustOpen()
 	defer chainDB.Close()
 
-<<<<<<< HEAD
 	cfg := ethconfig.NewSnapCfg(true, false, true, true)
 	from := cliCtx.Uint64(SnapshotFromFlag.Name)
-=======
-	cfg := ethconfig.NewSnapCfg(false, true, true)
->>>>>>> df04b782
 
 	_, _, _, blockRetire, agg, clean, err := openSnaps(ctx, cfg, dirs, from, chainDB, logger)
 	if err != nil {
@@ -681,14 +677,9 @@
 
 	chainDB := dbCfg(kv.ChainDB, dirs.Chaindata).MustOpen()
 	defer chainDB.Close()
-<<<<<<< HEAD
 	cfg := ethconfig.NewSnapCfg(true, false, true, true)
 	from := cliCtx.Uint64(SnapshotFromFlag.Name)
 	blockSnaps, borSnaps, caplinSnaps, _, agg, clean, err := openSnaps(ctx, cfg, dirs, from, chainDB, logger)
-=======
-	cfg := ethconfig.NewSnapCfg(false, true, true)
-	blockSnaps, borSnaps, caplinSnaps, _, agg, clean, err := openSnaps(ctx, cfg, dirs, chainDB, logger)
->>>>>>> df04b782
 	if err != nil {
 		return err
 	}
@@ -884,14 +875,9 @@
 	db := dbCfg(kv.ChainDB, dirs.Chaindata).MustOpen()
 	defer db.Close()
 
-<<<<<<< HEAD
 	cfg := ethconfig.NewSnapCfg(true, false, true, true)
 
 	blockSnaps, _, caplinSnaps, br, agg, clean, err := openSnaps(ctx, cfg, dirs, from, db, logger)
-=======
-	cfg := ethconfig.NewSnapCfg(false, true, true)
-	blockSnaps, _, caplinSnaps, br, agg, clean, err := openSnaps(ctx, cfg, dirs, db, logger)
->>>>>>> df04b782
 	if err != nil {
 		return err
 	}

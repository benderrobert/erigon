// Copyright 2024 The Erigon Authors
// This file is part of Erigon.
//
// Erigon is free software: you can redistribute it and/or modify
// it under the terms of the GNU Lesser General Public License as published by
// the Free Software Foundation, either version 3 of the License, or
// (at your option) any later version.
//
// Erigon is distributed in the hope that it will be useful,
// but WITHOUT ANY WARRANTY; without even the implied warranty of
// MERCHANTABILITY or FITNESS FOR A PARTICULAR PURPOSE. See the
// GNU Lesser General Public License for more details.
//
// You should have received a copy of the GNU Lesser General Public License
// along with Erigon. If not, see <http://www.gnu.org/licenses/>.

package app

import (
	"bufio"
	"bytes"
	"context"
	"encoding/binary"
	"errors"
	"fmt"
	"io"
	"math"
	"net/http"
	"os"
	"path/filepath"
	"runtime"
	"slices"
	"sort"
	"strconv"
	"strings"
	"time"

	"github.com/c2h5oh/datasize"
	"github.com/urfave/cli/v2"

	"golang.org/x/sync/semaphore"

	"github.com/erigontech/erigon-lib/common"
	"github.com/erigontech/erigon-lib/common/datadir"
	"github.com/erigontech/erigon-lib/common/dbg"
	"github.com/erigontech/erigon-lib/common/dir"
	"github.com/erigontech/erigon-lib/common/disk"
	"github.com/erigontech/erigon-lib/common/mem"
	"github.com/erigontech/erigon-lib/config3"
	"github.com/erigontech/erigon-lib/downloader"
	"github.com/erigontech/erigon-lib/downloader/snaptype"
	"github.com/erigontech/erigon-lib/etl"
	"github.com/erigontech/erigon-lib/kv"
	"github.com/erigontech/erigon-lib/kv/mdbx"
	"github.com/erigontech/erigon-lib/kv/rawdbv3"
	"github.com/erigontech/erigon-lib/kv/temporal"
	"github.com/erigontech/erigon-lib/log/v3"
	"github.com/erigontech/erigon-lib/metrics"
	"github.com/erigontech/erigon-lib/seg"
	libstate "github.com/erigontech/erigon-lib/state"
	"github.com/erigontech/erigon/cl/clparams"
	"github.com/erigontech/erigon/cmd/hack/tool/fromdb"
	"github.com/erigontech/erigon/cmd/utils"
	"github.com/erigontech/erigon/core/rawdb"
	"github.com/erigontech/erigon/core/rawdb/blockio"
	coresnaptype "github.com/erigontech/erigon/core/snaptype"
	"github.com/erigontech/erigon/diagnostics"
	"github.com/erigontech/erigon/eth/ethconfig"
	"github.com/erigontech/erigon/eth/ethconfig/estimate"
	"github.com/erigontech/erigon/eth/integrity"
	"github.com/erigontech/erigon/eth/stagedsync/stages"
	"github.com/erigontech/erigon/params"
	erigoncli "github.com/erigontech/erigon/turbo/cli"
	"github.com/erigontech/erigon/turbo/debug"
	"github.com/erigontech/erigon/turbo/logging"
	"github.com/erigontech/erigon/turbo/node"
	"github.com/erigontech/erigon/turbo/snapshotsync/freezeblocks"
)

func joinFlags(lists ...[]cli.Flag) (res []cli.Flag) {
	lists = append(lists, debug.Flags, logging.Flags, utils.MetricFlags)
	for _, list := range lists {
		res = append(res, list...)
	}
	return res
}

var snapshotCommand = cli.Command{
	Name:  "snapshots",
	Usage: `Managing snapshots (historical data partitions)`,
	Before: func(cliCtx *cli.Context) error {
		go mem.LogMemStats(cliCtx.Context, log.New())
		go disk.UpdateDiskStats(cliCtx.Context, log.New())
		_, _, _, err := debug.Setup(cliCtx, true /* rootLogger */)
		if err != nil {
			return err
		}
		return nil
	},
	Subcommands: []*cli.Command{
		{
			Name: "ls",
			Action: func(c *cli.Context) error {
				dirs := datadir.New(c.String(utils.DataDirFlag.Name))
				return doLS(c, dirs)
			},
			Usage: "List all files with their words count",
			Flags: joinFlags([]cli.Flag{
				&utils.DataDirFlag,
			}),
		},
		{
			Name: "index",
			Action: func(c *cli.Context) error {
				dirs, l, err := datadir.New(c.String(utils.DataDirFlag.Name)).MustFlock()
				if err != nil {
					return err
				}
				defer l.Unlock()

				return doIndicesCommand(c, dirs)
			},
			Usage: "Create all missed indices for snapshots. It also removing unsupported versions of existing indices and re-build them",
			Flags: joinFlags([]cli.Flag{
				&utils.DataDirFlag,
				&SnapshotFromFlag,
				&SnapshotRebuildFlag,
			}),
		},
		{
			Name: "retire",
			Action: func(c *cli.Context) error {
				dirs, l, err := datadir.New(c.String(utils.DataDirFlag.Name)).MustFlock()
				if err != nil {
					return err
				}
				defer l.Unlock()

				return doRetireCommand(c, dirs)
			},
			Usage: "erigon snapshots uncompress a.seg | erigon snapshots compress b.seg",
			Flags: joinFlags([]cli.Flag{
				&utils.DataDirFlag,
				&SnapshotFromFlag,
				&SnapshotToFlag,
				&SnapshotEveryFlag,
			}),
		},
		{
			Name:   "uploader",
			Action: doUploaderCommand,
			Usage:  "run erigon in snapshot upload mode (no execution)",
			Flags: joinFlags(erigoncli.DefaultFlags,
				[]cli.Flag{
					&erigoncli.UploadLocationFlag,
					&erigoncli.UploadFromFlag,
					&erigoncli.FrozenBlockLimitFlag,
				}),
			Before: func(ctx *cli.Context) error {
				ctx.Set(erigoncli.SyncLoopBreakAfterFlag.Name, "Senders")
				ctx.Set(utils.NoDownloaderFlag.Name, "true")
				ctx.Set(utils.HTTPEnabledFlag.Name, "false")
				ctx.Set(utils.TxPoolDisableFlag.Name, "true")

				if !ctx.IsSet(erigoncli.SyncLoopBlockLimitFlag.Name) {
					ctx.Set(erigoncli.SyncLoopBlockLimitFlag.Name, "100000")
				}

				if !ctx.IsSet(erigoncli.FrozenBlockLimitFlag.Name) {
					ctx.Set(erigoncli.FrozenBlockLimitFlag.Name, "1500000")
				}

				if !ctx.IsSet(erigoncli.SyncLoopPruneLimitFlag.Name) {
					ctx.Set(erigoncli.SyncLoopPruneLimitFlag.Name, "100000")
				}

				return nil
			},
		},
		{
			Name:   "uncompress",
			Action: doUncompress,
			Usage:  "erigon snapshots uncompress a.seg | erigon snapshots compress b.seg",
			Flags:  joinFlags([]cli.Flag{}),
		},
		{
			Name:   "compress",
			Action: doCompress,
			Flags:  joinFlags([]cli.Flag{&utils.DataDirFlag}),
		},
		{
			Name:   "decompress-speed",
			Action: doDecompressSpeed,
			Flags:  joinFlags([]cli.Flag{&utils.DataDirFlag}),
		},
		{
			Name:   "bt-search",
			Action: doBtSearch,
			Flags: joinFlags([]cli.Flag{
				&cli.PathFlag{Name: "src", Required: true},
				&cli.StringFlag{Name: "key", Required: true},
			}),
		},
		{
			Name: "rm-all-state-snapshots",
			Action: func(cliCtx *cli.Context) error {
				dirs := datadir.New(cliCtx.String(utils.DataDirFlag.Name))
				os.Remove(filepath.Join(dirs.Snap, "salt-state.txt"))
				return dir.DeleteFiles(dirs.SnapIdx, dirs.SnapHistory, dirs.SnapDomain, dirs.SnapAccessors)
			},
			Flags: joinFlags([]cli.Flag{&utils.DataDirFlag}),
		},
		{
			Name: "rm-state-snapshots",
			Action: func(cliCtx *cli.Context) error {
				dirs := datadir.New(cliCtx.String(utils.DataDirFlag.Name))

				removeLatest := cliCtx.Bool("latest")
				steprm := cliCtx.String("step")
				if steprm == "" && !removeLatest {
					return errors.New("step to remove is required (eg 0-2) OR flag --latest provided")
				}
				if steprm != "" {
					removeLatest = false // --step has higher priority
				}

				_maxFrom := uint64(0)
				files := make([]snaptype.FileInfo, 0)
				for _, dirPath := range []string{dirs.SnapIdx, dirs.SnapHistory, dirs.SnapDomain, dirs.SnapAccessors} {
					filePaths, err := dir.ListFiles(dirPath)
					if err != nil {
						return err
					}
					for _, filePath := range filePaths {
						_, fName := filepath.Split(filePath)
						res, isStateFile, ok := snaptype.ParseFileName(dirPath, fName)
						if !ok || !isStateFile {
							fmt.Printf("skipping %s\n", filePath)
							continue
						}
						if res.From == 0 && res.To == 0 {
							parts := strings.Split(fName, ".")
							if len(parts) == 3 || len(parts) == 4 {
								fsteps := strings.Split(parts[1], "-")
								res.From, err = strconv.ParseUint(fsteps[0], 10, 64)
								if err != nil {
									return err
								}
								res.To, err = strconv.ParseUint(fsteps[1], 10, 64)
								if err != nil {
									return err
								}
							}
						}

						files = append(files, res)
						if removeLatest {
							_maxFrom = max(_maxFrom, res.From)
						}
					}
				}

				var minS, maxS uint64
				if removeLatest {
				AllowPruneSteps:
					fmt.Printf("remove latest snapshot files with stepFrom=%d?\n1) Remove\n2) Exit\n (pick number): ", _maxFrom)
					var ans uint8
					_, err := fmt.Scanf("%d\n", &ans)
					if err != nil {
						return err
					}
					switch ans {
					case 1:
						minS, maxS = _maxFrom, math.MaxUint64
						break
					case 2:
						return nil
					default:
						fmt.Printf("invalid input: %d; Just an answer number expected.\n", ans)
						goto AllowPruneSteps
					}
				} else if steprm != "" {
					parseStep := func(step string) (uint64, uint64, error) {
						var from, to uint64
						if _, err := fmt.Sscanf(step, "%d-%d", &from, &to); err != nil {
							return 0, 0, fmt.Errorf("step expected in format from-to, got %s", step)
						}
						return from, to, nil
					}
					var err error
					minS, maxS, err = parseStep(steprm)
					if err != nil {
						return err
					}
				} else {
					panic("unexpected arguments")
				}

				var removed int
				for _, res := range files {
					if res.From >= minS && res.To <= maxS {
						if err := os.Remove(res.Path); err != nil {
							return fmt.Errorf("failed to remove %s: %w", res.Path, err)
						}
						removed++
					}
				}
				fmt.Printf("removed %d state snapshot files\n", removed)
				return nil
			},
			Flags: joinFlags([]cli.Flag{&utils.DataDirFlag, &cli.StringFlag{Name: "step", Required: false}, &cli.BoolFlag{Name: "latest", Required: false}}),
		},
		{
			Name:   "diff",
			Action: doDiff,
			Flags: joinFlags([]cli.Flag{
				&cli.PathFlag{Name: "src", Required: true},
				&cli.PathFlag{Name: "dst", Required: true},
			}),
		},
		{
			Name:   "meta",
			Action: doMeta,
			Flags: joinFlags([]cli.Flag{
				&cli.PathFlag{Name: "src", Required: true},
			}),
		},
		{
			Name:   "debug",
			Action: doDebugKey,
			Flags: joinFlags([]cli.Flag{
				&utils.DataDirFlag,
				&cli.StringFlag{Name: "key", Required: true},
				&cli.StringFlag{Name: "domain", Required: true},
			}),
		},
		{
			Name:        "integrity",
			Action:      doIntegrity,
			Description: "run slow validation of files. use --check to run single",
			Flags: joinFlags([]cli.Flag{
				&utils.DataDirFlag,
				&cli.StringFlag{Name: "check", Usage: fmt.Sprintf("one of: %s", integrity.AllChecks)},
				&cli.BoolFlag{Name: "failFast", Value: true, Usage: "to stop after 1st problem or print WARN log and continue check"},
				&cli.Uint64Flag{Name: "fromStep", Value: 0, Usage: "skip files before given step"},
			}),
		},
		{
			Name:        "publishable",
			Action:      doPublishable,
			Description: "Check if snapshot is publishable by a webseed client",
			Flags: joinFlags([]cli.Flag{
				&utils.DataDirFlag,
			}),
		},
		{
			Name:        "clearIndexing",
			Action:      doClearIndexing,
			Description: "Clear all indexing data",
			Flags: joinFlags([]cli.Flag{
				&utils.DataDirFlag,
			}),
		},
	},
}

var (
	SnapshotFromFlag = cli.Uint64Flag{
		Name:  "from",
		Usage: "From block number",
		Value: 0,
	}
	SnapshotToFlag = cli.Uint64Flag{
		Name:  "to",
		Usage: "To block number. Zero - means unlimited.",
		Value: 0,
	}
	SnapshotEveryFlag = cli.Uint64Flag{
		Name:  "every",
		Usage: "Do operation every N blocks",
		Value: 1_000,
	}
	SnapshotRebuildFlag = cli.BoolFlag{
		Name:  "rebuild",
		Usage: "Force rebuild",
	}
)

func doBtSearch(cliCtx *cli.Context) error {
	logger, _, _, err := debug.Setup(cliCtx, true /* root logger */)
	if err != nil {
		return err
	}

	srcF := cliCtx.String("src")
	dataFilePath := strings.TrimRight(srcF, ".bt") + ".kv"

	runtime.GC()
	var m runtime.MemStats
	dbg.ReadMemStats(&m)
	logger.Info("before open", "alloc", common.ByteCount(m.Alloc), "sys", common.ByteCount(m.Sys))
	compress := libstate.CompressKeys | libstate.CompressVals
	kv, idx, err := libstate.OpenBtreeIndexAndDataFile(srcF, dataFilePath, libstate.DefaultBtreeM, compress, false)
	if err != nil {
		return err
	}
	defer idx.Close()
	defer kv.Close()

	runtime.GC()
	dbg.ReadMemStats(&m)
	logger.Info("after open", "alloc", common.ByteCount(m.Alloc), "sys", common.ByteCount(m.Sys))

	seek := common.FromHex(cliCtx.String("key"))

	getter := libstate.NewArchiveGetter(kv.MakeGetter(), compress)

	cur, err := idx.Seek(getter, seek)
	if err != nil {
		return err
	}
	if cur != nil {
		fmt.Printf("seek: %x, -> %x, %x\n", seek, cur.Key(), cur.Value())
	} else {
		fmt.Printf("seek: %x, -> nil\n", seek)
	}
	//var a = accounts.Account{}
	//accounts.DeserialiseV3(&a, cur.Value())
	//fmt.Printf("a: nonce=%d\n", a.Nonce)
	return nil
}

func doDebugKey(cliCtx *cli.Context) error {
	logger, _, _, err := debug.Setup(cliCtx, true /* root logger */)
	if err != nil {
		return err
	}
	key := common.FromHex(cliCtx.String("key"))
	var domain kv.Domain
	var idx kv.InvertedIdx
	ds := cliCtx.String("domain")
	switch ds {
	case "accounts":
		domain, idx = kv.AccountsDomain, kv.AccountsHistoryIdx
	case "storage":
		domain, idx = kv.StorageDomain, kv.StorageHistoryIdx
	case "code":
		domain, idx = kv.CodeDomain, kv.CodeHistoryIdx
	case "commitment":
		domain, idx = kv.CommitmentDomain, kv.CommitmentHistoryIdx
	default:
		panic(ds)
	}
	_ = idx

	ctx := cliCtx.Context
	dirs := datadir.New(cliCtx.String(utils.DataDirFlag.Name))
	chainDB := dbCfg(kv.ChainDB, dirs.Chaindata).MustOpen()
	defer chainDB.Close()
	agg := openAgg(ctx, dirs, chainDB, logger)

	view := agg.BeginFilesRo()
	defer view.Close()
	if err := view.DebugKey(domain, key); err != nil {
		return err
	}
	if err := view.DebugEFKey(domain, key); err != nil {
		return err
	}
	return nil
}

func doIntegrity(cliCtx *cli.Context) error {
	logger, _, _, err := debug.Setup(cliCtx, true /* root logger */)
	if err != nil {
		return err
	}

	ctx := cliCtx.Context
	requestedCheck := integrity.Check(cliCtx.String("check"))
	failFast := cliCtx.Bool("failFast")
	fromStep := cliCtx.Uint64("fromStep")
	dirs := datadir.New(cliCtx.String(utils.DataDirFlag.Name))
	chainDB := dbCfg(kv.ChainDB, dirs.Chaindata).MustOpen()
	defer chainDB.Close()

<<<<<<< HEAD
	chainConfig := fromdb.ChainConfig(chainDB)
	cfg := ethconfig.NewSnapCfg(false, true, true, chainConfig.ChainName)
=======
	cfg := ethconfig.NewSnapCfg(false, true, true)
	from := cliCtx.Uint64(SnapshotFromFlag.Name)
>>>>>>> 93c18d72

	_, _, _, blockRetire, agg, clean, err := openSnaps(ctx, cfg, dirs, from, chainDB, logger)
	if err != nil {
		return err
	}
	defer clean()

	blockReader, _ := blockRetire.IO()
	for _, chk := range integrity.AllChecks {
		if requestedCheck != "" && requestedCheck != chk {
			continue
		}
		switch chk {
		case integrity.BlocksTxnID:
			if err := blockReader.(*freezeblocks.BlockReader).IntegrityTxnID(failFast); err != nil {
				return err
			}
		case integrity.Blocks:
			if err := integrity.SnapBlocksRead(ctx, chainDB, blockReader, 0, 0, failFast); err != nil {
				return err
			}
		case integrity.InvertedIndex:
			if err := integrity.E3EfFiles(ctx, chainDB, agg, failFast, fromStep); err != nil {
				return err
			}
		case integrity.HistoryNoSystemTxs:
			if err := integrity.E3HistoryNoSystemTxs(ctx, chainDB, agg); err != nil {
				return err
			}
		case integrity.NoBorEventGaps:
			if err := integrity.NoGapsInBorEvents(ctx, chainDB, blockReader, 0, 0, failFast); err != nil {
				return err
			}

		default:
			return fmt.Errorf("unknown check: %s", chk)
		}
	}

	return nil
}

func checkIfBlockSnapshotsPublishable(snapDir string) error {
	var sum uint64
	var maxTo uint64
	// Check block sanity
	if err := filepath.Walk(snapDir, func(path string, info os.FileInfo, err error) error {
		if err != nil {
			return err
		}

		// Skip directories
		if info.IsDir() {
			return nil
		}
		// Skip CL files
		if !strings.Contains(info.Name(), "headers") || !strings.HasSuffix(info.Name(), ".seg") {
			return nil
		}
		// Do the range check
		res, _, ok := snaptype.ParseFileName(snapDir, info.Name())
		if !ok {
			return nil
		}
		sum += res.To - res.From
		headerSegName := info.Name()
		// check that all files exist
		for _, snapType := range []string{"transactions", "bodies"} {
			segName := strings.Replace(headerSegName, "headers", snapType, 1)
			// check that the file exist
			if _, err := os.Stat(filepath.Join(snapDir, segName)); err != nil {
				return fmt.Errorf("missing file %s", segName)
			}
			// check that the index file exist
			idxName := strings.Replace(segName, ".seg", ".idx", 1)
			if _, err := os.Stat(filepath.Join(snapDir, idxName)); err != nil {
				return fmt.Errorf("missing index file %s", idxName)
			}
			if snapType == "transactions" {
				// check that the tx index file exist
				txIdxName := strings.Replace(segName, "transactions.seg", "transactions-to-block.idx", 1)
				if _, err := os.Stat(filepath.Join(snapDir, txIdxName)); err != nil {
					return fmt.Errorf("missing tx index file %s", txIdxName)
				}
			}
		}

		maxTo = max(maxTo, res.To)

		return nil
	}); err != nil {
		return err
	}
	if sum != maxTo {
		return fmt.Errorf("sum %d != maxTo %d", sum, maxTo)
	}
	if err := doBlockSnapshotsRangeCheck(snapDir, "headers"); err != nil {
		return err
	}
	if err := doBlockSnapshotsRangeCheck(snapDir, "bodies"); err != nil {
		return err
	}
	if err := doBlockSnapshotsRangeCheck(snapDir, "transactions"); err != nil {
		return err
	}
	// Iterate over all fies in snapDir
	return nil
}

func checkIfStateSnapshotsPublishable(dir datadir.Dirs) error {
	var stepSum uint64
	var maxStep uint64
	if err := filepath.Walk(dir.SnapDomain, func(path string, info os.FileInfo, err error) error {
		if err != nil {
			return err
		}
		if info.IsDir() && path != dir.SnapDomain {
			return fmt.Errorf("unexpected directory in domain (%s) check %s", dir.SnapDomain, path)
		}
		if path == dir.SnapDomain {
			return nil
		}
		rangeString := strings.Split(info.Name(), ".")[1]
		rangeNums := strings.Split(rangeString, "-")
		// convert the range to uint64
		from, err := strconv.ParseUint(rangeNums[0], 10, 64)
		if err != nil {
			return fmt.Errorf("failed to parse to %s: %w", rangeNums[1], err)
		}

		to, err := strconv.ParseUint(rangeNums[1], 10, 64)
		if err != nil {
			return fmt.Errorf("failed to parse to %s: %w", rangeNums[1], err)
		}
		maxStep = max(maxStep, to)

		if !strings.HasSuffix(info.Name(), ".kv") || !strings.Contains(info.Name(), "accounts") {
			return nil
		}

		stepSum += to - from
		// do a range check over all snapshots types (sanitizes domain and history folder)
		for _, snapType := range []string{"accounts", "storage", "code", "commitment"} {
			expectedFileName := strings.Replace(info.Name(), "accounts", snapType, 1)
			if _, err := os.Stat(filepath.Join(dir.SnapDomain, expectedFileName)); err != nil {
				return fmt.Errorf("missing file %s at path %s", expectedFileName, filepath.Join(dir.SnapDomain, expectedFileName))
			}
			// check that the index file exist
			btFileName := strings.Replace(expectedFileName, ".kv", ".bt", 1)
			if _, err := os.Stat(filepath.Join(dir.SnapDomain, btFileName)); err != nil {
				return fmt.Errorf("missing file %s at path %s", btFileName, filepath.Join(dir.SnapDomain, btFileName))
			}

			kveiFileName := strings.Replace(expectedFileName, ".kv", ".kvei", 1)
			if _, err := os.Stat(filepath.Join(dir.SnapDomain, kveiFileName)); err != nil {
				return fmt.Errorf("missing file %s at path %s", kveiFileName, filepath.Join(dir.SnapDomain, kveiFileName))
			}

		}
		return nil
	}); err != nil {
		return err
	}

	if err := filepath.Walk(dir.SnapIdx, func(path string, info os.FileInfo, err error) error {
		if err != nil {
			return err
		}

		if info.IsDir() && path != dir.SnapIdx {
			return fmt.Errorf("unexpected directory in idx (%s) check %s", dir.SnapIdx, path)

		}
		if path == dir.SnapIdx {
			return nil
		}
		rangeString := strings.Split(info.Name(), ".")[1]
		rangeNums := strings.Split(rangeString, "-")

		to, err := strconv.ParseUint(rangeNums[1], 10, 64)
		if err != nil {
			return fmt.Errorf("failed to parse to %s: %w", rangeNums[1], err)
		}
		maxStep = max(maxStep, to)

		if !strings.HasSuffix(info.Name(), ".ef") || !strings.Contains(info.Name(), "accounts") {
			return nil
		}

		viTypes := []string{"accounts", "storage", "code"}

		// do a range check over all snapshots types (sanitizes domain and history folder)
		for _, snapType := range []string{"accounts", "storage", "code", "logtopics", "logaddrs", "tracesfrom", "tracesto"} {
			expectedFileName := strings.Replace(info.Name(), "accounts", snapType, 1)
			if _, err := os.Stat(filepath.Join(dir.SnapIdx, expectedFileName)); err != nil {
				return fmt.Errorf("missing file %s at path %s", expectedFileName, filepath.Join(dir.SnapIdx, expectedFileName))
			}
			// Check accessors
			efiFileName := strings.Replace(expectedFileName, ".ef", ".efi", 1)
			if _, err := os.Stat(filepath.Join(dir.SnapAccessors, efiFileName)); err != nil {
				return fmt.Errorf("missing file %s at path %s", efiFileName, filepath.Join(dir.SnapAccessors, efiFileName))
			}
			if !slices.Contains(viTypes, snapType) {
				continue
			}
			viFileName := strings.Replace(expectedFileName, ".ef", ".vi", 1)
			if _, err := os.Stat(filepath.Join(dir.SnapAccessors, viFileName)); err != nil {
				return fmt.Errorf("missing file %s at path %s", viFileName, filepath.Join(dir.SnapAccessors, viFileName))
			}
			// check that .v
			vFileName := strings.Replace(expectedFileName, ".ef", ".v", 1)
			if _, err := os.Stat(filepath.Join(dir.SnapHistory, vFileName)); err != nil {
				return fmt.Errorf("missing file %s at path %s", vFileName, filepath.Join(dir.SnapHistory, vFileName))
			}
		}
		return nil
	}); err != nil {
		return err
	}

	if stepSum != maxStep {
		return fmt.Errorf("stepSum %d != maxStep %d", stepSum, maxStep)
	}
	return nil
}

func doBlockSnapshotsRangeCheck(snapDir string, snapType string) error {
	type interval struct {
		from uint64
		to   uint64
	}
	intervals := []interval{}
	if err := filepath.Walk(snapDir, func(path string, info os.FileInfo, err error) error {
		if err != nil {
			return err
		}
		if !strings.HasSuffix(info.Name(), ".seg") || !strings.Contains(info.Name(), snapType) {
			return nil
		}
		res, _, ok := snaptype.ParseFileName(snapDir, info.Name())
		if !ok {
			return nil
		}
		intervals = append(intervals, interval{from: res.From, to: res.To})
		return nil
	}); err != nil {
		return err
	}
	sort.Slice(intervals, func(i, j int) bool {
		return intervals[i].from < intervals[j].from
	})
	// Check that there are no gaps
	for i := 1; i < len(intervals); i++ {
		if intervals[i].from != intervals[i-1].to {
			return fmt.Errorf("gap between %d and %d. snaptype: %s", intervals[i-1].to, intervals[i].from, snapType)
		}
	}
	// Check that there are no overlaps
	for i := 1; i < len(intervals); i++ {
		if intervals[i].from < intervals[i-1].to {
			return fmt.Errorf("overlap between %d and %d. snaptype: %s", intervals[i-1].to, intervals[i].from, snapType)
		}
	}

	return nil

}

func doPublishable(cliCtx *cli.Context) error {
	dat := datadir.New(cliCtx.String(utils.DataDirFlag.Name))
	// Check block snapshots sanity
	if err := checkIfBlockSnapshotsPublishable(dat.Snap); err != nil {
		return err
	}
	// Iterate over all fies in dat.Snap
	if err := checkIfStateSnapshotsPublishable(dat); err != nil {
		return err
	}
	// check if salt-state.txt and salt-block.txt exist
	if _, err := os.Stat(filepath.Join(dat.Snap, "salt-state.txt")); err != nil {
		return fmt.Errorf("missing file %s", filepath.Join(dat.Snap, "salt-state.txt"))
	}
	if _, err := os.Stat(filepath.Join(dat.Snap, "salt-blocks.txt")); err != nil {
		return fmt.Errorf("missing file %s", filepath.Join(dat.Snap, "salt-blocks.txt"))
	}
	log.Info("All snapshots are publishable")
	return nil
}

func doClearIndexing(cliCtx *cli.Context) error {
	dat := datadir.New(cliCtx.String(utils.DataDirFlag.Name))
	accessorsDir := dat.SnapAccessors
	domainDir := dat.SnapDomain
	snapDir := dat.Snap

	// Delete accessorsDir
	if err := os.RemoveAll(accessorsDir); err != nil {
		return fmt.Errorf("failed to delete accessorsDir: %w", err)
	}

	// Delete all files in domainDir with extensions .bt and .bt.torrent
	if err := deleteFilesWithExtensions(domainDir, []string{".bt", ".bt.torrent", ".kvei", ".kvei.torrent"}); err != nil {
		return fmt.Errorf("failed to delete files in domainDir: %w", err)
	}

	// Delete all files in snapDir with extensions .idx and .idx.torrent
	if err := deleteFilesWithExtensions(snapDir, []string{".idx", ".idx.torrent"}); err != nil {
		return fmt.Errorf("failed to delete files in snapDir: %w", err)
	}

	// remove salt-state.txt and salt-block.txt
	os.Remove(filepath.Join(snapDir, "salt-state.txt"))
	os.Remove(filepath.Join(snapDir, "salt-blocks.txt"))

	return nil
}

func deleteFilesWithExtensions(dir string, extensions []string) error {
	return filepath.Walk(dir, func(path string, info os.FileInfo, err error) error {
		if err != nil {
			return err
		}

		// Skip directories
		if info.IsDir() {
			return nil
		}

		// Check file extensions and delete matching files
		for _, ext := range extensions {
			if strings.HasSuffix(info.Name(), ext) {
				if err := os.Remove(path); err != nil {
					return err
				}
			}
		}

		return nil
	})
}

func doDiff(cliCtx *cli.Context) error {
	log.Info("staring")
	defer log.Info("Done")
	srcF, dstF := cliCtx.String("src"), cliCtx.String("dst")
	src, err := seg.NewDecompressor(srcF)
	if err != nil {
		return err
	}
	defer src.Close()
	dst, err := seg.NewDecompressor(dstF)
	if err != nil {
		return err
	}
	defer dst.Close()

	defer src.EnableReadAhead().DisableReadAhead()
	defer dst.EnableReadAhead().DisableReadAhead()

	i := 0
	srcG, dstG := src.MakeGetter(), dst.MakeGetter()
	var srcBuf, dstBuf []byte
	for srcG.HasNext() {
		i++
		srcBuf, _ = srcG.Next(srcBuf[:0])
		dstBuf, _ = dstG.Next(dstBuf[:0])

		if !bytes.Equal(srcBuf, dstBuf) {
			log.Error(fmt.Sprintf("found difference: %d, %x, %x\n", i, srcBuf, dstBuf))
			return nil
		}
	}
	return nil
}

func doMeta(cliCtx *cli.Context) error {
	fname := cliCtx.String("src")
	if strings.HasSuffix(fname, ".seg") {
		src, err := seg.NewDecompressor(fname)
		if err != nil {
			return err
		}
		defer src.Close()
		log.Info("meta", "count", src.Count(), "size", datasize.ByteSize(src.Size()).String(), "name", src.FileName())
	} else if strings.HasSuffix(fname, ".bt") {
		kvFPath := strings.TrimSuffix(fname, ".bt") + ".kv"
		src, err := seg.NewDecompressor(kvFPath)
		if err != nil {
			return err
		}
		defer src.Close()
		bt, err := libstate.OpenBtreeIndexWithDecompressor(fname, libstate.DefaultBtreeM, src, libstate.CompressNone)
		if err != nil {
			return err
		}
		defer bt.Close()

		distances, err := bt.Distances()
		if err != nil {
			return err
		}
		for i := range distances {
			distances[i] /= 100_000
		}
		for i := range distances {
			if distances[i] == 0 {
				delete(distances, i)
			}
		}

		log.Info("meta", "distances(*100K)", fmt.Sprintf("%v", distances))
	}
	return nil
}

func doDecompressSpeed(cliCtx *cli.Context) error {
	logger, _, _, err := debug.Setup(cliCtx, true /* rootLogger */)
	if err != nil {
		return err
	}
	args := cliCtx.Args()
	if args.Len() < 1 {
		return errors.New("expecting file path as a first argument")
	}
	f := args.First()

	decompressor, err := seg.NewDecompressor(f)
	if err != nil {
		return err
	}
	defer decompressor.Close()
	func() {
		defer decompressor.EnableReadAhead().DisableReadAhead()

		t := time.Now()
		g := decompressor.MakeGetter()
		buf := make([]byte, 0, 16*etl.BufIOSize)
		for g.HasNext() {
			buf, _ = g.Next(buf[:0])
		}
		logger.Info("decompress speed", "took", time.Since(t))
	}()
	func() {
		defer decompressor.EnableReadAhead().DisableReadAhead()

		t := time.Now()
		g := decompressor.MakeGetter()
		for g.HasNext() {
			_, _ = g.Skip()
		}
		log.Info("decompress skip speed", "took", time.Since(t))
	}()
	return nil
}

func doIndicesCommand(cliCtx *cli.Context, dirs datadir.Dirs) error {
	logger, _, _, err := debug.Setup(cliCtx, true /* rootLogger */)
	if err != nil {
		return err
	}
	defer logger.Info("Done")
	ctx := cliCtx.Context

	rebuild := cliCtx.Bool(SnapshotRebuildFlag.Name)
	chainDB := dbCfg(kv.ChainDB, dirs.Chaindata).MustOpen()
	defer chainDB.Close()

	if rebuild {
		panic("not implemented")
	}

	if err := freezeblocks.RemoveIncompatibleIndices(dirs); err != nil {
		return err
	}

	chainConfig := fromdb.ChainConfig(chainDB)
<<<<<<< HEAD
	cfg := ethconfig.NewSnapCfg(false, true, true, chainConfig.ChainName)
	_, _, caplinSnaps, br, agg, clean, err := openSnaps(ctx, cfg, dirs, chainDB, logger)
=======
	from := cliCtx.Uint64(SnapshotFromFlag.Name)

	_, _, caplinSnaps, br, agg, clean, err := openSnaps(ctx, cfg, dirs, from, chainDB, logger)
>>>>>>> 93c18d72
	if err != nil {
		return err
	}
	defer clean()

	if err := br.BuildMissedIndicesIfNeed(ctx, "Indexing", nil, chainConfig); err != nil {
		return err
	}
	if err := caplinSnaps.BuildMissingIndices(ctx, logger); err != nil {
		return err
	}
	err = agg.BuildMissedIndices(ctx, estimate.IndexSnapshot.Workers())
	if err != nil {
		return err
	}

	return nil
}
func doLS(cliCtx *cli.Context, dirs datadir.Dirs) error {
	logger, _, _, err := debug.Setup(cliCtx, true /* rootLogger */)
	if err != nil {
		return err
	}
	defer logger.Info("Done")
	ctx := cliCtx.Context

	chainDB := dbCfg(kv.ChainDB, dirs.Chaindata).MustOpen()
	defer chainDB.Close()
<<<<<<< HEAD

	chainConfig := fromdb.ChainConfig(chainDB)
	cfg := ethconfig.NewSnapCfg(false, true, true, chainConfig.ChainName)
	blockSnaps, borSnaps, caplinSnaps, _, agg, clean, err := openSnaps(ctx, cfg, dirs, chainDB, logger)
=======
	cfg := ethconfig.NewSnapCfg(false, true, true)
	from := cliCtx.Uint64(SnapshotFromFlag.Name)
	blockSnaps, borSnaps, caplinSnaps, _, agg, clean, err := openSnaps(ctx, cfg, dirs, from, chainDB, logger)
>>>>>>> 93c18d72
	if err != nil {
		return err
	}
	defer clean()

	blockSnaps.LS()
	borSnaps.LS()
	caplinSnaps.LS()
	agg.LS()

	return nil
}

func openSnaps(ctx context.Context, cfg ethconfig.BlocksFreezing, dirs datadir.Dirs, from uint64, chainDB kv.RwDB, logger log.Logger) (
	blockSnaps *freezeblocks.RoSnapshots, borSnaps *freezeblocks.BorRoSnapshots, csn *freezeblocks.CaplinSnapshots,
	br *freezeblocks.BlockRetire, agg *libstate.Aggregator, clean func(), err error,
) {
	blockSnaps = freezeblocks.NewRoSnapshots(cfg, dirs.Snap, 0, logger)
	if err = blockSnaps.ReopenFolder(); err != nil {
		return
	}
	blockSnaps.LogStat("block")

	borSnaps = freezeblocks.NewBorRoSnapshots(cfg, dirs.Snap, 0, logger)
	if err = borSnaps.ReopenFolder(); err != nil {
		return
	}

	chainConfig := fromdb.ChainConfig(chainDB)

	var beaconConfig *clparams.BeaconChainConfig
	_, beaconConfig, _, err = clparams.GetConfigsByNetworkName(chainConfig.ChainName)
	if err == nil {
		csn = freezeblocks.NewCaplinSnapshots(cfg, beaconConfig, dirs, logger)
		if err = csn.ReopenFolder(); err != nil {
			return
		}
		csn.LogStat("caplin")
	}

	borSnaps.LogStat("bor")
	agg = openAgg(ctx, dirs, chainDB, logger)
	err = chainDB.View(ctx, func(tx kv.Tx) error {
		ac := agg.BeginFilesRo()
		defer ac.Close()
		ac.LogStats(tx, func(endTxNumMinimax uint64) (uint64, error) {
			_, histBlockNumProgress, err := rawdbv3.TxNums.FindBlockNum(tx, endTxNumMinimax)
			return histBlockNumProgress, err
		})
		return nil
	})
	if err != nil {
		return
	}

	ls, er := os.Stat(filepath.Join(dirs.Snap, downloader.ProhibitNewDownloadsFileName))
	mtime := time.Time{}
	if er == nil {
		mtime = ls.ModTime()
	}
	logger.Info("[downloads]", "locked", er == nil, "at", mtime.Format("02 Jan 06 15:04 2006"))

	blockReader := freezeblocks.NewBlockReader(blockSnaps, borSnaps)
	blockWriter := blockio.NewBlockWriter()

	blockSnapBuildSema := semaphore.NewWeighted(int64(dbg.BuildSnapshotAllowance))
	agg.SetSnapshotBuildSema(blockSnapBuildSema)
	br = freezeblocks.NewBlockRetire(estimate.CompressSnapshot.Workers(), dirs, blockReader, blockWriter, chainDB, chainConfig, nil, blockSnapBuildSema, logger)
	clean = func() {
		defer blockSnaps.Close()
		defer borSnaps.Close()
		defer csn.Close()
		defer agg.Close()
	}
	return
}

func doUncompress(cliCtx *cli.Context) error {
	var logger log.Logger
	var err error
	if logger, _, _, err = debug.Setup(cliCtx, true /* rootLogger */); err != nil {
		return err
	}
	ctx := cliCtx.Context

	args := cliCtx.Args()
	if args.Len() < 1 {
		return errors.New("expecting file path as a first argument")
	}
	f := args.First()

	decompressor, err := seg.NewDecompressor(f)
	if err != nil {
		return err
	}
	defer decompressor.Close()
	defer decompressor.EnableReadAhead().DisableReadAhead()

	wr := bufio.NewWriterSize(os.Stdout, int(128*datasize.MB))
	defer wr.Flush()
	logEvery := time.NewTicker(30 * time.Second)
	defer logEvery.Stop()

	var i uint
	var numBuf [binary.MaxVarintLen64]byte

	g := decompressor.MakeGetter()
	buf := make([]byte, 0, 1*datasize.MB)
	for g.HasNext() {
		buf, _ = g.Next(buf[:0])
		n := binary.PutUvarint(numBuf[:], uint64(len(buf)))
		if _, err := wr.Write(numBuf[:n]); err != nil {
			return err
		}
		if _, err := wr.Write(buf); err != nil {
			return err
		}
		i++
		select {
		case <-logEvery.C:
			_, fileName := filepath.Split(decompressor.FilePath())
			progress := 100 * float64(i) / float64(decompressor.Count())
			logger.Info("[uncompress] ", "progress", fmt.Sprintf("%.2f%%", progress), "file", fileName)
		case <-ctx.Done():
			return ctx.Err()
		default:
		}
	}
	return nil
}
func doCompress(cliCtx *cli.Context) error {
	var err error
	var logger log.Logger
	if logger, _, _, err = debug.Setup(cliCtx, true /* rootLogger */); err != nil {
		return err
	}
	ctx := cliCtx.Context

	args := cliCtx.Args()
	if args.Len() < 1 {
		return errors.New("expecting file path as a first argument")
	}
	f := args.First()
	dirs := datadir.New(cliCtx.String(utils.DataDirFlag.Name))
	logger.Info("file", "datadir", dirs.DataDir, "f", f)
	compressCfg := seg.DefaultCfg
	compressCfg.Workers = estimate.CompressSnapshot.Workers()
	c, err := seg.NewCompressor(ctx, "compress", f, dirs.Tmp, compressCfg, log.LvlInfo, logger)
	if err != nil {
		return err
	}
	defer c.Close()
	r := bufio.NewReaderSize(os.Stdin, int(128*datasize.MB))
	buf := make([]byte, 0, int(1*datasize.MB))
	var l uint64
	for l, err = binary.ReadUvarint(r); err == nil; l, err = binary.ReadUvarint(r) {
		if cap(buf) < int(l) {
			buf = make([]byte, l)
		} else {
			buf = buf[:l]
		}
		if _, err = io.ReadFull(r, buf); err != nil {
			return err
		}
		if err = c.AddWord(buf); err != nil {
			return err
		}
		select {
		case <-ctx.Done():
			return ctx.Err()
		default:
		}
	}
	if err != nil && !errors.Is(err, io.EOF) {
		return err
	}
	if err := c.Compress(); err != nil {
		return err
	}

	return nil
}
func doRetireCommand(cliCtx *cli.Context, dirs datadir.Dirs) error {
	logger, _, _, err := debug.Setup(cliCtx, true /* rootLogger */)
	if err != nil {
		return err
	}
	defer logger.Info("Done")
	ctx := cliCtx.Context

	from := cliCtx.Uint64(SnapshotFromFlag.Name)
	to := cliCtx.Uint64(SnapshotToFlag.Name)
	every := cliCtx.Uint64(SnapshotEveryFlag.Name)

	db := dbCfg(kv.ChainDB, dirs.Chaindata).MustOpen()
	defer db.Close()

<<<<<<< HEAD
	chainConfig := fromdb.ChainConfig(db)
	cfg := ethconfig.NewSnapCfg(false, true, true, chainConfig.ChainName)
	blockSnaps, _, caplinSnaps, br, agg, clean, err := openSnaps(ctx, cfg, dirs, db, logger)
=======
	cfg := ethconfig.NewSnapCfg(false, true, true)

	blockSnaps, _, caplinSnaps, br, agg, clean, err := openSnaps(ctx, cfg, dirs, from, db, logger)
>>>>>>> 93c18d72
	if err != nil {
		return err
	}
	defer clean()

	// `erigon retire` command is designed to maximize resouces utilization. But `Erigon itself` does minimize background impact (because not in rush).
	agg.SetCollateAndBuildWorkers(estimate.StateV3Collate.Workers())
	agg.SetMergeWorkers(estimate.AlmostAllCPUs())
	agg.SetCompressWorkers(estimate.CompressSnapshot.Workers())

	if err := br.BuildMissedIndicesIfNeed(ctx, "retire", nil, chainConfig); err != nil {
		return err
	}
	if err := caplinSnaps.BuildMissingIndices(ctx, logger); err != nil {
		return err
	}

	//agg.LimitRecentHistoryWithoutFiles(0)

	var forwardProgress uint64
	if to == 0 {
		db.View(ctx, func(tx kv.Tx) error {
			forwardProgress, err = stages.GetStageProgress(tx, stages.Senders)
			return err
		})
		blockReader, _ := br.IO()
		from2, to2, ok := freezeblocks.CanRetire(forwardProgress, blockReader.FrozenBlocks(), coresnaptype.Enums.Headers, nil)
		if ok {
			from, to, every = from2, to2, to2-from2
		}
	}

	logger.Info("Params", "from", from, "to", to, "every", every)
	if err := br.RetireBlocks(ctx, 0, forwardProgress, log.LvlInfo, nil, nil, nil); err != nil {
		return err
	}

	if err := db.Update(ctx, func(tx kv.RwTx) error {
		blockReader, _ := br.IO()
		ac := agg.BeginFilesRo()
		defer ac.Close()
		if err := rawdb.WriteSnapshots(tx, blockReader.FrozenFiles(), ac.Files()); err != nil {
			return err
		}
		return nil
	}); err != nil {
		return err
	}
	deletedBlocks := math.MaxInt // To pass the first iteration
	allDeletedBlocks := 0
	for deletedBlocks > 0 { // prune happens by small steps, so need many runs
		err = db.UpdateNosync(ctx, func(tx kv.RwTx) error {
			if deletedBlocks, err = br.PruneAncientBlocks(tx, 100); err != nil {
				return err
			}
			return nil
		})
		if err != nil {
			return err
		}

		allDeletedBlocks += deletedBlocks
	}

	logger.Info("Pruning has ended", "deleted blocks", allDeletedBlocks)

	db, err = temporal.New(db, agg)
	if err != nil {
		return err
	}

	logger.Info("Prune state history")
	ac := agg.BeginFilesRo()
	defer ac.Close()
	for hasMoreToPrune := true; hasMoreToPrune; {
		hasMoreToPrune, err = ac.PruneSmallBatchesDb(ctx, 2*time.Minute, db)
		if err != nil {
			return err
		}
	}
	ac.Close()

	logger.Info("Work on state history snapshots")
	indexWorkers := estimate.IndexSnapshot.Workers()
	if err = agg.BuildOptionalMissedIndices(ctx, indexWorkers); err != nil {
		return err
	}
	if err = agg.BuildMissedIndices(ctx, indexWorkers); err != nil {
		return err
	}

	var lastTxNum uint64
	if err := db.Update(ctx, func(tx kv.RwTx) error {
		execProgress, _ := stages.GetStageProgress(tx, stages.Execution)
		lastTxNum, err = rawdbv3.TxNums.Max(tx, execProgress)
		if err != nil {
			return err
		}

		ac := agg.BeginFilesRo()
		defer ac.Close()
		return nil
	}); err != nil {
		return err
	}

	logger.Info("Build state history snapshots")
	if err = agg.BuildFiles(lastTxNum); err != nil {
		return err
	}

	if err := db.UpdateNosync(ctx, func(tx kv.RwTx) error {
		ac := agg.BeginFilesRo()
		defer ac.Close()

		logEvery := time.NewTicker(30 * time.Second)
		defer logEvery.Stop()

		stat, err := ac.Prune(ctx, tx, math.MaxUint64, logEvery)
		if err != nil {
			return err
		}
		logger.Info("aftermath prune finished", "stat", stat.String())
		return err
	}); err != nil {
		return err
	}

	ac = agg.BeginFilesRo()
	defer ac.Close()
	for hasMoreToPrune := true; hasMoreToPrune; {
		hasMoreToPrune, err = ac.PruneSmallBatchesDb(context.Background(), 2*time.Minute, db)
		if err != nil {
			return err
		}
	}
	ac.Close()

	if err = agg.MergeLoop(ctx); err != nil {
		return err
	}
	if err = agg.BuildOptionalMissedIndices(ctx, indexWorkers); err != nil {
		return err
	}
	if err = agg.BuildMissedIndices(ctx, indexWorkers); err != nil {
		return err
	}
	if err := db.UpdateNosync(ctx, func(tx kv.RwTx) error {
		blockReader, _ := br.IO()
		ac := agg.BeginFilesRo()
		defer ac.Close()
		return rawdb.WriteSnapshots(tx, blockReader.FrozenFiles(), ac.Files())
	}); err != nil {
		return err
	}
	if err := db.Update(ctx, func(tx kv.RwTx) error {
		ac := agg.BeginFilesRo()
		defer ac.Close()
		return rawdb.WriteSnapshots(tx, blockSnaps.Files(), ac.Files())
	}); err != nil {
		return err
	}

	return nil
}

func doUploaderCommand(cliCtx *cli.Context) error {
	var logger log.Logger
	var err error
	var metricsMux *http.ServeMux
	var pprofMux *http.ServeMux

	if logger, metricsMux, pprofMux, err = debug.Setup(cliCtx, true /* root logger */); err != nil {
		return err
	}

	// initializing the node and providing the current git commit there

	logger.Info("Build info", "git_branch", params.GitBranch, "git_tag", params.GitTag, "git_commit", params.GitCommit)
	erigonInfoGauge := metrics.GetOrCreateGauge(fmt.Sprintf(`erigon_info{version="%s",commit="%s"}`, params.Version, params.GitCommit))
	erigonInfoGauge.Set(1)

	nodeCfg := node.NewNodConfigUrfave(cliCtx, logger)
	if err := datadir.ApplyMigrations(nodeCfg.Dirs); err != nil {
		return err
	}

	ethCfg := node.NewEthConfigUrfave(cliCtx, nodeCfg, logger)

	ethNode, err := node.New(cliCtx.Context, nodeCfg, ethCfg, logger)
	if err != nil {
		log.Error("Erigon startup", "err", err)
		return err
	}
	defer ethNode.Close()

	diagnostics.Setup(cliCtx, ethNode, metricsMux, pprofMux)

	err = ethNode.Serve()
	if err != nil {
		log.Error("error while serving an Erigon node", "err", err)
	}
	return err
}

func dbCfg(label kv.Label, path string) mdbx.MdbxOpts {
	const ThreadsLimit = 9_000
	limiterB := semaphore.NewWeighted(ThreadsLimit)
	opts := mdbx.NewMDBX(log.New()).Path(path).Label(label).RoTxsLimiter(limiterB)
	// integration tool don't intent to create db, then easiest way to open db - it's pass mdbx.Accede flag, which allow
	// to read all options from DB, instead of overriding them
	opts = opts.Accede()
	return opts
}
func openAgg(ctx context.Context, dirs datadir.Dirs, chainDB kv.RwDB, logger log.Logger) *libstate.Aggregator {
	cr := rawdb.NewCanonicalReader()
	agg, err := libstate.NewAggregator(ctx, dirs, config3.HistoryV3AggregationStep, chainDB, cr, logger)
	if err != nil {
		panic(err)
	}
	if err = agg.OpenFolder(); err != nil {
		panic(err)
	}
	agg.SetCompressWorkers(estimate.CompressSnapshot.Workers())
	return agg
}<|MERGE_RESOLUTION|>--- conflicted
+++ resolved
@@ -484,13 +484,9 @@
 	chainDB := dbCfg(kv.ChainDB, dirs.Chaindata).MustOpen()
 	defer chainDB.Close()
 
-<<<<<<< HEAD
 	chainConfig := fromdb.ChainConfig(chainDB)
 	cfg := ethconfig.NewSnapCfg(false, true, true, chainConfig.ChainName)
-=======
-	cfg := ethconfig.NewSnapCfg(false, true, true)
 	from := cliCtx.Uint64(SnapshotFromFlag.Name)
->>>>>>> 93c18d72
 
 	_, _, _, blockRetire, agg, clean, err := openSnaps(ctx, cfg, dirs, from, chainDB, logger)
 	if err != nil {
@@ -967,14 +963,10 @@
 	}
 
 	chainConfig := fromdb.ChainConfig(chainDB)
-<<<<<<< HEAD
 	cfg := ethconfig.NewSnapCfg(false, true, true, chainConfig.ChainName)
-	_, _, caplinSnaps, br, agg, clean, err := openSnaps(ctx, cfg, dirs, chainDB, logger)
-=======
 	from := cliCtx.Uint64(SnapshotFromFlag.Name)
 
 	_, _, caplinSnaps, br, agg, clean, err := openSnaps(ctx, cfg, dirs, from, chainDB, logger)
->>>>>>> 93c18d72
 	if err != nil {
 		return err
 	}
@@ -1003,16 +995,11 @@
 
 	chainDB := dbCfg(kv.ChainDB, dirs.Chaindata).MustOpen()
 	defer chainDB.Close()
-<<<<<<< HEAD
 
 	chainConfig := fromdb.ChainConfig(chainDB)
 	cfg := ethconfig.NewSnapCfg(false, true, true, chainConfig.ChainName)
-	blockSnaps, borSnaps, caplinSnaps, _, agg, clean, err := openSnaps(ctx, cfg, dirs, chainDB, logger)
-=======
-	cfg := ethconfig.NewSnapCfg(false, true, true)
 	from := cliCtx.Uint64(SnapshotFromFlag.Name)
 	blockSnaps, borSnaps, caplinSnaps, _, agg, clean, err := openSnaps(ctx, cfg, dirs, from, chainDB, logger)
->>>>>>> 93c18d72
 	if err != nil {
 		return err
 	}
@@ -1210,15 +1197,9 @@
 	db := dbCfg(kv.ChainDB, dirs.Chaindata).MustOpen()
 	defer db.Close()
 
-<<<<<<< HEAD
 	chainConfig := fromdb.ChainConfig(db)
 	cfg := ethconfig.NewSnapCfg(false, true, true, chainConfig.ChainName)
-	blockSnaps, _, caplinSnaps, br, agg, clean, err := openSnaps(ctx, cfg, dirs, db, logger)
-=======
-	cfg := ethconfig.NewSnapCfg(false, true, true)
-
 	blockSnaps, _, caplinSnaps, br, agg, clean, err := openSnaps(ctx, cfg, dirs, from, db, logger)
->>>>>>> 93c18d72
 	if err != nil {
 		return err
 	}

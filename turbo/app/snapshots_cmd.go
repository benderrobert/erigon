--- conflicted
+++ resolved
@@ -7,6 +7,16 @@
 	"encoding/binary"
 	"errors"
 	"fmt"
+	"io"
+	"math"
+	"net/http"
+	"os"
+	"path/filepath"
+	"runtime"
+	"strconv"
+	"strings"
+	"time"
+
 	"github.com/c2h5oh/datasize"
 	"github.com/ledgerwatch/erigon-lib/config3"
 	"github.com/ledgerwatch/erigon-lib/downloader/snaptype"
@@ -20,22 +30,7 @@
 	"github.com/ledgerwatch/erigon/eth/stagedsync/stages"
 	"github.com/ledgerwatch/erigon/params"
 	"github.com/ledgerwatch/erigon/turbo/node"
-	"io"
-	"math"
-	"net/http"
-	"os"
-	"path/filepath"
-	"runtime"
-	"strconv"
-	"strings"
-	"time"
-
-<<<<<<< HEAD
-	"github.com/ledgerwatch/erigon-lib/downloader/snaptype"
-
-	"github.com/c2h5oh/datasize"
-=======
->>>>>>> c5a6885e
+
 	"github.com/urfave/cli/v2"
 	"golang.org/x/sync/semaphore"
 
@@ -218,49 +213,9 @@
 						if removeLatest {
 							_maxFrom = max(_maxFrom, res.From)
 						}
-<<<<<<< HEAD
-=======
 					}
 				}
 
-				var minS, maxS uint64
-				if removeLatest {
-				AllowPruneSteps:
-					fmt.Printf("remove latest snapshot files with stepFrom=%d?\n1) Remove\n2) Exit\n (pick number): ", _maxFrom)
-					var ans uint8
-					_, err := fmt.Scanf("%d\n", &ans)
-					if err != nil {
-						return err
-					}
-					switch ans {
-					case 1:
-						minS, maxS = _maxFrom, math.MaxUint64
-						break
-					case 2:
-						return nil
-					default:
-						fmt.Printf("invalid input: %d; Just an answer number expected.\n", ans)
-						goto AllowPruneSteps
-					}
-				} else if steprm != "" {
-					parseStep := func(step string) (uint64, uint64, error) {
-						var from, to uint64
-						if _, err := fmt.Sscanf(step, "%d-%d", &from, &to); err != nil {
-							return 0, 0, fmt.Errorf("step expected in format from-to, got %s", step)
-						}
-						return from, to, nil
-					}
-					var err error
-					minS, maxS, err = parseStep(steprm)
-					if err != nil {
-						return err
->>>>>>> c5a6885e
-					}
-				} else {
-					panic("unexpected arguments")
-				}
-
-<<<<<<< HEAD
 				var minS, maxS uint64
 				if removeLatest {
 				AllowPruneSteps:
@@ -297,8 +252,6 @@
 					panic("unexpected arguments")
 				}
 
-=======
->>>>>>> c5a6885e
 				var removed int
 				for _, res := range files {
 					if res.From >= minS && res.To <= maxS {
@@ -343,13 +296,9 @@
 			Description: "run slow validation of files. use --check to run single",
 			Flags: joinFlags([]cli.Flag{
 				&utils.DataDirFlag,
-<<<<<<< HEAD
-				&cli.StringFlag{Name: "action", Usage: fmt.Sprintf("one of: %s", integrity.AllActions)},
-=======
 				&cli.StringFlag{Name: "check", Usage: fmt.Sprintf("one of: %s", integrity.AllChecks)},
 				&cli.BoolFlag{Name: "failFast", Value: true, Usage: "to stop after 1st problem or print WARN log and continue check"},
 				&cli.Uint64Flag{Name: "fromStep", Value: 0, Usage: "skip files before given step"},
->>>>>>> c5a6885e
 			}),
 		},
 	},
@@ -468,13 +417,9 @@
 	}
 
 	ctx := cliCtx.Context
-<<<<<<< HEAD
-	requestedAction := integrity.Action(cliCtx.String("action"))
-=======
 	requestedCheck := integrity.Check(cliCtx.String("check"))
 	failFast := cliCtx.Bool("failFast")
 	fromStep := cliCtx.Uint64("fromStep")
->>>>>>> c5a6885e
 	dirs := datadir.New(cliCtx.String(utils.DataDirFlag.Name))
 	chainDB := dbCfg(kv.ChainDB, dirs.Chaindata).MustOpen()
 	defer chainDB.Close()
@@ -491,29 +436,6 @@
 	defer agg.Close()
 
 	blockReader, _ := blockRetire.IO()
-<<<<<<< HEAD
-	for _, a := range integrity.AllActions {
-		if requestedAction != "" && requestedAction != a {
-			continue
-		}
-		switch a {
-		case integrity.BlocksRead:
-			if err := integrity.SnapBlocksRead(chainDB, blockReader, ctx, false); err != nil {
-				return err
-			}
-		case integrity.EfFiles:
-			if err := integrity.E3EfFiles(ctx, chainDB, agg); err != nil {
-				return err
-			}
-		case integrity.HistoryNoSystemTxs:
-			if err := integrity.E3HistoryNoSystemTxs(ctx, chainDB, agg); err != nil {
-				return err
-			}
-		}
-		//if err := blockReader.IntegrityTxnID(false); err != nil {
-		//	return err
-		//}
-=======
 	for _, chk := range integrity.AllChecks {
 		if requestedCheck != "" && requestedCheck != chk {
 			continue
@@ -530,7 +452,6 @@
 		default:
 			return fmt.Errorf("unknown check: %s", chk)
 		}
->>>>>>> c5a6885e
 	}
 
 	return nil

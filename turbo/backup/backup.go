--- conflicted
+++ resolved
@@ -199,8 +199,6 @@
 						}
 						if len(v) > 0 {
 							_, _ = v[0], v[len(v)-1]
-<<<<<<< HEAD
-=======
 						}
 						progress.Add(1)
 						select {
@@ -209,16 +207,10 @@
 						case <-logEvery.C:
 							log.Log(lvl, fmt.Sprintf("Progress: %s %.2f%%", bucket, 100*float64(progress.Load())/float64(total)))
 						default:
->>>>>>> 87efdbd5
-						}
-						//progress.Add(1)
-						//select {
-						//case <-ctx.Done():
-						//	return ctx.Err()
-						//case <-logEvery.C:
-						//	log.Log(lvl, fmt.Sprintf("Progress: %s %.2f%%", bucket, 100*float64(progress.Load())/float64(total)))
-						//default:
-						//}
+						}
+						if len(v) > 0 {
+							_, _ = v[0], v[len(v)-1]
+						}
 					}
 					return nil
 				})
@@ -245,8 +237,6 @@
 					}
 					if len(v) > 0 {
 						_, _ = v[0], v[len(v)-1]
-<<<<<<< HEAD
-=======
 					}
 					select {
 					case <-ctx.Done():
@@ -254,15 +244,10 @@
 					case <-logEvery.C:
 						log.Log(lvl, fmt.Sprintf("Progress: %s %.2f%%", bucket, 100*float64(progress.Load())/float64(total)))
 					default:
->>>>>>> 87efdbd5
-					}
-					//select {
-					//case <-ctx.Done():
-					//	return ctx.Err()
-					//case <-logEvery.C:
-					//	log.Log(lvl, fmt.Sprintf("Progress: %s %.2f%%", bucket, 100*float64(progress.Load())/float64(total)))
-					//default:
-					//}
+					}
+					if len(v) > 0 {
+						_, _ = v[0], v[len(v)-1]
+					}
 				}
 				return nil
 			})

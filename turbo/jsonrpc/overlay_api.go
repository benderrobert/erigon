// Copyright 2024 The Erigon Authors
// This file is part of Erigon.
//
// Erigon is free software: you can redistribute it and/or modify
// it under the terms of the GNU Lesser General Public License as published by
// the Free Software Foundation, either version 3 of the License, or
// (at your option) any later version.
//
// Erigon is distributed in the hope that it will be useful,
// but WITHOUT ANY WARRANTY; without even the implied warranty of
// MERCHANTABILITY or FITNESS FOR A PARTICULAR PURPOSE. See the
// GNU Lesser General Public License for more details.
//
// You should have received a copy of the GNU Lesser General Public License
// along with Erigon. If not, see <http://www.gnu.org/licenses/>.

package jsonrpc

import (
	"context"
	"errors"
	"fmt"
	"runtime"
	"sync"
	"time"

	"github.com/RoaringBitmap/roaring"
	"github.com/RoaringBitmap/roaring/roaring64"

	"github.com/erigontech/erigon-lib/log/v3"

	"github.com/erigontech/erigon-lib/chain"
	"github.com/erigontech/erigon-lib/common"
	"github.com/erigontech/erigon-lib/common/hexutility"
	"github.com/erigontech/erigon-lib/kv"
	"github.com/erigontech/erigon-lib/kv/bitmapdb"
	"github.com/erigontech/erigon/common/math"
	"github.com/erigontech/erigon/core"
	"github.com/erigontech/erigon/core/state"
	"github.com/erigontech/erigon/core/types"
	"github.com/erigontech/erigon/core/vm"
	"github.com/erigontech/erigon/core/vm/evmtypes"
	"github.com/erigontech/erigon/crypto"
	"github.com/erigontech/erigon/eth/filters"
	"github.com/erigontech/erigon/rpc"
	"github.com/erigontech/erigon/turbo/adapter/ethapi"
	"github.com/erigontech/erigon/turbo/rpchelper"
)

type OverlayAPI interface {
	GetLogs(ctx context.Context, crit filters.FilterCriteria, stateOverride *ethapi.StateOverrides) ([]*types.Log, error)
	CallConstructor(ctx context.Context, address common.Address, code *hexutility.Bytes) (*CreationCode, error)
}

// OverlayAPIImpl is implementation of the OverlayAPIImpl interface based on remote Db access
type OverlayAPIImpl struct {
	*BaseAPI
	db                        kv.RoDB
	GasCap                    uint64
	OverlayGetLogsTimeout     time.Duration
	OverlayReplayBlockTimeout time.Duration
	OtsAPI                    OtterscanAPI
}

type CreationCode struct {
	Code *hexutility.Bytes `json:"code"`
}

type blockReplayTask struct {
	idx         int
	BlockNumber int64
}

type blockReplayResult struct {
	BlockNumber int64        `json:"block_number"`
	Logs        []*types.Log `json:"logs,omitempty"`
	Error       string       `json:"error,omitempty"`
}

// NewOverlayAPI returns OverlayAPIImpl instance
func NewOverlayAPI(base *BaseAPI, db kv.RoDB, gascap uint64, overlayGetLogsTimeout time.Duration, overlayReplayBlockTimeout time.Duration, otsApi OtterscanAPI) *OverlayAPIImpl {
	return &OverlayAPIImpl{
		BaseAPI:                   base,
		db:                        db,
		GasCap:                    gascap,
		OverlayGetLogsTimeout:     overlayGetLogsTimeout,
		OverlayReplayBlockTimeout: overlayReplayBlockTimeout,
		OtsAPI:                    otsApi,
	}
}

func (api *OverlayAPIImpl) CallConstructor(ctx context.Context, address common.Address, code *hexutility.Bytes) (*CreationCode, error) {
	var (
		replayTransactions types.Transactions
		evm                *vm.EVM
		blockCtx           evmtypes.BlockContext
		txCtx              evmtypes.TxContext
		overrideBlockHash  map[uint64]common.Hash
	)

	tx, err := api.db.BeginRo(ctx)
	if err != nil {
		return nil, err
	}
	defer tx.Rollback()
	chainConfig, err := api.chainConfig(ctx, tx)
	if err != nil {
		return nil, err
	}

	defer func(start time.Time) { log.Trace("CallConstructor finished", "runtime", time.Since(start)) }(time.Now())

	creationData, err := api.OtsAPI.GetContractCreator(ctx, address)
	if err != nil {
		return nil, err
	}

	blockNum, ok, err := api.txnLookup(ctx, tx, creationData.Tx)
	if err != nil {
		return nil, err
	}

	if !ok {
		return nil, errors.New("contract construction txn not found")
	}

	err = api.BaseAPI.checkPruneHistory(ctx, tx, blockNum)
	if err != nil {
		return nil, err
	}

	block, err := api.blockByNumberWithSenders(ctx, tx, blockNum)
	if err != nil {
		return nil, err
	}

	// -1 is a default value for transaction index.
	// If it's -1, we will try to replay every single transaction in that block
	transactionIndex := -1
	for idx, transaction := range block.Transactions() {
		if transaction.Hash() == creationData.Tx {
			transactionIndex = idx
			break
		}
	}

	if transactionIndex == -1 {
		return nil, errors.New("could not find txn hash")
	}

	replayTransactions = block.Transactions()[:transactionIndex]

	stateReader, err := rpchelper.CreateStateReader(ctx, tx, api._blockReader, rpc.BlockNumberOrHashWithNumber(rpc.BlockNumber(blockNum-1)), 0, api.filters, api.stateCache, chainConfig.ChainName)
	if err != nil {
		return nil, err
	}

	statedb := state.New(stateReader)

	header := block.Header()

	if header == nil {
		return nil, fmt.Errorf("block %d(%x) not found", blockNum, block.Hash())
	}

	getHash := func(i uint64) common.Hash {
		if hash, ok := overrideBlockHash[i]; ok {
			return hash
		}
		hash, err := api._blockReader.CanonicalHash(ctx, tx, i)
		if err != nil {
			log.Debug("Can't get block hash by number", "number", i, "only-canonical", true)
		}
		return hash
	}

	blockCtx = core.NewEVMBlockContext(header, getHash, api.engine(), nil, chainConfig)

	// Get a new instance of the EVM
	evm = vm.NewEVM(blockCtx, txCtx, statedb, chainConfig, vm.Config{Debug: false})
	signer := types.MakeSigner(chainConfig, blockNum, block.Time())
	rules := chainConfig.Rules(blockNum, blockCtx.Time)

	// Setup the gas pool (also for unmetered requests)
	// and apply the message.
	gp := new(core.GasPool).AddGas(math.MaxUint64).AddBlobGas(math.MaxUint64)
	for idx, txn := range replayTransactions {
<<<<<<< HEAD
		statedb.SetTxContext(idx)
=======
		statedb.SetTxContext(txn.Hash(), idx)
>>>>>>> 79a7398f
		msg, err := txn.AsMessage(*signer, block.BaseFee(), rules)
		if err != nil {
			return nil, err
		}
		txCtx = core.NewEVMTxContext(msg)
		evm = vm.NewEVM(blockCtx, txCtx, evm.IntraBlockState(), chainConfig, vm.Config{Debug: false})
		// Execute the transaction message
		_, err = core.ApplyMessage(evm, msg, gp, true /* refunds */, false /* gasBailout */)
		if err != nil {
			return nil, err
		}
		_ = statedb.FinalizeTx(rules, state.NewNoopWriter())

	}

	creationTx := block.Transactions()[transactionIndex]
<<<<<<< HEAD
	statedb.SetTxContext(transactionIndex)
=======
	statedb.SetTxContext(creationTx.Hash(), transactionIndex)
>>>>>>> 79a7398f

	// CREATE2: keep original message so we match the existing contract address, code will be replaced later
	msg, err := creationTx.AsMessage(*signer, block.BaseFee(), rules)
	if err != nil {
		return nil, err
	}

	contractAddr := crypto.CreateAddress(msg.From(), msg.Nonce())
	if creationTx.GetTo() == nil && contractAddr == address {
		// CREATE: adapt message with new code so it's replaced instantly
		msg = types.NewMessage(msg.From(), msg.To(), msg.Nonce(), msg.Value(), api.GasCap, msg.GasPrice(), msg.FeeCap(), msg.Tip(), *code, msg.AccessList(), msg.CheckNonce(), msg.IsFree(), msg.MaxFeePerBlobGas())
	} else {
		msg.ChangeGas(api.GasCap, api.GasCap)
	}
	txCtx = core.NewEVMTxContext(msg)
	ct := OverlayCreateTracer{contractAddress: address, code: *code, gasCap: api.GasCap}
	evm = vm.NewEVM(blockCtx, txCtx, evm.IntraBlockState(), chainConfig, vm.Config{Debug: true, Tracer: &ct})

	// Execute the transaction message
	_, err = core.ApplyMessage(evm, msg, gp, true /* refunds */, true /* gasBailout */)
	if ct.err != nil {
		return nil, err
	}

	resultCode := &CreationCode{}
	if ct.resultCode != nil && len(ct.resultCode) > 0 {
		c := hexutility.Bytes(ct.resultCode)
		resultCode.Code = &c
		return resultCode, nil
	} else {
		// err from core.ApplyMessage()
		if err != nil {
			return nil, err
		}
		code := evm.IntraBlockState().GetCode(address)
		if len(code) > 0 {
			c := hexutility.Bytes(code)
			resultCode.Code = &c
			return resultCode, nil
		}
	}

	_ = statedb.FinalizeTx(rules, state.NewNoopWriter())

	return nil, nil
}

func (api *OverlayAPIImpl) GetLogs(ctx context.Context, crit filters.FilterCriteria, stateOverride *ethapi.StateOverrides) ([]*types.Log, error) {
	timeout := api.OverlayGetLogsTimeout
	// Setup context so it may be cancelled the call has completed
	// or, in case of unmetered gas, setup a context with a timeout.
	var cancel context.CancelFunc
	if timeout > 0 {
		ctx, cancel = context.WithTimeout(ctx, timeout)
	} else {
		ctx, cancel = context.WithCancel(ctx)
	}
	// Make sure the context is cancelled when the call has completed
	// this makes sure resources are cleaned up.
	defer cancel()

	tx, err := api.db.BeginRo(ctx)
	if err != nil {
		return nil, err
	}
	defer tx.Rollback()
	chainConfig, err := api.chainConfig(ctx, tx)
	if err != nil {
		return nil, err
	}

	defer func(start time.Time) { log.Trace("Executing overlay_getLogs finished", "runtime", time.Since(start)) }(time.Now())

	begin, end, err := getBeginEnd(ctx, tx, api, crit)
	if err != nil {
		return nil, err
	}

	numBlocks := end - begin + 1
	var (
		results = make([]*blockReplayResult, numBlocks)
		pend    sync.WaitGroup
	)

	threads := runtime.NumCPU()
	if threads > int(numBlocks) {
		threads = int(numBlocks)
	}
	jobs := make(chan *blockReplayTask, threads)
	for th := 0; th < threads; th++ {
		pend.Add(1)
		go func() {
			defer pend.Done()
			tx, err := api.db.BeginRo(ctx)
			if err != nil {
				log.Error("Error", "error", err.Error())
				return
			}
			defer tx.Rollback()
			for task := range jobs {
				blockNumber := task.BlockNumber
				if err := ctx.Err(); err != nil {
					results[task.idx] = &blockReplayResult{BlockNumber: task.BlockNumber, Error: err.Error()}
					continue
				}

				// try to recompute the state
				stateReader, err := rpchelper.CreateStateReader(ctx, tx, api._blockReader, rpc.BlockNumberOrHashWithNumber(rpc.BlockNumber(blockNumber-1)), 0, api.filters, api.stateCache, chainConfig.ChainName)
				if err != nil {
					results[task.idx] = &blockReplayResult{BlockNumber: task.BlockNumber, Error: err.Error()}
					continue
				}
				statedb := state.New(stateReader)

				if stateOverride != nil {
					err = stateOverride.Override(statedb)
					if err != nil {
						results[task.idx] = &blockReplayResult{BlockNumber: task.BlockNumber, Error: err.Error()}
						continue
					}
				}
				blockLogs, err := api.replayBlock(ctx, uint64(blockNumber), statedb, chainConfig, tx)
				if err != nil {
					results[task.idx] = &blockReplayResult{BlockNumber: task.BlockNumber, Error: err.Error()}
					continue
				}
				log.Debug("[GetLogs]", "len(blockLogs)", len(blockLogs))
				logs := filterLogs(blockLogs, crit.Addresses, crit.Topics)
				log.Debug("[GetLogs]", "len(logs)", len(logs))

				results[task.idx] = &blockReplayResult{BlockNumber: task.BlockNumber, Logs: logs}
			}
		}()
	}

	hasOverrides := false
	allBlocks := roaring64.New()
	for overlayAddress := range *stateOverride {
		hasOverrides = true
		fromB, err := bitmapdb.Get64(tx, kv.CallFromIndex, overlayAddress.Bytes(), begin, end+1)
		if err != nil {
			log.Error(err.Error())
			return nil, err
		}

		toB, err := bitmapdb.Get64(tx, kv.CallToIndex, overlayAddress.Bytes(), begin, end+1)
		if err != nil {
			log.Error(err.Error())
			return nil, err
		}

		allBlocks.Or(fromB)
		allBlocks.Or(toB)
	}

	var failed error
	idx := 0
blockLoop:
	for blockNumber := begin; blockNumber <= end; blockNumber++ {
		if hasOverrides && !allBlocks.Contains(blockNumber) {
			log.Debug("skipping untouched blocked", "blockNumber", blockNumber)
			continue
		}

		// Send the trace task over for execution
		task := &blockReplayTask{idx: idx, BlockNumber: int64(blockNumber)}
		select {
		case <-ctx.Done():
			failed = ctx.Err()
			break blockLoop
		case jobs <- task:
		}
		idx++
	}
	close(jobs)
	pend.Wait()

	// If execution failed in between, abort
	if failed != nil {
		log.Error("[GetLogs]", "failed", failed)
		return nil, failed
	}

	logs := []*types.Log{}
	for idx := range results {
		res := results[idx]
		if res == nil {
			continue
		}
		logs = append(logs, res.Logs...)
	}
	return logs, nil
}

func filterLogs(logs types.Logs, addresses []common.Address, topics [][]common.Hash) []*types.Log {
	addrMap := make(map[common.Address]struct{}, len(addresses))
	for _, v := range addresses {
		addrMap[v] = struct{}{}
	}
	return logs.Filter(addrMap, topics, 0)
}

func (api *OverlayAPIImpl) replayBlock(ctx context.Context, blockNum uint64, statedb *state.IntraBlockState, chainConfig *chain.Config, tx kv.Tx) ([]*types.Log, error) {
	log.Debug("[replayBlock] begin", "block", blockNum)
	var (
		hash               common.Hash
		replayTransactions types.Transactions
		evm                *vm.EVM
		blockCtx           evmtypes.BlockContext
		txCtx              evmtypes.TxContext
		overrideBlockHash  map[uint64]common.Hash
	)

	blockLogs := []*types.Log{}
	overrideBlockHash = make(map[uint64]common.Hash)

	blockNumber := rpc.BlockNumber(blockNum)
	blockNum, hash, _, err := rpchelper.GetBlockNumber(ctx, rpc.BlockNumberOrHash{BlockNumber: &blockNumber}, tx, api._blockReader, api.filters)
	if err != nil {
		return nil, err
	}

	block, err := api.blockWithSenders(ctx, tx, hash, blockNum)
	if err != nil || block == nil {
		return nil, err
	}

	replayTransactions = block.Transactions()
	log.Debug("[replayBlock] replayTx", "length", len(replayTransactions))

	header := block.Header()

	if header == nil {
		return nil, fmt.Errorf("block %d(%x) not found", blockNum, hash)
	}

	getHash := func(i uint64) common.Hash {
		if hash, ok := overrideBlockHash[i]; ok {
			return hash
		}
		hash, err := api._blockReader.CanonicalHash(ctx, tx, i)
		if err != nil {
			log.Debug("Can't get block hash by number", "number", i, "only-canonical", true)
		}
		return hash
	}

	blockCtx = core.NewEVMBlockContext(header, getHash, api.engine(), nil, chainConfig)

	signer := types.MakeSigner(chainConfig, blockNum, blockCtx.Time)
	rules := chainConfig.Rules(blockNum, blockCtx.Time)

	timeout := api.OverlayReplayBlockTimeout
	// Setup context so it may be cancelled the call has completed
	// or, in case of unmetered gas, setup a context with a timeout.
	var cancel context.CancelFunc
	if timeout > 0 {
		ctx, cancel = context.WithTimeout(ctx, timeout)
	} else {
		ctx, cancel = context.WithCancel(ctx)
	}
	// Make sure the context is cancelled when the call has completed
	// this makes sure resources are cleaned up.
	defer cancel()

	// Wait for the context to be done and cancel the evm. Even if the
	// EVM has finished, cancelling may be done (repeatedly)
	go func() {
		<-ctx.Done()
		evm.Cancel()
	}()

	// Setup the gas pool (also for unmetered requests)
	// and apply the message.
	gp := new(core.GasPool).AddGas(math.MaxUint64).AddBlobGas(math.MaxUint64)
	vmConfig := vm.Config{Debug: false}
	evm = vm.NewEVM(blockCtx, evmtypes.TxContext{}, statedb, chainConfig, vmConfig)
	receipts, err := api.getReceipts(ctx, tx, block)
	if err != nil {
		return nil, err
	}

	// try to replay all transactions in this block
	for idx, txn := range replayTransactions {
		log.Debug("[replayBlock] replaying transaction", "idx", idx, "transactionHash", txn.Hash())

		msg, err := txn.AsMessage(*signer, block.BaseFee(), rules)
		if err != nil {
			log.Error(err.Error())
			return nil, err
		}
		msg.ChangeGas(api.GasCap, api.GasCap)

		receipt := receipts[uint64(idx)]
		log.Debug("[replayBlock]", "receipt.TransactionIndex", receipt.TransactionIndex, "receipt.TxHash", receipt.TxHash, "receipt.Status", receipt.Status)
		// check if this txn has failed in the original context
		if receipt.Status == types.ReceiptStatusFailed {
			log.Debug("[replayBlock] skipping transaction because it has status=failed", "transactionHash", txn.Hash())

			contractCreation := msg.To() == nil
			if !contractCreation {
				// bump the nonce of the sender
				sender := vm.AccountRef(msg.From())
				statedb.SetNonce(msg.From(), statedb.GetNonce(sender.Address())+1)
				continue
			}
		}

<<<<<<< HEAD
		statedb.SetTxContext(idx)
=======
		statedb.SetTxContext(txn.Hash(), idx)
>>>>>>> 79a7398f
		txCtx = core.NewEVMTxContext(msg)
		evm.TxContext = txCtx

		// Execute the transaction message
		res, err := core.ApplyMessage(evm, msg, gp, true /* refunds */, true /* gasBailout */)
		if err != nil {
			log.Error(err.Error())
			return nil, err
		}

		err = statedb.FinalizeTx(rules, state.NewNoopWriter())
		if err != nil {
			log.Error(err.Error())
			return nil, err
		}

		// If the timer caused an abort, return an appropriate error message
		if evm.Cancelled() {
			log.Error("EVM cancelled")
			return nil, fmt.Errorf("execution aborted (timeout = %v)", timeout)
		}

		if res.Failed() {
			log.Debug("[replayBlock] res result for transaction", "transactionHash", txn.Hash(), "failed", res.Failed(), "revert", res.Revert(), "error", res.Err)
			log.Debug("[replayBlock] discarding txLogs because txn has status=failed", "transactionHash", txn.Hash())
		} else {
			//append logs only if txn has not reverted
<<<<<<< HEAD
			txLogs := statedb.GetLogs(statedb.TxIndex(), txn.Hash(), blockNum, header.Hash())
=======
			txLogs := statedb.GetLogs(txn.Hash(), blockNum, header.Hash())
>>>>>>> 79a7398f
			log.Debug("[replayBlock]", "len(txLogs)", len(txLogs), "transactionHash", txn.Hash())
			blockLogs = append(blockLogs, txLogs...)
		}
	}
	return blockLogs, nil
}

func getBeginEnd(ctx context.Context, tx kv.Tx, api *OverlayAPIImpl, crit filters.FilterCriteria) (uint64, uint64, error) {
	var begin, end uint64
	if crit.BlockHash != nil {
		block, err := api.blockByHashWithSenders(ctx, tx, *crit.BlockHash)
		if err != nil {
			return 0, 0, err
		}

		if block == nil {
			return 0, 0, fmt.Errorf("block not found: %x", *crit.BlockHash)
		}

		num := block.NumberU64()
		begin = num
		end = num
	} else {
		// Convert the RPC block numbers into internal representations
		latest, _, _, err := rpchelper.GetBlockNumber(ctx, rpc.BlockNumberOrHashWithNumber(rpc.LatestExecutedBlockNumber), tx, api._blockReader, nil)
		if err != nil {
			return 0, 0, err
		}

		begin = latest
		if crit.FromBlock != nil {
			fromBlock := crit.FromBlock.Int64()
			if fromBlock > 0 {
				begin = uint64(fromBlock)
			} else {
				blockNum := rpc.BlockNumber(fromBlock)
				begin, _, _, err = rpchelper.GetBlockNumber(ctx, rpc.BlockNumberOrHashWithNumber(blockNum), tx, api._blockReader, api.filters)
				if err != nil {
					return 0, 0, err
				}
			}

		}
		end = latest
		if crit.ToBlock != nil {
			toBlock := crit.ToBlock.Int64()
			if toBlock > 0 {
				end = uint64(toBlock)
			} else {
				blockNum := rpc.BlockNumber(toBlock)
				end, _, _, err = rpchelper.GetBlockNumber(ctx, rpc.BlockNumberOrHashWithNumber(blockNum), tx, api._blockReader, api.filters)
				if err != nil {
					return 0, 0, err
				}
			}
		}
	}

	if end < begin {
		return 0, 0, fmt.Errorf("end (%d) < begin (%d)", end, begin)
	}
	if end > roaring.MaxUint32 {
		latest, err := rpchelper.GetLatestBlockNumber(tx)
		if err != nil {
			return 0, 0, err
		}
		if begin > latest {
			return 0, 0, fmt.Errorf("begin (%d) > latest (%d)", begin, latest)
		}
		end = latest
	}
	return begin, end, nil
}<|MERGE_RESOLUTION|>--- conflicted
+++ resolved
@@ -185,11 +185,7 @@
 	// and apply the message.
 	gp := new(core.GasPool).AddGas(math.MaxUint64).AddBlobGas(math.MaxUint64)
 	for idx, txn := range replayTransactions {
-<<<<<<< HEAD
 		statedb.SetTxContext(idx)
-=======
-		statedb.SetTxContext(txn.Hash(), idx)
->>>>>>> 79a7398f
 		msg, err := txn.AsMessage(*signer, block.BaseFee(), rules)
 		if err != nil {
 			return nil, err
@@ -206,11 +202,7 @@
 	}
 
 	creationTx := block.Transactions()[transactionIndex]
-<<<<<<< HEAD
 	statedb.SetTxContext(transactionIndex)
-=======
-	statedb.SetTxContext(creationTx.Hash(), transactionIndex)
->>>>>>> 79a7398f
 
 	// CREATE2: keep original message so we match the existing contract address, code will be replaced later
 	msg, err := creationTx.AsMessage(*signer, block.BaseFee(), rules)
@@ -519,11 +511,7 @@
 			}
 		}
 
-<<<<<<< HEAD
-		statedb.SetTxContext(idx)
-=======
-		statedb.SetTxContext(txn.Hash(), idx)
->>>>>>> 79a7398f
+		statedb.SetTxContext(txn.Hash(), block.Hash(), idx)
 		txCtx = core.NewEVMTxContext(msg)
 		evm.TxContext = txCtx
 
@@ -551,11 +539,7 @@
 			log.Debug("[replayBlock] discarding txLogs because txn has status=failed", "transactionHash", txn.Hash())
 		} else {
 			//append logs only if txn has not reverted
-<<<<<<< HEAD
 			txLogs := statedb.GetLogs(statedb.TxIndex(), txn.Hash(), blockNum, header.Hash())
-=======
-			txLogs := statedb.GetLogs(txn.Hash(), blockNum, header.Hash())
->>>>>>> 79a7398f
 			log.Debug("[replayBlock]", "len(txLogs)", len(txLogs), "transactionHash", txn.Hash())
 			blockLogs = append(blockLogs, txLogs...)
 		}

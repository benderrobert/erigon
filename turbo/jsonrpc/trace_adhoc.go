--- conflicted
+++ resolved
@@ -777,11 +777,7 @@
 
 		// otherwise this may be a bor state sync transaction - check
 		if api.bridgeReader != nil {
-<<<<<<< HEAD
-			blockNum, ok, err = api.bridgeReader.TxLookup(ctx, txHash)
-=======
 			blockNum, ok, err = api.bridgeReader.EventTxnLookup(ctx, txHash)
->>>>>>> 17a595f8
 		} else {
 			blockNum, ok, err = api._blockReader.EventLookup(ctx, tx, txHash)
 		}

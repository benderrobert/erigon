// Copyright 2024 The Erigon Authors
// This file is part of Erigon.
//
// Erigon is free software: you can redistribute it and/or modify
// it under the terms of the GNU Lesser General Public License as published by
// the Free Software Foundation, either version 3 of the License, or
// (at your option) any later version.
//
// Erigon is distributed in the hope that it will be useful,
// but WITHOUT ANY WARRANTY; without even the implied warranty of
// MERCHANTABILITY or FITNESS FOR A PARTICULAR PURPOSE. See the
// GNU Lesser General Public License for more details.
//
// You should have received a copy of the GNU Lesser General Public License
// along with Erigon. If not, see <http://www.gnu.org/licenses/>.

package jsonrpc

import (
	"context"
	"fmt"

	"github.com/RoaringBitmap/roaring"

	"github.com/erigontech/erigon-lib/log/v3"

	"github.com/erigontech/erigon-lib/common"
	"github.com/erigontech/erigon-lib/kv"
	"github.com/erigontech/erigon-lib/kv/bitmapdb"
	"github.com/erigontech/erigon-lib/kv/order"
	"github.com/erigontech/erigon-lib/kv/rawdbv3"
	"github.com/erigontech/erigon-lib/kv/stream"

	"github.com/erigontech/erigon/cmd/state/exec3"
	"github.com/erigontech/erigon/core/rawdb"
	"github.com/erigontech/erigon/core/types"
	"github.com/erigontech/erigon/eth/ethutils"
	"github.com/erigontech/erigon/eth/filters"
	bortypes "github.com/erigontech/erigon/polygon/bor/types"
	"github.com/erigontech/erigon/rpc"
	"github.com/erigontech/erigon/turbo/rpchelper"
)

// getReceipts - checking in-mem cache, or else fallback to db, or else fallback to re-exec of block to re-gen receipts
func (api *BaseAPI) getReceipts(ctx context.Context, tx kv.Tx, block *types.Block) (types.Receipts, error) {
	chainConfig, err := api.chainConfig(ctx, tx)
	if err != nil {
		return nil, err
	}

	return api.receiptsGenerator.GetReceipts(ctx, chainConfig, tx, block)
}

// GetLogs implements eth_getLogs. Returns an array of logs matching a given filter object.
func (api *APIImpl) GetLogs(ctx context.Context, crit filters.FilterCriteria) (types.Logs, error) {
	var begin, end uint64
	logs := types.Logs{}

	tx, beginErr := api.db.BeginRo(ctx)
	if beginErr != nil {
		return logs, beginErr
	}
	defer tx.Rollback()

	if crit.BlockHash != nil {
		block, err := api.blockByHashWithSenders(ctx, tx, *crit.BlockHash)
		if err != nil {
			return nil, err
		}
		if block == nil {
			return nil, fmt.Errorf("block not found: %x", *crit.BlockHash)
		}

		num := block.NumberU64()
		begin = num
		end = num
	} else {
		// Convert the RPC block numbers into internal representations
		latest, _, _, err := rpchelper.GetBlockNumber(rpc.BlockNumberOrHashWithNumber(rpc.LatestExecutedBlockNumber), tx, nil)
		if err != nil {
			return nil, err
		}

		begin = latest
		if crit.FromBlock != nil {
			fromBlock := crit.FromBlock.Int64()
			if fromBlock > 0 {
				begin = uint64(fromBlock)
			} else {
				blockNum := rpc.BlockNumber(fromBlock)
				begin, _, _, err = rpchelper.GetBlockNumber(rpc.BlockNumberOrHashWithNumber(blockNum), tx, api.filters)
				if err != nil {
					return nil, err
				}
			}

		}
		end = latest
		if crit.ToBlock != nil {
			toBlock := crit.ToBlock.Int64()
			if toBlock > 0 {
				end = uint64(toBlock)
			} else {
				blockNum := rpc.BlockNumber(toBlock)
				end, _, _, err = rpchelper.GetBlockNumber(rpc.BlockNumberOrHashWithNumber(blockNum), tx, api.filters)
				if err != nil {
					return nil, err
				}
			}
		}
	}

	if end < begin {
		return nil, fmt.Errorf("end (%d) < begin (%d)", end, begin)
	}
	if end > roaring.MaxUint32 {
		latest, err := rpchelper.GetLatestBlockNumber(tx)
		if err != nil {
			return nil, err
		}
		if begin > latest {
			return nil, fmt.Errorf("begin (%d) > latest (%d)", begin, latest)
		}
		end = latest
	}

	erigonLogs, err := api.getLogsV3(ctx, tx.(kv.TemporalTx), begin, end, crit)
	if err != nil {
		return nil, err
	}
	logs = make(types.Logs, len(erigonLogs))
	for i, log := range erigonLogs {
		logs[i] = &types.Log{
			Address:     log.Address,
			Topics:      log.Topics,
			Data:        log.Data,
			BlockNumber: log.BlockNumber,
			TxHash:      log.TxHash,
			TxIndex:     log.TxIndex,
			BlockHash:   log.BlockHash,
			Index:       log.Index,
			Removed:     log.Removed,
		}
	}
	return logs, nil
}

// The Topic list restricts matches to particular event topics. Each event has a list
// of topics. Topics matches a prefix of that list. An empty element slice matches any
// topic. Non-empty elements represent an alternative that matches any of the
// contained topics.
//
// Examples:
// {} or nil          matches any topic list
// {{A}}              matches topic A in first position
// {{}, {B}}          matches any topic in first position AND B in second position
// {{A}, {B}}         matches topic A in first position AND B in second position
// {{A, B}, {C, D}}   matches topic (A OR B) in first position AND (C OR D) in second position
func getTopicsBitmap(c kv.Tx, topics [][]common.Hash, from, to uint64) (*roaring.Bitmap, error) {
	var result *roaring.Bitmap
	for _, sub := range topics {
		var bitmapForORing *roaring.Bitmap
		for _, topic := range sub {
			m, err := bitmapdb.Get(c, kv.LogTopicIndex, topic[:], uint32(from), uint32(to))
			if err != nil {
				return nil, err
			}
			if bitmapForORing == nil {
				bitmapForORing = m
				continue
			}
			bitmapForORing.Or(m)
		}

		if bitmapForORing == nil {
			continue
		}
		if result == nil {
			result = bitmapForORing
			continue
		}

		result = roaring.And(bitmapForORing, result)
	}
	return result, nil
}
func getAddrsBitmap(tx kv.Tx, addrs []common.Address, from, to uint64) (*roaring.Bitmap, error) {
	if len(addrs) == 0 {
		return nil, nil
	}
	rx := make([]*roaring.Bitmap, len(addrs))
	defer func() {
		for _, bm := range rx {
			bitmapdb.ReturnToPool(bm)
		}
	}()
	for idx, addr := range addrs {
		m, err := bitmapdb.Get(tx, kv.LogAddressIndex, addr[:], uint32(from), uint32(to))
		if err != nil {
			return nil, err
		}
		rx[idx] = m
	}
	return roaring.FastOr(rx...), nil
}

func applyFilters(out *roaring.Bitmap, tx kv.Tx, begin, end uint64, crit filters.FilterCriteria) error {
	out.AddRange(begin, end+1) // [from,to)
	topicsBitmap, err := getTopicsBitmap(tx, crit.Topics, begin, end)
	if err != nil {
		return err
	}
	if topicsBitmap != nil {
		out.And(topicsBitmap)
	}
	addrBitmap, err := getAddrsBitmap(tx, crit.Addresses, begin, end)
	if err != nil {
		return err
	}
	if addrBitmap != nil {
		out.And(addrBitmap)
	}
	return nil
}

func applyFiltersV3(tx kv.TemporalTx, begin, end uint64, crit filters.FilterCriteria) (out stream.U64, err error) {
	//[from,to)
	var fromTxNum, toTxNum uint64
	if begin > 0 {
		fromTxNum, err = rawdbv3.TxNums.Min(tx, begin)
		if err != nil {
			return out, err
		}
	}
	toTxNum, err = rawdbv3.TxNums.Max(tx, end)
	if err != nil {
		return out, err
	}
	toTxNum++

	topicsBitmap, err := getTopicsBitmapV3(tx, crit.Topics, fromTxNum, toTxNum)
	if err != nil {
		return out, err
	}
	if topicsBitmap != nil {
		out = topicsBitmap
	}
	addrBitmap, err := getAddrsBitmapV3(tx, crit.Addresses, fromTxNum, toTxNum)
	if err != nil {
		return out, err
	}
	if addrBitmap != nil {
		if out == nil {
			out = addrBitmap
		} else {
			out = stream.Intersect[uint64](out, addrBitmap, -1)
		}
	}
	if out == nil {
		out = stream.Range[uint64](fromTxNum, toTxNum)
	}
	return out, nil
}

func (api *BaseAPI) getLogsV3(ctx context.Context, tx kv.TemporalTx, begin, end uint64, crit filters.FilterCriteria) ([]*types.ErigonLog, error) {
	logs := []*types.ErigonLog{}

	addrMap := make(map[common.Address]struct{}, len(crit.Addresses))
	for _, v := range crit.Addresses {
		addrMap[v] = struct{}{}
	}

	chainConfig, err := api.chainConfig(ctx, tx)
	if err != nil {
		return nil, err
	}
	exec := exec3.NewTraceWorker(tx, chainConfig, api.engine(), api._blockReader, nil)

	var blockHash common.Hash
	var header *types.Header

	txNumbers, err := applyFiltersV3(tx, begin, end, crit)
	if err != nil {
		return logs, err
	}
	it := rawdbv3.TxNums2BlockNums(tx, txNumbers, order.Asc)
	defer it.Close()
	var timestamp uint64
	for it.HasNext() {
		if err = ctx.Err(); err != nil {
			return nil, err
		}
		txNum, blockNum, txIndex, isFinalTxn, blockNumChanged, err := it.Next()
		if err != nil {
			return nil, err
		}
		if isFinalTxn {
			continue
		}

		// if block number changed, calculate all related field

		if blockNumChanged {
			if header, err = api._blockReader.HeaderByNumber(ctx, tx, blockNum); err != nil {
				return nil, err
			}
			if header == nil {
				log.Warn("[rpc] header is nil", "blockNum", blockNum)
				continue
			}
			blockHash = header.Hash()
			exec.ChangeBlock(header)
			timestamp = header.Time
		}

		//fmt.Printf("txNum=%d, blockNum=%d, txIndex=%d, maxTxNumInBlock=%d,mixTxNumInBlock=%d\n", txNum, blockNum, txIndex, maxTxNumInBlock, minTxNumInBlock)
		txn, err := api._txnReader.TxnByIdxInBlock(ctx, tx, blockNum, txIndex)
		if err != nil {
			return nil, err
		}
		if txn == nil {
			continue
		}

		_, err = exec.ExecTxn(txNum, txIndex, txn)
		if err != nil {
			return nil, err
		}
		rawLogs := exec.GetLogs(txIndex, txn)
		//TODO: logIndex within the block! no way to calc it now
		//logIndex := uint(0)
		//for _, log := range rawLogs {
		//	log.Index = logIndex
		//	logIndex++
		//}
		filtered := rawLogs.Filter(addrMap, crit.Topics, 0)
		for _, log := range filtered {
			log.BlockNumber = blockNum
			log.BlockHash = blockHash
			log.TxHash = txn.Hash()
		}
		//TODO: maybe Logs by default and enreach them with
		for _, filteredLog := range filtered {
			logs = append(logs, &types.ErigonLog{
				Address:     filteredLog.Address,
				Topics:      filteredLog.Topics,
				Data:        filteredLog.Data,
				BlockNumber: filteredLog.BlockNumber,
				TxHash:      filteredLog.TxHash,
				TxIndex:     filteredLog.TxIndex,
				BlockHash:   filteredLog.BlockHash,
				Index:       filteredLog.Index,
				Removed:     filteredLog.Removed,
				Timestamp:   timestamp,
			})
		}
	}

	//stats := api._agg.GetAndResetStats()
	//log.Info("Finished", "duration", time.Since(start), "history queries", stats.FilesQueries, "ef search duration", stats.EfSearchTime)
	return logs, nil
}

// The Topic list restricts matches to particular event topics. Each event has a list
// of topics. Topics matches a prefix of that list. An empty element slice matches any
// topic. Non-empty elements represent an alternative that matches any of the
// contained topics.
//
// Examples:
// {} or nil          matches any topic list
// {{A}}              matches topic A in first position
// {{}, {B}}          matches any topic in first position AND B in second position
// {{A}, {B}}         matches topic A in first position AND B in second position
// {{A, B}, {C, D}}   matches topic (A OR B) in first position AND (C OR D) in second position
func getTopicsBitmapV3(tx kv.TemporalTx, topics [][]common.Hash, from, to uint64) (res stream.U64, err error) {
	for _, sub := range topics {

		var topicsUnion stream.U64
		for _, topic := range sub {
			it, err := tx.IndexRange(kv.LogTopicIdx, topic.Bytes(), int(from), int(to), order.Asc, kv.Unlim)
			if err != nil {
				return nil, err
			}
			topicsUnion = stream.Union[uint64](topicsUnion, it, order.Asc, -1)
		}

		if res == nil {
			res = topicsUnion
			continue
		}
		res = stream.Intersect[uint64](res, topicsUnion, -1)
	}
	return res, nil
}

func getAddrsBitmapV3(tx kv.TemporalTx, addrs []common.Address, from, to uint64) (res stream.U64, err error) {
	for _, addr := range addrs {
		it, err := tx.IndexRange(kv.LogAddrIdx, addr[:], int(from), int(to), true, kv.Unlim)
		if err != nil {
			return nil, err
		}
		res = stream.Union[uint64](res, it, order.Asc, -1)
	}
	return res, nil
}

// GetTransactionReceipt implements eth_getTransactionReceipt. Returns the receipt of a transaction given the transaction's hash.
func (api *APIImpl) GetTransactionReceipt(ctx context.Context, txnHash common.Hash) (map[string]interface{}, error) {
	tx, err := api.db.BeginRo(ctx)
	if err != nil {
		return nil, err
	}
	defer tx.Rollback()

	var blockNum uint64
	var ok bool

	blockNum, ok, err = api.txnLookup(ctx, tx, txnHash)
	if err != nil {
		return nil, err
	}

	cc, err := api.chainConfig(ctx, tx)
	if err != nil {
		return nil, err
	}
	// Private API returns 0 if transaction is not found.
	if blockNum == 0 && cc.Bor != nil {
		if api.bridgeReader != nil {
<<<<<<< HEAD
			blockNum, ok, err = api.bridgeReader.TxLookup(ctx, txnHash)
=======
			blockNum, ok, err = api.bridgeReader.EventTxnLookup(ctx, txnHash)
>>>>>>> 17a595f8
		} else {
			blockNum, ok, err = api._blockReader.EventLookup(ctx, tx, txnHash)
		}
		if err != nil {
			return nil, err
		}
	}

	if !ok {
		return nil, nil
	}

	block, err := api.blockByNumberWithSenders(ctx, tx, blockNum)
	if err != nil {
		return nil, err
	}
	if block == nil {
		return nil, nil // not error, see https://github.com/erigontech/erigon/issues/1645
	}

	var txnIndex uint64
	var txn types.Transaction
	for idx, transaction := range block.Transactions() {
		if transaction.Hash() == txnHash {
			txn = transaction
			txnIndex = uint64(idx)
			break
		}
	}

	var borTx types.Transaction
	if txn == nil && cc.Bor != nil {
		borTx = rawdb.ReadBorTransactionForBlock(tx, blockNum)
		if borTx == nil {
			borTx = bortypes.NewBorTransaction()
		}
	}
	receipts, err := api.getReceipts(ctx, tx, block)
	if err != nil {
		return nil, fmt.Errorf("getReceipts error: %w", err)
	}

	if txn == nil && cc.Bor != nil {
		borReceipt, err := rawdb.ReadBorReceipt(tx, block.Hash(), blockNum, receipts)
		if err != nil {
			return nil, err
		}
		if borReceipt == nil {
			return nil, nil
		}
		return ethutils.MarshalReceipt(borReceipt, borTx, cc, block.HeaderNoCopy(), txnHash, false), nil
	}

	if len(receipts) <= int(txnIndex) {
		return nil, fmt.Errorf("block has less receipts than expected: %d <= %d, block: %d", len(receipts), int(txnIndex), blockNum)
	}

	return ethutils.MarshalReceipt(receipts[txnIndex], block.Transactions()[txnIndex], cc, block.HeaderNoCopy(), txnHash, true), nil
}

// GetBlockReceipts - receipts for individual block
func (api *APIImpl) GetBlockReceipts(ctx context.Context, numberOrHash rpc.BlockNumberOrHash) ([]map[string]interface{}, error) {
	tx, err := api.db.BeginRo(ctx)
	if err != nil {
		return nil, err
	}
	defer tx.Rollback()

	blockNum, blockHash, _, err := rpchelper.GetBlockNumber(numberOrHash, tx, api.filters)
	if err != nil {
		return nil, err
	}
	block, err := api.blockWithSenders(ctx, tx, blockHash, blockNum)
	if err != nil {
		return nil, err
	}
	if block == nil {
		return nil, nil
	}
	chainConfig, err := api.chainConfig(ctx, tx)
	if err != nil {
		return nil, err
	}
	receipts, err := api.getReceipts(ctx, tx, block)
	if err != nil {
		return nil, fmt.Errorf("getReceipts error: %w", err)
	}
	result := make([]map[string]interface{}, 0, len(receipts))
	for _, receipt := range receipts {
		txn := block.Transactions()[receipt.TransactionIndex]
		result = append(result, ethutils.MarshalReceipt(receipt, txn, chainConfig, block.HeaderNoCopy(), txn.Hash(), true))
	}

	if chainConfig.Bor != nil {
		borTx := rawdb.ReadBorTransactionForBlock(tx, blockNum)
		if borTx != nil {
			borReceipt, err := rawdb.ReadBorReceipt(tx, block.Hash(), blockNum, receipts)
			if err != nil {
				return nil, err
			}
			if borReceipt != nil {
				result = append(result, ethutils.MarshalReceipt(borReceipt, borTx, chainConfig, block.HeaderNoCopy(), borReceipt.TxHash, false))
			}
		}
	}

	return result, nil
}

// MapTxNum2BlockNumIter - enrich iterator by TxNumbers, adding more info:
//   - blockNum
//   - txIndex in block: -1 means first system tx
//   - isFinalTxn: last system-txn. BlockRewards and similar things - are attribute to this virtual txn.
//   - blockNumChanged: means this and previous txNum belongs to different blockNumbers
//
// Expect: `it` to return sorted txNums, then blockNum will not change until `it.Next() < maxTxNumInBlock`
//
//	it allow certain optimizations.
type MapTxNum2BlockNumIter struct {
	it          stream.U64
	tx          kv.Tx
	orderAscend bool

	blockNum                         uint64
	minTxNumInBlock, maxTxNumInBlock uint64
}

func MapTxNum2BlockNum(tx kv.Tx, it stream.U64) *MapTxNum2BlockNumIter {
	return &MapTxNum2BlockNumIter{tx: tx, it: it, orderAscend: true}
}
func MapDescendTxNum2BlockNum(tx kv.Tx, it stream.U64) *MapTxNum2BlockNumIter {
	return &MapTxNum2BlockNumIter{tx: tx, it: it, orderAscend: false}
}
func (i *MapTxNum2BlockNumIter) HasNext() bool { return i.it.HasNext() }
func (i *MapTxNum2BlockNumIter) Next() (txNum, blockNum uint64, txIndex int, isFinalTxn, blockNumChanged bool, err error) {
	txNum, err = i.it.Next()
	if err != nil {
		return txNum, blockNum, txIndex, isFinalTxn, blockNumChanged, err
	}

	// txNums are sorted, it means blockNum will not change until `txNum < maxTxNumInBlock`
	if i.maxTxNumInBlock == 0 || (i.orderAscend && txNum > i.maxTxNumInBlock) || (!i.orderAscend && txNum < i.minTxNumInBlock) {
		blockNumChanged = true

		var ok bool
		ok, i.blockNum, err = rawdbv3.TxNums.FindBlockNum(i.tx, txNum)
		if err != nil {
			return
		}
		if !ok {
			return txNum, i.blockNum, txIndex, isFinalTxn, blockNumChanged, fmt.Errorf("can't find blockNumber by txnID=%d", txNum)
		}
	}
	blockNum = i.blockNum

	// if block number changed, calculate all related field
	if blockNumChanged {
		i.minTxNumInBlock, err = rawdbv3.TxNums.Min(i.tx, blockNum)
		if err != nil {
			return
		}
		i.maxTxNumInBlock, err = rawdbv3.TxNums.Max(i.tx, blockNum)
		if err != nil {
			return
		}
	}

	txIndex = int(txNum) - int(i.minTxNumInBlock) - 1
	isFinalTxn = txNum == i.maxTxNumInBlock
	return
}<|MERGE_RESOLUTION|>--- conflicted
+++ resolved
@@ -427,11 +427,7 @@
 	// Private API returns 0 if transaction is not found.
 	if blockNum == 0 && cc.Bor != nil {
 		if api.bridgeReader != nil {
-<<<<<<< HEAD
-			blockNum, ok, err = api.bridgeReader.TxLookup(ctx, txnHash)
-=======
 			blockNum, ok, err = api.bridgeReader.EventTxnLookup(ctx, txnHash)
->>>>>>> 17a595f8
 		} else {
 			blockNum, ok, err = api._blockReader.EventLookup(ctx, tx, txnHash)
 		}

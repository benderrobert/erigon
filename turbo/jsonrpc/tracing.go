// Copyright 2024 The Erigon Authors
// This file is part of Erigon.
//
// Erigon is free software: you can redistribute it and/or modify
// it under the terms of the GNU Lesser General Public License as published by
// the Free Software Foundation, either version 3 of the License, or
// (at your option) any later version.
//
// Erigon is distributed in the hope that it will be useful,
// but WITHOUT ANY WARRANTY; without even the implied warranty of
// MERCHANTABILITY or FITNESS FOR A PARTICULAR PURPOSE. See the
// GNU Lesser General Public License for more details.
//
// You should have received a copy of the GNU Lesser General Public License
// along with Erigon. If not, see <http://www.gnu.org/licenses/>.

package jsonrpc

import (
	"context"
	"errors"
	"fmt"
	"time"

	"github.com/holiman/uint256"
	jsoniter "github.com/json-iterator/go"

	"github.com/erigontech/erigon-lib/log/v3"

	"github.com/erigontech/erigon-lib/common"
	"github.com/erigontech/erigon-lib/common/hexutil"

	"github.com/erigontech/erigon/common/math"
	"github.com/erigontech/erigon/core"
	"github.com/erigontech/erigon/core/state"
	"github.com/erigontech/erigon/core/types"
	"github.com/erigontech/erigon/core/vm"
	"github.com/erigontech/erigon/core/vm/evmtypes"
	tracersConfig "github.com/erigontech/erigon/eth/tracers/config"
	bortypes "github.com/erigontech/erigon/polygon/bor/types"
	polygontracer "github.com/erigontech/erigon/polygon/tracer"
	"github.com/erigontech/erigon/rpc"
	"github.com/erigontech/erigon/turbo/adapter/ethapi"
	"github.com/erigontech/erigon/turbo/rpchelper"
	"github.com/erigontech/erigon/turbo/transactions"
)

// TraceBlockByNumber implements debug_traceBlockByNumber. Returns Geth style block traces.
func (api *PrivateDebugAPIImpl) TraceBlockByNumber(ctx context.Context, blockNum rpc.BlockNumber, config *tracersConfig.TraceConfig, stream *jsoniter.Stream) error {
	return api.traceBlock(ctx, rpc.BlockNumberOrHashWithNumber(blockNum), config, stream)
}

// TraceBlockByHash implements debug_traceBlockByHash. Returns Geth style block traces.
func (api *PrivateDebugAPIImpl) TraceBlockByHash(ctx context.Context, hash common.Hash, config *tracersConfig.TraceConfig, stream *jsoniter.Stream) error {
	return api.traceBlock(ctx, rpc.BlockNumberOrHashWithHash(hash, true), config, stream)
}

func (api *PrivateDebugAPIImpl) traceBlock(ctx context.Context, blockNrOrHash rpc.BlockNumberOrHash, config *tracersConfig.TraceConfig, stream *jsoniter.Stream) error {
	tx, err := api.db.BeginRo(ctx)
	if err != nil {
		stream.WriteNil()
		return err
	}
	defer tx.Rollback()

	blockNumber, hash, _, err := rpchelper.GetCanonicalBlockNumber(ctx, blockNrOrHash, tx, api._blockReader, api.filters)
	if err != nil {
		stream.WriteNil()
		return err
	}
	block, err := api.blockWithSenders(ctx, tx, hash, blockNumber)
	if err != nil {
		stream.WriteNil()
		return err
	}
	if block == nil {
		stream.WriteNil()
		return fmt.Errorf("invalid arguments; block with hash %x not found", hash)
	}

	// if we've pruned this history away for this block then just return early
	// to save any red herring errors
	err = api.BaseAPI.checkPruneHistory(ctx, tx, block.NumberU64())
	if err != nil {
		stream.WriteNil()
		return err
	}

	if config == nil {
		config = &tracersConfig.TraceConfig{}
	}

	if config.BorTraceEnabled == nil {
		var disabled bool
		config.BorTraceEnabled = &disabled
	}

	chainConfig, err := api.chainConfig(ctx, tx)
	if err != nil {
		stream.WriteNil()
		return err
	}
	engine := api.engine()

	_, blockCtx, _, ibs, _, err := transactions.ComputeTxEnv(ctx, engine, block, chainConfig, api._blockReader, tx, 0)
	if err != nil {
		stream.WriteNil()
		return err
	}

	signer := types.MakeSigner(chainConfig, block.NumberU64(), block.Time())
	rules := chainConfig.Rules(block.NumberU64(), block.Time())
	stream.WriteArrayStart()

	txns := block.Transactions()
	var borStateSyncTxn types.Transaction
	if *config.BorTraceEnabled {
		borStateSyncTxHash := bortypes.ComputeBorTxHash(block.NumberU64(), block.Hash())

		var ok bool
		if api.bridgeReader != nil {
			_, ok, err = api.bridgeReader.EventTxnLookup(ctx, borStateSyncTxHash)
		} else {
			_, ok, err = api._blockReader.EventLookup(ctx, tx, borStateSyncTxHash)
		}
		if err != nil {
			stream.WriteArrayEnd()
			return err
		}
		if ok {
			borStateSyncTxn = bortypes.NewBorTransaction()
			txns = append(txns, borStateSyncTxn)
		}
	}

	for idx, txn := range txns {
		isBorStateSyncTxn := borStateSyncTxn == txn
		var txnHash common.Hash
		if isBorStateSyncTxn {
			txnHash = bortypes.ComputeBorTxHash(block.NumberU64(), block.Hash())
		} else {
			txnHash = txn.Hash()
		}

		stream.WriteObjectStart()
		stream.WriteObjectField("txHash")
		stream.WriteString(txnHash.Hex())
		stream.WriteMore()
		stream.WriteObjectField("result")
		select {
		default:
		case <-ctx.Done():
			stream.WriteNil()
			stream.WriteObjectEnd()
			stream.WriteArrayEnd()
			return ctx.Err()
		}
<<<<<<< HEAD
		ibs.SetTxContext(idx)
=======
		ibs.SetTxContext(txnHash, idx)
>>>>>>> 79a7398f
		msg, _ := txn.AsMessage(*signer, block.BaseFee(), rules)

		if msg.FeeCap().IsZero() && engine != nil {
			syscall := func(contract common.Address, data []byte) ([]byte, error) {
				return core.SysCallContract(contract, data, chainConfig, ibs, block.Header(), engine, true /* constCall */)
			}
			msg.SetIsFree(engine.IsServiceTransaction(msg.From(), syscall))
		}

		txCtx := evmtypes.TxContext{
			TxHash:     txnHash,
			Origin:     msg.From(),
			GasPrice:   msg.GasPrice(),
			BlobHashes: msg.BlobHashes(),
		}

		if isBorStateSyncTxn {
			err = polygontracer.TraceBorStateSyncTxnDebugAPI(
				ctx,
				tx,
				chainConfig,
				config,
				ibs,
				api._blockReader,
				block.Hash(),
				block.NumberU64(),
				block.Time(),
				blockCtx,
				stream,
				api.evmCallTimeout,
			)
		} else {
			err = transactions.TraceTx(ctx, msg, blockCtx, txCtx, ibs, config, chainConfig, stream, api.evmCallTimeout)
		}
		if err == nil {
			err = ibs.FinalizeTx(rules, state.NewNoopWriter())
		}

		// if we have an error we want to output valid json for it before continuing after clearing down potential writes to the stream
		if err != nil {
			stream.WriteMore()
			rpc.HandleError(err, stream)
		}

		stream.WriteObjectEnd()
		if idx != len(txns)-1 {
			stream.WriteMore()
		}

		if err := stream.Flush(); err != nil {
			return err
		}
	}

	stream.WriteArrayEnd()
	if err := stream.Flush(); err != nil {
		return err
	}

	return nil
}

// TraceTransaction implements debug_traceTransaction. Returns Geth style transaction traces.
func (api *PrivateDebugAPIImpl) TraceTransaction(ctx context.Context, hash common.Hash, config *tracersConfig.TraceConfig, stream *jsoniter.Stream) error {
	tx, err := api.db.BeginRo(ctx)
	if err != nil {
		stream.WriteNil()
		return err
	}
	defer tx.Rollback()
	chainConfig, err := api.chainConfig(ctx, tx)
	if err != nil {
		stream.WriteNil()
		return err
	}
	// Retrieve the transaction and assemble its EVM context
	var isBorStateSyncTxn bool
	blockNum, ok, err := api.txnLookup(ctx, tx, hash)
	if err != nil {
		stream.WriteNil()
		return err
	}
	if !ok {
		if chainConfig.Bor == nil {
			stream.WriteNil()
			return nil
		}

		// otherwise this may be a bor state sync transaction - check
		if api.bridgeReader != nil {
			blockNum, ok, err = api.bridgeReader.EventTxnLookup(ctx, hash)
		} else {
			blockNum, ok, err = api._blockReader.EventLookup(ctx, tx, hash)
		}
		if err != nil {
			stream.WriteNil()
			return err
		}
		if !ok {
			stream.WriteNil()
			return nil
		}
		if config == nil || config.BorTraceEnabled == nil || *config.BorTraceEnabled == false {
			stream.WriteEmptyArray() // matches maticnetwork/bor API behaviour for consistency
			return nil
		}

		isBorStateSyncTxn = true
	}

	// check pruning to ensure we have history at this block level
	err = api.BaseAPI.checkPruneHistory(ctx, tx, blockNum)
	if err != nil {
		stream.WriteNil()
		return err
	}

	block, err := api.blockByNumberWithSenders(ctx, tx, blockNum)
	if err != nil {
		stream.WriteNil()
		return err
	}
	if block == nil {
		stream.WriteNil()
		return nil
	}
	var txnIndex int
	var txn types.Transaction
	for i := 0; i < block.Transactions().Len() && !isBorStateSyncTxn; i++ {
		transaction := block.Transactions()[i]
		if transaction.Hash() == hash {
			txnIndex = i
			txn = transaction
			break
		}
	}
	if txn == nil {
		if isBorStateSyncTxn {
			// bor state sync txn is appended at the end of the block
			txnIndex = block.Transactions().Len()
		} else {
			stream.WriteNil()
			return fmt.Errorf("transaction %#x not found", hash)
		}
	}
	engine := api.engine()

	msg, blockCtx, txCtx, ibs, _, err := transactions.ComputeTxEnv(ctx, engine, block, chainConfig, api._blockReader, tx, txnIndex)
	if err != nil {
		stream.WriteNil()
		return err
	}
	if isBorStateSyncTxn {
		return polygontracer.TraceBorStateSyncTxnDebugAPI(
			ctx,
			tx,
			chainConfig,
			config,
			ibs,
			api._blockReader,
			block.Hash(),
			blockNum,
			block.Time(),
			blockCtx,
			stream,
			api.evmCallTimeout,
		)
	}
	// Trace the transaction and return
	return transactions.TraceTx(ctx, msg, blockCtx, txCtx, ibs, config, chainConfig, stream, api.evmCallTimeout)
}

// TraceCall implements debug_traceCall. Returns Geth style call traces.
func (api *PrivateDebugAPIImpl) TraceCall(ctx context.Context, args ethapi.CallArgs, blockNrOrHash rpc.BlockNumberOrHash, config *tracersConfig.TraceConfig, stream *jsoniter.Stream) error {
	dbtx, err := api.db.BeginRo(ctx)
	if err != nil {
		return fmt.Errorf("create ro transaction: %v", err)
	}
	defer dbtx.Rollback()

	chainConfig, err := api.chainConfig(ctx, dbtx)
	if err != nil {
		return fmt.Errorf("read chain config: %v", err)
	}
	engine := api.engine()

	blockNumber, hash, isLatest, err := rpchelper.GetBlockNumber(ctx, blockNrOrHash, dbtx, api._blockReader, api.filters)
	if err != nil {
		return fmt.Errorf("get block number: %v", err)
	}

	err = api.BaseAPI.checkPruneHistory(ctx, dbtx, blockNumber)
	if err != nil {
		return err
	}

	var stateReader state.StateReader
	if config == nil || config.TxIndex == nil || isLatest {
		stateReader, err = rpchelper.CreateStateReader(ctx, dbtx, api._blockReader, blockNrOrHash, 0, api.filters, api.stateCache, chainConfig.ChainName)
	} else {
		stateReader, err = rpchelper.CreateHistoryStateReader(dbtx, blockNumber, int(*config.TxIndex), chainConfig.ChainName)
	}
	if err != nil {
		return fmt.Errorf("create state reader: %v", err)
	}
	header, err := api._blockReader.Header(ctx, dbtx, hash, blockNumber)
	if err != nil {
		return fmt.Errorf("could not fetch header %d(%x): %v", blockNumber, hash, err)
	}
	if header == nil {
		return fmt.Errorf("block %d(%x) not found", blockNumber, hash)
	}
	ibs := state.New(stateReader)

	if config != nil && config.StateOverrides != nil {
		if err := config.StateOverrides.Override(ibs); err != nil {
			return fmt.Errorf("override state: %v", err)
		}
	}

	var baseFee *uint256.Int
	if header != nil && header.BaseFee != nil {
		var overflow bool
		baseFee, overflow = uint256.FromBig(header.BaseFee)
		if overflow {
			return errors.New("header.BaseFee uint256 overflow")
		}
	}
	msg, err := args.ToMessage(api.GasCap, baseFee)
	if err != nil {
		return fmt.Errorf("convert args to msg: %v", err)
	}

	blockCtx := transactions.NewEVMBlockContext(engine, header, blockNrOrHash.RequireCanonical, dbtx, api._blockReader, chainConfig)
	txCtx := core.NewEVMTxContext(msg)
	// Trace the transaction and return
	return transactions.TraceTx(ctx, msg, blockCtx, txCtx, ibs, config, chainConfig, stream, api.evmCallTimeout)
}

func (api *PrivateDebugAPIImpl) TraceCallMany(ctx context.Context, bundles []Bundle, simulateContext StateContext, config *tracersConfig.TraceConfig, stream *jsoniter.Stream) error {
	var (
		hash               common.Hash
		replayTransactions types.Transactions
		evm                *vm.EVM
		blockCtx           evmtypes.BlockContext
		txCtx              evmtypes.TxContext
		overrideBlockHash  map[uint64]common.Hash
	)

	if config == nil {
		config = &tracersConfig.TraceConfig{}
	}

	overrideBlockHash = make(map[uint64]common.Hash)
	tx, err := api.db.BeginRo(ctx)
	if err != nil {
		stream.WriteNil()
		return err
	}
	defer tx.Rollback()
	chainConfig, err := api.chainConfig(ctx, tx)
	if err != nil {
		stream.WriteNil()
		return err
	}
	if len(bundles) == 0 {
		stream.WriteNil()
		return errors.New("empty bundles")
	}
	empty := true
	for _, bundle := range bundles {
		if len(bundle.Transactions) != 0 {
			empty = false
		}
	}

	if empty {
		stream.WriteNil()
		return errors.New("empty bundles")
	}

	defer func(start time.Time) { log.Trace("Tracing CallMany finished", "runtime", time.Since(start)) }(time.Now())

	blockNum, hash, _, err := rpchelper.GetBlockNumber(ctx, simulateContext.BlockNumber, tx, api._blockReader, api.filters)
	if err != nil {
		stream.WriteNil()
		return err
	}

	err = api.BaseAPI.checkPruneHistory(ctx, tx, blockNum)
	if err != nil {
		return err
	}

	block, err := api.blockByNumberWithSenders(ctx, tx, blockNum)
	if err != nil {
		stream.WriteNil()
		return err
	}
	if block == nil {
		stream.WriteNil()
		return fmt.Errorf("block %d not found", blockNum)
	}

	// -1 is a default value for transaction index.
	// If it's -1, we will try to replay every single transaction in that block
	transactionIndex := -1

	if simulateContext.TransactionIndex != nil {
		transactionIndex = *simulateContext.TransactionIndex
	}

	if transactionIndex == -1 {
		transactionIndex = len(block.Transactions())
	}

	replayTransactions = block.Transactions()[:transactionIndex]

	stateReader, err := rpchelper.CreateStateReader(ctx, tx, api._blockReader, rpc.BlockNumberOrHashWithNumber(rpc.BlockNumber(blockNum-1)), 0, api.filters, api.stateCache, chainConfig.ChainName)
	if err != nil {
		stream.WriteNil()
		return err
	}

	st := state.New(stateReader)

	header := block.Header()

	if header == nil {
		stream.WriteNil()
		return fmt.Errorf("block %d(%x) not found", blockNum, hash)
	}

	getHash := func(i uint64) common.Hash {
		if hash, ok := overrideBlockHash[i]; ok {
			return hash
		}
		hash, err := api._blockReader.CanonicalHash(ctx, tx, i)
		if err != nil {
			log.Debug("Can't get block hash by number", "number", i, "only-canonical", true)
		}
		return hash
	}

	blockCtx = core.NewEVMBlockContext(header, getHash, api.engine(), nil /* author */, chainConfig)
	// Get a new instance of the EVM
	evm = vm.NewEVM(blockCtx, txCtx, st, chainConfig, vm.Config{Debug: false})
	signer := types.MakeSigner(chainConfig, blockNum, block.Time())
	rules := chainConfig.Rules(blockNum, blockCtx.Time)

	// Setup the gas pool (also for unmetered requests)
	// and apply the message.
	gp := new(core.GasPool).AddGas(math.MaxUint64).AddBlobGas(math.MaxUint64)
	for idx, txn := range replayTransactions {
<<<<<<< HEAD
		st.SetTxContext(idx)
=======
		st.SetTxContext(txn.Hash(), idx)
>>>>>>> 79a7398f
		msg, err := txn.AsMessage(*signer, block.BaseFee(), rules)
		if err != nil {
			stream.WriteNil()
			return err
		}
		txCtx = core.NewEVMTxContext(msg)
		evm = vm.NewEVM(blockCtx, txCtx, evm.IntraBlockState(), chainConfig, vm.Config{Debug: false})
		// Execute the transaction message
		_, err = core.ApplyMessage(evm, msg, gp, true /* refunds */, false /* gasBailout */)
		if err != nil {
			stream.WriteNil()
			return err
		}
		_ = st.FinalizeTx(rules, state.NewNoopWriter())

	}

	// after replaying the txns, we want to overload the state
	if config.StateOverrides != nil {
		err = config.StateOverrides.Override(evm.IntraBlockState().(*state.IntraBlockState))
		if err != nil {
			stream.WriteNil()
			return err
		}
	}

	stream.WriteArrayStart()
	for bundleIndex, bundle := range bundles {
		stream.WriteArrayStart()
		// first change blockContext
		blockHeaderOverride(&blockCtx, bundle.BlockOverride, overrideBlockHash)
		for txnIndex, txn := range bundle.Transactions {
			if txn.Gas == nil || *(txn.Gas) == 0 {
				txn.Gas = (*hexutil.Uint64)(&api.GasCap)
			}
			msg, err := txn.ToMessage(api.GasCap, blockCtx.BaseFee)
			if err != nil {
				stream.WriteArrayEnd()
				stream.WriteArrayEnd()
				return err
			}
			txCtx = core.NewEVMTxContext(msg)
			ibs := evm.IntraBlockState().(*state.IntraBlockState)
<<<<<<< HEAD
			ibs.SetTxContext(txnIndex)
=======
			ibs.SetTxContext(common.Hash{}, txnIndex)
>>>>>>> 79a7398f
			err = transactions.TraceTx(ctx, msg, blockCtx, txCtx, evm.IntraBlockState(), config, chainConfig, stream, api.evmCallTimeout)
			if err != nil {
				stream.WriteArrayEnd()
				stream.WriteArrayEnd()
				return err
			}

			_ = ibs.FinalizeTx(rules, state.NewNoopWriter())

			if txnIndex < len(bundle.Transactions)-1 {
				stream.WriteMore()
			}
		}
		stream.WriteArrayEnd()

		if bundleIndex < len(bundles)-1 {
			stream.WriteMore()
		}
		blockCtx.BlockNumber++
		blockCtx.Time++
	}
	stream.WriteArrayEnd()
	return nil
}<|MERGE_RESOLUTION|>--- conflicted
+++ resolved
@@ -155,11 +155,7 @@
 			stream.WriteArrayEnd()
 			return ctx.Err()
 		}
-<<<<<<< HEAD
 		ibs.SetTxContext(idx)
-=======
-		ibs.SetTxContext(txnHash, idx)
->>>>>>> 79a7398f
 		msg, _ := txn.AsMessage(*signer, block.BaseFee(), rules)
 
 		if msg.FeeCap().IsZero() && engine != nil {
@@ -514,11 +510,7 @@
 	// and apply the message.
 	gp := new(core.GasPool).AddGas(math.MaxUint64).AddBlobGas(math.MaxUint64)
 	for idx, txn := range replayTransactions {
-<<<<<<< HEAD
 		st.SetTxContext(idx)
-=======
-		st.SetTxContext(txn.Hash(), idx)
->>>>>>> 79a7398f
 		msg, err := txn.AsMessage(*signer, block.BaseFee(), rules)
 		if err != nil {
 			stream.WriteNil()
@@ -562,11 +554,7 @@
 			}
 			txCtx = core.NewEVMTxContext(msg)
 			ibs := evm.IntraBlockState().(*state.IntraBlockState)
-<<<<<<< HEAD
 			ibs.SetTxContext(txnIndex)
-=======
-			ibs.SetTxContext(common.Hash{}, txnIndex)
->>>>>>> 79a7398f
 			err = transactions.TraceTx(ctx, msg, blockCtx, txCtx, evm.IntraBlockState(), config, chainConfig, stream, api.evmCallTimeout)
 			if err != nil {
 				stream.WriteArrayEnd()

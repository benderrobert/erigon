// Copyright 2024 The Erigon Authors
// This file is part of Erigon.
//
// Erigon is free software: you can redistribute it and/or modify
// it under the terms of the GNU Lesser General Public License as published by
// the Free Software Foundation, either version 3 of the License, or
// (at your option) any later version.
//
// Erigon is distributed in the hope that it will be useful,
// but WITHOUT ANY WARRANTY; without even the implied warranty of
// MERCHANTABILITY or FITNESS FOR A PARTICULAR PURPOSE. See the
// GNU Lesser General Public License for more details.
//
// You should have received a copy of the GNU Lesser General Public License
// along with Erigon. If not, see <http://www.gnu.org/licenses/>.

package jsonrpc

import (
	"context"
	"fmt"
	"math/big"
	"time"

	"github.com/erigontech/erigon-lib/common"
	"github.com/erigontech/erigon-lib/common/hexutil"
	"github.com/erigontech/erigon-lib/common/hexutility"
	"github.com/erigontech/erigon-lib/kv"
	"github.com/erigontech/erigon-lib/log/v3"
	"github.com/erigontech/erigon/cl/clparams"
	"github.com/erigontech/erigon/common/math"
	"github.com/erigontech/erigon/core"
	"github.com/erigontech/erigon/core/rawdb"
	"github.com/erigontech/erigon/core/state"
	"github.com/erigontech/erigon/core/types"
	"github.com/erigontech/erigon/core/vm"
	"github.com/erigontech/erigon/crypto/cryptopool"
	"github.com/erigontech/erigon/polygon/bor/borcfg"
	bortypes "github.com/erigontech/erigon/polygon/bor/types"
	"github.com/erigontech/erigon/rpc"
	"github.com/erigontech/erigon/turbo/adapter/ethapi"
	"github.com/erigontech/erigon/turbo/rpchelper"
	"github.com/erigontech/erigon/turbo/transactions"
)

func (api *APIImpl) CallBundle(ctx context.Context, txHashes []common.Hash, stateBlockNumberOrHash rpc.BlockNumberOrHash, timeoutMilliSecondsPtr *int64) (map[string]interface{}, error) {
	tx, err := api.db.BeginRo(ctx)
	if err != nil {
		return nil, err
	}
	defer tx.Rollback()

	chainConfig, err := api.chainConfig(ctx, tx)
	if err != nil {
		return nil, err
	}
	engine := api.engine()

	if len(txHashes) == 0 {
		return nil, nil
	}

	var txs types.Transactions

	for _, txHash := range txHashes {
		blockNum, ok, err := api.txnLookup(ctx, tx, txHash)
		if err != nil {
			return nil, err
		}
		if !ok {
			return nil, nil
		}
		block, err := api.blockByNumberWithSenders(ctx, tx, blockNum)
		if err != nil {
			return nil, err
		}
		if block == nil {
			return nil, nil
		}
		var txn types.Transaction
		for _, transaction := range block.Transactions() {
			if transaction.Hash() == txHash {
				txn = transaction
				break
			}
		}
		if txn == nil {
			return nil, nil // not error, see https://github.com/erigontech/erigon/issues/1645
		}
		txs = append(txs, txn)
	}
	defer func(start time.Time) { log.Trace("Executing EVM call finished", "runtime", time.Since(start)) }(time.Now())

	stateBlockNumber, hash, latest, err := rpchelper.GetBlockNumber(stateBlockNumberOrHash, tx, api.filters)
	if err != nil {
		return nil, err
	}
	var stateReader state.StateReader
	if latest {
		cacheView, err := api.stateCache.View(ctx, tx)
		if err != nil {
			return nil, err
		}
		stateReader = rpchelper.CreateLatestCachedStateReader(cacheView, tx)
	} else {
		stateReader, err = rpchelper.CreateHistoryStateReader(tx, stateBlockNumber+1, 0, chainConfig.ChainName)
		if err != nil {
			return nil, err
		}
	}
	ibs := state.New(stateReader)

	parent, _ := api.headerByRPCNumber(ctx, rpc.BlockNumber(stateBlockNumber), tx)
	if parent == nil {
		return nil, fmt.Errorf("block %d(%x) not found", stateBlockNumber, hash)
	}

	blockNumber := stateBlockNumber + 1

	timestamp := parent.Time + clparams.MainnetBeaconConfig.SecondsPerSlot

	coinbase := parent.Coinbase
	header := &types.Header{
		ParentHash: parent.Hash(),
		Number:     new(big.Int).SetUint64(blockNumber),
		GasLimit:   parent.GasLimit,
		Time:       timestamp,
		Difficulty: parent.Difficulty,
		Coinbase:   coinbase,
	}

	signer := types.MakeSigner(chainConfig, blockNumber, timestamp)
	rules := chainConfig.Rules(blockNumber, timestamp)
	firstMsg, err := txs[0].AsMessage(*signer, nil, rules)
	if err != nil {
		return nil, err
	}

	blockCtx := transactions.NewEVMBlockContext(engine, header, stateBlockNumberOrHash.RequireCanonical, tx, api._blockReader, chainConfig)
	txCtx := core.NewEVMTxContext(firstMsg)
	// Get a new instance of the EVM
	evm := vm.NewEVM(blockCtx, txCtx, ibs, chainConfig, vm.Config{Debug: false})

	timeoutMilliSeconds := int64(5000)
	if timeoutMilliSecondsPtr != nil {
		timeoutMilliSeconds = *timeoutMilliSecondsPtr
	}
	timeout := time.Millisecond * time.Duration(timeoutMilliSeconds)
	// Setup context so it may be cancelled the call has completed
	// or, in case of unmetered gas, setup a context with a timeout.
	var cancel context.CancelFunc
	if timeout > 0 {
		ctx, cancel = context.WithTimeout(ctx, timeout)
	} else {
		ctx, cancel = context.WithCancel(ctx)
	}
	// Make sure the context is cancelled when the call has completed
	// this makes sure resources are cleaned up.
	defer cancel()

	// Wait for the context to be done and cancel the evm. Even if the
	// EVM has finished, cancelling may be done (repeatedly)
	go func() {
		<-ctx.Done()
		evm.Cancel()
	}()

	// Setup the gas pool (also for unmetered requests)
	// and apply the message.
	gp := new(core.GasPool).AddGas(math.MaxUint64).AddBlobGas(math.MaxUint64)

	bundleHash := cryptopool.NewLegacyKeccak256()
	defer cryptopool.ReturnToPoolKeccak256(bundleHash)

	results := make([]map[string]interface{}, 0, len(txs))
	for _, txn := range txs {
		msg, err := txn.AsMessage(*signer, nil, rules)
		msg.SetCheckNonce(false)
		if err != nil {
			return nil, err
		}
		// Execute the transaction message
		result, err := core.ApplyMessage(evm, msg, gp, true /* refunds */, false /* gasBailout */)
		if err != nil {
			return nil, err
		}
		// If the timer caused an abort, return an appropriate error message
		if evm.Cancelled() {
			return nil, fmt.Errorf("execution aborted (timeout = %v)", timeout)
		}

		txHash := txn.Hash().String()
		jsonResult := map[string]interface{}{
			"txHash":  txHash,
			"gasUsed": result.UsedGas,
		}
		bundleHash.Write(txn.Hash().Bytes())
		if result.Err != nil {
			jsonResult["error"] = result.Err.Error()
		} else {
			jsonResult["value"] = common.BytesToHash(result.Return())
		}

		results = append(results, jsonResult)
	}

	ret := map[string]interface{}{}
	ret["results"] = results
	ret["bundleHash"] = hexutility.Encode(bundleHash.Sum(nil))
	return ret, nil
}

// GetBlockByNumber implements eth_getBlockByNumber. Returns information about a block given the block's number.
func (api *APIImpl) GetBlockByNumber(ctx context.Context, number rpc.BlockNumber, fullTx bool) (map[string]interface{}, error) {
	tx, err := api.db.BeginRo(ctx)
	if err != nil {
		return nil, err
	}
	defer tx.Rollback()
	b, err := api.blockByNumber(ctx, number, tx)
	if err != nil {
		return nil, err
	}
	if b == nil {
		return nil, nil
	}

	additionalFields := make(map[string]interface{})

	chainConfig, err := api.chainConfig(ctx, tx)
	if err != nil {
		return nil, err
	}
	var borTx types.Transaction
	var borTxHash common.Hash
	if chainConfig.Bor != nil {
		borTx = rawdb.ReadBorTransactionForBlock(tx, b.NumberU64())
		if borTx != nil {
			borTxHash = bortypes.ComputeBorTxHash(b.NumberU64(), b.Hash())
		}
	}

	response, err := ethapi.RPCMarshalBlockEx(b, true, fullTx, borTx, borTxHash, additionalFields)
	if err == nil && number == rpc.PendingBlockNumber {
		// Pending blocks need to nil out a few fields
		for _, field := range []string{"hash", "nonce", "miner"} {
			response[field] = nil
		}
	}
	return response, err
}

// GetBlockByHash implements eth_getBlockByHash. Returns information about a block given the block's hash.
func (api *APIImpl) GetBlockByHash(ctx context.Context, numberOrHash rpc.BlockNumberOrHash, fullTx bool) (map[string]interface{}, error) {
	if numberOrHash.BlockHash == nil {
		// some web3.js based apps (like ethstats client) for some reason call
		// eth_getBlockByHash with a block number as a parameter
		// so no matter how weird that is, we would love to support that.
		if numberOrHash.BlockNumber == nil {
			return nil, nil // not error, see https://github.com/erigontech/erigon/issues/1645
		}
		return api.GetBlockByNumber(ctx, *numberOrHash.BlockNumber, fullTx)
	}

	hash := *numberOrHash.BlockHash
	tx, err := api.db.BeginRo(ctx)
	if err != nil {
		return nil, err
	}
	defer tx.Rollback()

	additionalFields := make(map[string]interface{})

	block, err := api.blockByHashWithSenders(ctx, tx, hash)
	if err != nil {
		return nil, err
	}
	if block == nil {
		return nil, nil // not error, see https://github.com/erigontech/erigon/issues/1645
	}
	number := block.NumberU64()

	td, err := rawdb.ReadTd(tx, hash, number)
	if err != nil {
		return nil, err
	}
	additionalFields["totalDifficulty"] = (*hexutil.Big)(td)

	chainConfig, err := api.chainConfig(ctx, tx)
	if err != nil {
		return nil, err
	}
	var borTx types.Transaction
	var borTxHash common.Hash
	if chainConfig.Bor != nil {
		borTx = rawdb.ReadBorTransactionForBlock(tx, number)
		if borTx != nil {
			borTxHash = bortypes.ComputeBorTxHash(number, block.Hash())
		}
	}

	response, err := ethapi.RPCMarshalBlockEx(block, true, fullTx, borTx, borTxHash, additionalFields)

	if chainConfig.Bor != nil {
		borConfig := chainConfig.Bor.(*borcfg.BorConfig)
		response["miner"], _ = ecrecover(block.Header(), borConfig)
	}

	if err == nil && int64(number) == rpc.PendingBlockNumber.Int64() {
		// Pending blocks need to nil out a few fields
		for _, field := range []string{"hash", "nonce", "miner"} {
			response[field] = nil
		}
	}
	return response, err
}

// GetBlockTransactionCountByNumber implements eth_getBlockTransactionCountByNumber. Returns the number of transactions in a block given the block's block number.
func (api *APIImpl) GetBlockTransactionCountByNumber(ctx context.Context, blockNr rpc.BlockNumber) (*hexutil.Uint, error) {
	tx, err := api.db.BeginRo(ctx)
	if err != nil {
		return nil, err
	}
	defer tx.Rollback()

	if blockNr == rpc.PendingBlockNumber {
		b, err := api.blockByRPCNumber(ctx, blockNr, tx)
		if err != nil {
			return nil, err
		}
		if b == nil {
			return nil, nil
		}
		n := hexutil.Uint(len(b.Transactions()))
		return &n, nil
	}

	blockNum, blockHash, _, err := rpchelper.GetBlockNumber(rpc.BlockNumberOrHashWithNumber(blockNr), tx, api.filters)
	if err != nil {
		return nil, err
	}
	latestBlockNumber, err := rpchelper.GetLatestBlockNumber(tx)
	if err != nil {
		return nil, err
	}
	if blockNum > latestBlockNumber {
		// (Compatibility) Every other node just returns `null` for when the block does not exist.
		return nil, nil
	}

	_, txCount, err := api._blockReader.Body(ctx, tx, blockHash, blockNum)
	if err != nil {
		return nil, err
	}

	chainConfig, err := api.chainConfig(ctx, tx)
	if err != nil {
		return nil, err
	}

	if chainConfig.Bor != nil {
		borStateSyncTxHash := bortypes.ComputeBorTxHash(blockNum, blockHash)

		var ok bool
		var err error

		if api.bridgeReader != nil {
<<<<<<< HEAD
			_, ok, err = api.bridgeReader.TxLookup(ctx, borStateSyncTxHash)
=======
			_, ok, err = api.bridgeReader.EventTxnLookup(ctx, borStateSyncTxHash)
>>>>>>> 17a595f8
		} else {
			_, ok, err = api._blockReader.EventLookup(ctx, tx, borStateSyncTxHash)
		}

		if err != nil {
			return nil, err
		}
		if ok {
			txCount++
		}
	}

	numOfTx := hexutil.Uint(txCount)

	return &numOfTx, nil
}

// GetBlockTransactionCountByHash implements eth_getBlockTransactionCountByHash. Returns the number of transactions in a block given the block's block hash.
func (api *APIImpl) GetBlockTransactionCountByHash(ctx context.Context, blockHash common.Hash) (*hexutil.Uint, error) {
	tx, err := api.db.BeginRo(ctx)
	if err != nil {
		return nil, err
	}
	defer tx.Rollback()

	blockNum, _, _, err := rpchelper.GetBlockNumber(rpc.BlockNumberOrHash{BlockHash: &blockHash}, tx, nil)
	if err != nil {
		// (Compatibility) Every other node just return `null` for when the block does not exist.
		log.Debug("eth_getBlockTransactionCountByHash GetBlockNumber failed", "err", err)
		return nil, nil
	}

	_, txCount, err := api._blockReader.Body(ctx, tx, blockHash, blockNum)
	if err != nil {
		return nil, err
	}

	chainConfig, err := api.chainConfig(ctx, tx)
	if err != nil {
		return nil, err
	}

	if chainConfig.Bor != nil {
		borStateSyncTxHash := bortypes.ComputeBorTxHash(blockNum, blockHash)

		var ok bool
		var err error

		if api.bridgeReader != nil {
<<<<<<< HEAD
			_, ok, err = api.bridgeReader.TxLookup(ctx, borStateSyncTxHash)
=======
			_, ok, err = api.bridgeReader.EventTxnLookup(ctx, borStateSyncTxHash)
>>>>>>> 17a595f8
		} else {
			_, ok, err = api._blockReader.EventLookup(ctx, tx, borStateSyncTxHash)
		}
		if err != nil {
			return nil, err
		}
		if ok {
			txCount++
		}
	}

	numOfTx := hexutil.Uint(txCount)

	return &numOfTx, nil
}

func (api *APIImpl) blockByNumber(ctx context.Context, number rpc.BlockNumber, tx kv.Tx) (*types.Block, error) {
	if number != rpc.PendingBlockNumber {
		return api.blockByRPCNumber(ctx, number, tx)
	}

	if block := api.pendingBlock(); block != nil {
		return block, nil
	}

	block, err := api.ethBackend.PendingBlock(ctx)
	if err != nil {
		return nil, err
	}
	if block != nil {
		return block, nil
	}

	return api.blockByRPCNumber(ctx, number, tx)
}<|MERGE_RESOLUTION|>--- conflicted
+++ resolved
@@ -365,11 +365,7 @@
 		var err error
 
 		if api.bridgeReader != nil {
-<<<<<<< HEAD
-			_, ok, err = api.bridgeReader.TxLookup(ctx, borStateSyncTxHash)
-=======
 			_, ok, err = api.bridgeReader.EventTxnLookup(ctx, borStateSyncTxHash)
->>>>>>> 17a595f8
 		} else {
 			_, ok, err = api._blockReader.EventLookup(ctx, tx, borStateSyncTxHash)
 		}
@@ -419,11 +415,7 @@
 		var err error
 
 		if api.bridgeReader != nil {
-<<<<<<< HEAD
-			_, ok, err = api.bridgeReader.TxLookup(ctx, borStateSyncTxHash)
-=======
 			_, ok, err = api.bridgeReader.EventTxnLookup(ctx, borStateSyncTxHash)
->>>>>>> 17a595f8
 		} else {
 			_, ok, err = api._blockReader.EventLookup(ctx, tx, borStateSyncTxHash)
 		}

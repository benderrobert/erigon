package jsonrpc

import (
	"bytes"
	"fmt"
	"testing"

	"github.com/holiman/uint256"
	libcommon "github.com/ledgerwatch/erigon-lib/common"
	"github.com/ledgerwatch/erigon-lib/gointerfaces/txpool"
	txPoolProto "github.com/ledgerwatch/erigon-lib/gointerfaces/txpool"
	"github.com/ledgerwatch/erigon-lib/kv/kvcache"
	"github.com/ledgerwatch/erigon/eth/ethconfig"
	"github.com/stretchr/testify/require"

	"github.com/ledgerwatch/erigon/cmd/rpcdaemon/rpcdaemontest"
	"github.com/ledgerwatch/erigon/common/hexutil"
	"github.com/ledgerwatch/erigon/core"
	"github.com/ledgerwatch/erigon/core/types"
	"github.com/ledgerwatch/erigon/params"
	"github.com/ledgerwatch/erigon/rpc/rpccfg"
	"github.com/ledgerwatch/erigon/turbo/rpchelper"
	"github.com/ledgerwatch/erigon/turbo/stages/mock"
)

func TestTxPoolContent(t *testing.T) {
<<<<<<< HEAD
	if ethconfig.EnableHistoryV4InTest {
		t.Skip("TODO: [e4] implement me")
	}

	m, require := stages.MockWithTxPool(t), require.New(t)
=======
	m, require := mock.MockWithTxPool(t), require.New(t)
>>>>>>> 6dfe491d
	chain, err := core.GenerateChain(m.ChainConfig, m.Genesis, m.Engine, m.DB, 1, func(i int, b *core.BlockGen) {
		b.SetCoinbase(libcommon.Address{1})
	})
	require.NoError(err)
	err = m.InsertChain(chain, nil)
	require.NoError(err)

	ctx, conn := rpcdaemontest.CreateTestGrpcConn(t, m)
	txPool := txpool.NewTxpoolClient(conn)
	ff := rpchelper.New(ctx, nil, txPool, txpool.NewMiningClient(conn), func() {}, m.Log)
	agg := m.HistoryV3Components()
	api := NewTxPoolAPI(NewBaseApi(ff, kvcache.New(kvcache.DefaultCoherentConfig), m.BlockReader, agg, false, rpccfg.DefaultEvmCallTimeout, m.Engine, m.Dirs), m.DB, txPool)

	expectValue := uint64(1234)
	txn, err := types.SignTx(types.NewTransaction(0, libcommon.Address{1}, uint256.NewInt(expectValue), params.TxGas, uint256.NewInt(10*params.GWei), nil), *types.LatestSignerForChainID(m.ChainConfig.ChainID), m.Key)
	require.NoError(err)

	buf := bytes.NewBuffer(nil)
	err = txn.MarshalBinary(buf)
	require.NoError(err)

	reply, err := txPool.Add(ctx, &txpool.AddRequest{RlpTxs: [][]byte{buf.Bytes()}})
	require.NoError(err)
	for _, res := range reply.Imported {
		require.Equal(res, txPoolProto.ImportResult_SUCCESS, fmt.Sprintf("%s", reply.Errors))
	}

	content, err := api.Content(ctx)
	require.NoError(err)

	sender := m.Address.String()
	require.Equal(1, len(content["pending"][sender]))
	require.Equal(expectValue, content["pending"][sender]["0"].Value.ToInt().Uint64())

	status, err := api.Status(ctx)
	require.NoError(err)
	require.Len(status, 3)
	require.Equal(status["pending"], hexutil.Uint(1))
	require.Equal(status["queued"], hexutil.Uint(0))
}<|MERGE_RESOLUTION|>--- conflicted
+++ resolved
@@ -24,15 +24,11 @@
 )
 
 func TestTxPoolContent(t *testing.T) {
-<<<<<<< HEAD
 	if ethconfig.EnableHistoryV4InTest {
 		t.Skip("TODO: [e4] implement me")
 	}
 
-	m, require := stages.MockWithTxPool(t), require.New(t)
-=======
 	m, require := mock.MockWithTxPool(t), require.New(t)
->>>>>>> 6dfe491d
 	chain, err := core.GenerateChain(m.ChainConfig, m.Genesis, m.Engine, m.DB, 1, func(i int, b *core.BlockGen) {
 		b.SetCoinbase(libcommon.Address{1})
 	})

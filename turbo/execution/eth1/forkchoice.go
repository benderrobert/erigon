package eth1

import (
	"context"
	"fmt"
	"time"

	libcommon "github.com/ledgerwatch/erigon-lib/common"
	"github.com/ledgerwatch/erigon-lib/gointerfaces"
	"github.com/ledgerwatch/erigon-lib/gointerfaces/execution"
	"github.com/ledgerwatch/erigon-lib/kv"
	"github.com/ledgerwatch/erigon-lib/kv/rawdbv3"
	"github.com/ledgerwatch/erigon-lib/wrap"
	"github.com/ledgerwatch/erigon/core/rawdb"
	"github.com/ledgerwatch/erigon/eth/consensuschain"
	"github.com/ledgerwatch/erigon/eth/stagedsync"
	"github.com/ledgerwatch/erigon/eth/stagedsync/stages"
	"github.com/ledgerwatch/log/v3"
)

type forkchoiceOutcome struct {
	receipt *execution.ForkChoiceReceipt
	err     error
}

func sendForkchoiceReceiptWithoutWaiting(ch chan forkchoiceOutcome, receipt *execution.ForkChoiceReceipt) {
	select {
	case ch <- forkchoiceOutcome{receipt: receipt}:
	default:
	}
}

func sendForkchoiceErrorWithoutWaiting(ch chan forkchoiceOutcome, err error) {
	select {
	case ch <- forkchoiceOutcome{err: err}:
	default:
	}
}

// verifyForkchoiceHashes verifies the finalized and safe hash of the forkchoice state
func (e *EthereumExecutionModule) verifyForkchoiceHashes(ctx context.Context, tx kv.Tx, blockHash, finalizedHash, safeHash libcommon.Hash) (bool, error) {
	// Client software MUST return -38002: Invalid forkchoice state error if the payload referenced by
	// forkchoiceState.headBlockHash is VALID and a payload referenced by either forkchoiceState.finalizedBlockHash or
	// forkchoiceState.safeBlockHash does not belong to the chain defined by forkchoiceState.headBlockHash
	headNumber := rawdb.ReadHeaderNumber(tx, blockHash)
	finalizedNumber := rawdb.ReadHeaderNumber(tx, finalizedHash)
	safeNumber := rawdb.ReadHeaderNumber(tx, safeHash)

	if finalizedHash != (libcommon.Hash{}) && finalizedHash != blockHash {
		canonical, err := e.isCanonicalHash(ctx, tx, finalizedHash)
		if err != nil {
			return false, err
		}
		if !canonical || *headNumber <= *finalizedNumber {
			return false, nil
		}

	}
	if safeHash != (libcommon.Hash{}) && safeHash != blockHash {
		canonical, err := e.isCanonicalHash(ctx, tx, safeHash)
		if err != nil {
			return false, err
		}
		if !canonical || *headNumber <= *safeNumber {
			return false, nil
		}
	}
	return true, nil
}

func (e *EthereumExecutionModule) UpdateForkChoice(ctx context.Context, req *execution.ForkChoice) (*execution.ForkChoiceReceipt, error) {
	blockHash := gointerfaces.ConvertH256ToHash(req.HeadBlockHash)
	safeHash := gointerfaces.ConvertH256ToHash(req.SafeBlockHash)
	finalizedHash := gointerfaces.ConvertH256ToHash(req.FinalizedBlockHash)

	outcomeCh := make(chan forkchoiceOutcome, 1)

	// So we wait at most the amount specified by req.Timeout before just sending out
	go e.updateForkChoice(ctx, blockHash, safeHash, finalizedHash, outcomeCh)
	fcuTimer := time.NewTimer(time.Duration(req.Timeout) * time.Millisecond)

	select {
	case <-fcuTimer.C:
		e.logger.Debug("treating forkChoiceUpdated as asynchronous as it is taking too long")
		return &execution.ForkChoiceReceipt{
			LatestValidHash: gointerfaces.ConvertHashToH256(libcommon.Hash{}),
			Status:          execution.ExecutionStatus_Busy,
		}, nil
	case outcome := <-outcomeCh:
		return outcome.receipt, outcome.err
	}

}

func writeForkChoiceHashes(tx kv.RwTx, blockHash, safeHash, finalizedHash libcommon.Hash) {
	if finalizedHash != (libcommon.Hash{}) {
		rawdb.WriteForkchoiceFinalized(tx, finalizedHash)
	}
	if safeHash != (libcommon.Hash{}) {
		rawdb.WriteForkchoiceSafe(tx, safeHash)
	}
	rawdb.WriteHeadBlockHash(tx, blockHash)
	rawdb.WriteForkchoiceHead(tx, blockHash)
}

func (e *EthereumExecutionModule) updateForkChoice(ctx context.Context, originalBlockHash, safeHash, finalizedHash libcommon.Hash, outcomeCh chan forkchoiceOutcome) {
	if !e.semaphore.TryAcquire(1) {
		sendForkchoiceReceiptWithoutWaiting(outcomeCh, &execution.ForkChoiceReceipt{
			LatestValidHash: gointerfaces.ConvertHashToH256(libcommon.Hash{}),
			Status:          execution.ExecutionStatus_Busy,
		})
		return
	}
	defer e.semaphore.Release(1)
<<<<<<< HEAD

	tx, err := e.db.BeginRwNosync(ctx)
	if err != nil {
		sendForkchoiceErrorWithoutWaiting(outcomeCh, err)
		return
	}
	defer tx.Rollback()

=======
	var validationError string
>>>>>>> e3784c18
	type canonicalEntry struct {
		hash   libcommon.Hash
		number uint64
	}
	defer e.forkValidator.ClearWithUnwind(e.accumulator, e.stateChangeConsumer)

	blockHash := originalBlockHash

	finishProgressBefore, err := stages.GetStageProgress(tx, stages.Finish)
	if err != nil {
		sendForkchoiceErrorWithoutWaiting(outcomeCh, err)
		return
	}
	headersProgressBefore, err := stages.GetStageProgress(tx, stages.Headers)
	if err != nil {
		sendForkchoiceErrorWithoutWaiting(outcomeCh, err)
		return
	}
	isSynced := finishProgressBefore > 0 && finishProgressBefore > e.blockReader.FrozenBlocks() && finishProgressBefore == headersProgressBefore

	// Step one, find reconnection point, and mark all of those headers as canonical.
	fcuHeader, err := e.blockReader.HeaderByHash(ctx, tx, originalBlockHash)
	if err != nil {
		sendForkchoiceErrorWithoutWaiting(outcomeCh, err)
		return
	}
	if fcuHeader == nil {
		sendForkchoiceErrorWithoutWaiting(outcomeCh, fmt.Errorf("forkchoice: block %x not found or was marked invalid", blockHash))
		return
	}

	tooBigJump := e.syncCfg.LoopBlockLimit > 0 && finishProgressBefore > 0 && fcuHeader.Number.Uint64()-finishProgressBefore > uint64(e.syncCfg.LoopBlockLimit)

	if tooBigJump {
		isSynced = false
	}

	canonicalHash, err := e.blockReader.CanonicalHash(ctx, tx, fcuHeader.Number.Uint64())
	if err != nil {
		sendForkchoiceErrorWithoutWaiting(outcomeCh, err)
		return
	}

	if fcuHeader.Number.Uint64() > 0 {
		if canonicalHash == blockHash {
			// if block hash is part of the canonical chain treat it as no-op.
			writeForkChoiceHashes(tx, blockHash, safeHash, finalizedHash)
			valid, err := e.verifyForkchoiceHashes(ctx, tx, blockHash, finalizedHash, safeHash)
			if err != nil {
				sendForkchoiceErrorWithoutWaiting(outcomeCh, err)
				return
			}
			if !valid {
				sendForkchoiceReceiptWithoutWaiting(outcomeCh, &execution.ForkChoiceReceipt{
					LatestValidHash: gointerfaces.ConvertHashToH256(libcommon.Hash{}),
					Status:          execution.ExecutionStatus_InvalidForkchoice,
				})
				return
			}
			sendForkchoiceReceiptWithoutWaiting(outcomeCh, &execution.ForkChoiceReceipt{
				LatestValidHash: gointerfaces.ConvertHashToH256(blockHash),
				Status:          execution.ExecutionStatus_Success,
			})
			return
		}

		// If we don't have it, too bad
		if fcuHeader == nil {
			sendForkchoiceReceiptWithoutWaiting(outcomeCh, &execution.ForkChoiceReceipt{
				LatestValidHash: gointerfaces.ConvertHashToH256(libcommon.Hash{}),
				Status:          execution.ExecutionStatus_MissingSegment,
			})
			return
		}

		currentParentHash := fcuHeader.ParentHash
		currentParentNumber := fcuHeader.Number.Uint64() - 1
		isCanonicalHash, err := rawdb.IsCanonicalHash(tx, currentParentHash, currentParentNumber)
		if err != nil {
			sendForkchoiceErrorWithoutWaiting(outcomeCh, err)
			return
		}
		// Find such point, and collect all hashes
		newCanonicals := make([]*canonicalEntry, 0, 64)
		newCanonicals = append(newCanonicals, &canonicalEntry{
			hash:   fcuHeader.Hash(),
			number: fcuHeader.Number.Uint64(),
		})
		for !isCanonicalHash {
			newCanonicals = append(newCanonicals, &canonicalEntry{
				hash:   currentParentHash,
				number: currentParentNumber,
			})
			currentHeader, err := e.blockReader.Header(ctx, tx, currentParentHash, currentParentNumber)
			if err != nil {
				sendForkchoiceErrorWithoutWaiting(outcomeCh, err)
				return
			}
			if currentHeader == nil {
				sendForkchoiceReceiptWithoutWaiting(outcomeCh, &execution.ForkChoiceReceipt{
					LatestValidHash: gointerfaces.ConvertHashToH256(libcommon.Hash{}),
					Status:          execution.ExecutionStatus_MissingSegment,
				})
				return
			}
			currentParentHash = currentHeader.ParentHash
			if currentHeader.Number.Uint64() == 0 {
				panic("assert:uint64 underflow") //uint-underflow
			}
			currentParentNumber = currentHeader.Number.Uint64() - 1
			isCanonicalHash, err = rawdb.IsCanonicalHash(tx, currentParentHash, currentParentNumber)
			if err != nil {
				sendForkchoiceErrorWithoutWaiting(outcomeCh, err)
				return
			}
		}

		if err := e.executionPipeline.UnwindTo(currentParentNumber, stagedsync.ForkChoice, tx); err != nil {
			sendForkchoiceErrorWithoutWaiting(outcomeCh, err)
			return
		}

		if e.hook != nil {
			if err = e.hook.BeforeRun(tx, isSynced); err != nil {
				sendForkchoiceErrorWithoutWaiting(outcomeCh, err)
				return
			}
		}

		// Run the unwind
		if err := e.executionPipeline.RunUnwind(e.db, wrap.TxContainer{Tx: tx}); err != nil {
			err = fmt.Errorf("updateForkChoice: %w", err)
			sendForkchoiceErrorWithoutWaiting(outcomeCh, err)
			return
		}
		if e.historyV3 {
			if err := rawdbv3.TxNums.Truncate(tx, currentParentNumber+1); err != nil {
				//if err := rawdbv3.TxNums.Truncate(tx, fcuHeader.Number.Uint64()); err != nil {
				sendForkchoiceErrorWithoutWaiting(outcomeCh, err)
				return
			}
		}
		// Mark all new canonicals as canonicals
		for _, canonicalSegment := range newCanonicals {
			chainReader := consensuschain.NewReader(e.config, tx, e.blockReader, e.logger)

			b, _, _ := rawdb.ReadBody(tx, canonicalSegment.hash, canonicalSegment.number)
			h := rawdb.ReadHeader(tx, canonicalSegment.hash, canonicalSegment.number)

			if b == nil || h == nil {
				sendForkchoiceErrorWithoutWaiting(outcomeCh, fmt.Errorf("unexpected chain cap: %d", canonicalSegment.number))
				return
			}

			if err := e.engine.VerifyHeader(chainReader, h, true); err != nil {
				sendForkchoiceErrorWithoutWaiting(outcomeCh, err)
				return
			}

			if err := e.engine.VerifyUncles(chainReader, h, b.Uncles); err != nil {
				sendForkchoiceErrorWithoutWaiting(outcomeCh, err)
				return
			}

			if err := rawdb.WriteCanonicalHash(tx, canonicalSegment.hash, canonicalSegment.number); err != nil {
				sendForkchoiceErrorWithoutWaiting(outcomeCh, err)
				return
			}
		}
		if e.historyV3 {
			if len(newCanonicals) > 0 {
				if err := rawdbv3.TxNums.Truncate(tx, newCanonicals[0].number); err != nil {
					sendForkchoiceErrorWithoutWaiting(outcomeCh, err)
					return
				}
				if err := rawdb.AppendCanonicalTxNums(tx, newCanonicals[len(newCanonicals)-1].number); err != nil {
					sendForkchoiceErrorWithoutWaiting(outcomeCh, err)
					return
				}
			}
			//} else {
			//if err := rawdbv3.TxNums.Truncate(tx, currentParentNumber+1); err != nil {
			//	sendForkchoiceErrorWithoutWaiting(outcomeCh, err)
			//	return
			//}
			//}
		}
	}

TooBigJumpStep:
	if tx == nil {
		tx, err = e.db.BeginRwNosync(ctx)
		if err != nil {
			sendForkchoiceErrorWithoutWaiting(outcomeCh, err)
			return
		}
		defer tx.Rollback()
	}
	finishProgressBefore, err = stages.GetStageProgress(tx, stages.Finish)
	if err != nil {
		sendForkchoiceErrorWithoutWaiting(outcomeCh, err)
		return
	}
	tooBigJump = e.syncCfg.LoopBlockLimit > 0 && finishProgressBefore > 0 && fcuHeader.Number.Uint64() > finishProgressBefore && fcuHeader.Number.Uint64()-finishProgressBefore > uint64(e.syncCfg.LoopBlockLimit)
	if tooBigJump { //jump forward by 1K blocks
		log.Info("[sync] jump by 1K blocks", "currentJumpTo", finishProgressBefore+uint64(e.syncCfg.LoopBlockLimit), "bigJumpTo", fcuHeader.Number.Uint64())
		blockHash, err = e.blockReader.CanonicalHash(ctx, tx, finishProgressBefore+uint64(e.syncCfg.LoopBlockLimit))
		if err != nil {
			sendForkchoiceErrorWithoutWaiting(outcomeCh, err)
			return
		}
		fcuHeader, err = e.blockReader.HeaderByHash(ctx, tx, blockHash)
		if err != nil {
			sendForkchoiceErrorWithoutWaiting(outcomeCh, err)
			return
		}
		if fcuHeader == nil {
			sendForkchoiceErrorWithoutWaiting(outcomeCh, fmt.Errorf("forkchoice: block %x not found or was marked invalid", blockHash))
			return
		}
	}

	// Set Progress for headers and bodies accordingly.
	if err := stages.SaveStageProgress(tx, stages.Headers, fcuHeader.Number.Uint64()); err != nil {
		sendForkchoiceErrorWithoutWaiting(outcomeCh, err)
		return
	}
	if err := stages.SaveStageProgress(tx, stages.BlockHashes, fcuHeader.Number.Uint64()); err != nil {
		sendForkchoiceErrorWithoutWaiting(outcomeCh, err)
		return
	}
	if err := stages.SaveStageProgress(tx, stages.Bodies, fcuHeader.Number.Uint64()); err != nil {
		sendForkchoiceErrorWithoutWaiting(outcomeCh, err)
		return
	}
	if err = rawdb.WriteHeadHeaderHash(tx, blockHash); err != nil {
		sendForkchoiceErrorWithoutWaiting(outcomeCh, err)
		return
	}
	if blockHash == e.forkValidator.ExtendingForkHeadHash() {
		e.logger.Info("[updateForkchoice] Fork choice update: flushing in-memory state (built by previous newPayload)")
		if err := e.forkValidator.FlushExtendingFork(tx, e.accumulator); err != nil {
			sendForkchoiceErrorWithoutWaiting(outcomeCh, err)
			return
		}
	}
	// Run the forkchoice
	initialCycle := tooBigJump
	if _, err := e.executionPipeline.Run(e.db, wrap.TxContainer{Tx: tx}, initialCycle); err != nil {
		err = fmt.Errorf("updateForkChoice: %w", err)
		sendForkchoiceErrorWithoutWaiting(outcomeCh, err)
		return
	}
	// if head hash was set then success otherwise no
	headHash := rawdb.ReadHeadBlockHash(tx)
	headNumber := rawdb.ReadHeaderNumber(tx, headHash)
	log := headNumber != nil && e.logger != nil
	// Update forks...
	writeForkChoiceHashes(tx, blockHash, safeHash, finalizedHash)
	status := execution.ExecutionStatus_Success
	if headHash != blockHash {
		status = execution.ExecutionStatus_BadBlock
		validationError = "headHash and blockHash mismatch"
		if log {
			e.logger.Warn("bad forkchoice", "head", headHash, "hash", blockHash)
		}
	} else {
		if !tooBigJump {
			valid, err := e.verifyForkchoiceHashes(ctx, tx, blockHash, finalizedHash, safeHash)
			if err != nil {
				sendForkchoiceErrorWithoutWaiting(outcomeCh, err)
				return
			}
			if !valid {
				sendForkchoiceReceiptWithoutWaiting(outcomeCh, &execution.ForkChoiceReceipt{
					Status:          execution.ExecutionStatus_InvalidForkchoice,
					LatestValidHash: gointerfaces.ConvertHashToH256(libcommon.Hash{}),
				})
				return
			}
			if err := rawdb.TruncateCanonicalChain(ctx, tx, *headNumber+1); err != nil {
				sendForkchoiceErrorWithoutWaiting(outcomeCh, err)
				return
			}
		}

		if err := tx.Commit(); err != nil {
			sendForkchoiceErrorWithoutWaiting(outcomeCh, err)
			return
		}
		tx = nil

		if e.hook != nil {
			if err := e.db.View(ctx, func(tx kv.Tx) error {
				return e.hook.AfterRun(tx, finishProgressBefore)
			}); err != nil {
				sendForkchoiceErrorWithoutWaiting(outcomeCh, err)
				return
			}
		}
		if log {
			e.logger.Info("head updated", "hash", headHash, "number", *headNumber)
		}

		if err := e.db.Update(ctx, func(tx kv.RwTx) error {
			return e.executionPipeline.RunPrune(e.db, tx, initialCycle)
		}); err != nil {
			err = fmt.Errorf("updateForkChoice: %w", err)
			sendForkchoiceErrorWithoutWaiting(outcomeCh, err)
			return
		}
	}
	if tooBigJump {
		goto TooBigJumpStep
	}

	sendForkchoiceReceiptWithoutWaiting(outcomeCh, &execution.ForkChoiceReceipt{
		LatestValidHash: gointerfaces.ConvertHashToH256(headHash),
		Status:          status,
		ValidationError: validationError,
	})
}<|MERGE_RESOLUTION|>--- conflicted
+++ resolved
@@ -112,22 +112,18 @@
 		return
 	}
 	defer e.semaphore.Release(1)
-<<<<<<< HEAD
-
-	tx, err := e.db.BeginRwNosync(ctx)
-	if err != nil {
-		sendForkchoiceErrorWithoutWaiting(outcomeCh, err)
-		return
-	}
-	defer tx.Rollback()
-
-=======
 	var validationError string
->>>>>>> e3784c18
 	type canonicalEntry struct {
 		hash   libcommon.Hash
 		number uint64
 	}
+	tx, err := e.db.BeginRwNosync(ctx)
+	if err != nil {
+		sendForkchoiceErrorWithoutWaiting(outcomeCh, err)
+		return
+	}
+	defer tx.Rollback()
+
 	defer e.forkValidator.ClearWithUnwind(e.accumulator, e.stateChangeConsumer)
 
 	blockHash := originalBlockHash

--- conflicted
+++ resolved
@@ -26,7 +26,6 @@
 	"github.com/ledgerwatch/erigon-lib/kv/kvcfg"
 	"github.com/ledgerwatch/erigon-lib/kv/membatchwithdb"
 	"github.com/ledgerwatch/erigon-lib/state"
-	"github.com/ledgerwatch/erigon/cl/phase1/core/state/lru"
 	"github.com/ledgerwatch/erigon/common/math"
 	"github.com/ledgerwatch/erigon/consensus"
 	"github.com/ledgerwatch/erigon/core/rawdb"
@@ -158,26 +157,20 @@
 
 	log.Debug("Execution ForkValidator.ValidatePayload", "extendCanonical", extendCanonical)
 	if extendCanonical {
-<<<<<<< HEAD
 		histV3, err := kvcfg.HistoryV3.Enabled(tx)
 		if err != nil {
 			return "", [32]byte{}, nil, err
 		}
 		var extendingFork kv.RwTx
 		if histV3 {
-			m := state.NewSharedDomains(tx).WithMemBatch()
+			m := state.NewSharedDomains(tx, logger).WithMemBatch()
 			defer m.Close()
 			extendingFork = m
 		} else {
-			m := membatchwithdb.NewMemoryBatch(tx, fv.tmpDir)
+			m := membatchwithdb.NewMemoryBatch(tx, fv.tmpDir, logger)
 			defer m.Close()
 			extendingFork = m
 		}
-=======
-		extendingFork := membatchwithdb.NewMemoryBatch(tx, fv.tmpDir, logger)
-		defer extendingFork.Close()
-
->>>>>>> a959387a
 		fv.extendingForkNotifications = &shards.Notifications{
 			Events:      shards.NewEvents(),
 			Accumulator: shards.NewAccumulator(),
@@ -258,24 +251,19 @@
 	if unwindPoint == fv.currentHeight {
 		unwindPoint = 0
 	}
-<<<<<<< HEAD
 	var batch kv.RwTx
 	histV3, err := kvcfg.HistoryV3.Enabled(tx)
 	if err != nil {
 		return "", [32]byte{}, nil, err
 	}
 	if histV3 {
-		sd := state.NewSharedDomains(tx).WithMemBatch()
+		sd := state.NewSharedDomains(tx, logger).WithMemBatch()
 		defer sd.Close()
 		batch = sd
 	} else {
-		batch = membatchwithdb.NewMemoryBatch(tx, fv.tmpDir)
+		batch = membatchwithdb.NewMemoryBatch(tx, fv.tmpDir, logger)
 		defer batch.Rollback()
 	}
-=======
-	batch := membatchwithdb.NewMemoryBatch(tx, fv.tmpDir, logger)
-	defer batch.Rollback()
->>>>>>> a959387a
 	notifications := &shards.Notifications{
 		Events:      shards.NewEvents(),
 		Accumulator: shards.NewAccumulator(),

package mock

import (
	"context"
	"crypto/ecdsa"
	"errors"
	"fmt"
	"math/big"
	"os"
	"sync"
	"testing"
	"time"

	"github.com/c2h5oh/datasize"
	lru "github.com/hashicorp/golang-lru/arc/v2"
	"github.com/holiman/uint256"
	"github.com/ledgerwatch/log/v3"
	"go.uber.org/mock/gomock"
	"golang.org/x/sync/semaphore"
	"google.golang.org/protobuf/types/known/emptypb"

	"github.com/ledgerwatch/erigon-lib/kv/temporal/temporaltest"

	"github.com/ledgerwatch/erigon-lib/chain"
	libcommon "github.com/ledgerwatch/erigon-lib/common"
	"github.com/ledgerwatch/erigon-lib/common/datadir"
	"github.com/ledgerwatch/erigon-lib/common/dbg"
	"github.com/ledgerwatch/erigon-lib/direct"
	"github.com/ledgerwatch/erigon-lib/gointerfaces"
	proto_downloader "github.com/ledgerwatch/erigon-lib/gointerfaces/downloaderproto"
	execution "github.com/ledgerwatch/erigon-lib/gointerfaces/executionproto"
	proto_sentry "github.com/ledgerwatch/erigon-lib/gointerfaces/sentryproto"
	ptypes "github.com/ledgerwatch/erigon-lib/gointerfaces/typesproto"
	"github.com/ledgerwatch/erigon-lib/kv"
	"github.com/ledgerwatch/erigon-lib/kv/kvcache"
	"github.com/ledgerwatch/erigon-lib/kv/memdb"
	"github.com/ledgerwatch/erigon-lib/kv/remotedbserver"
	libstate "github.com/ledgerwatch/erigon-lib/state"
	"github.com/ledgerwatch/erigon-lib/txpool"
	"github.com/ledgerwatch/erigon-lib/txpool/txpoolcfg"
	types2 "github.com/ledgerwatch/erigon-lib/types"
	"github.com/ledgerwatch/erigon-lib/wrap"
	"github.com/ledgerwatch/erigon/consensus"
	"github.com/ledgerwatch/erigon/consensus/ethash"
	"github.com/ledgerwatch/erigon/core"
	"github.com/ledgerwatch/erigon/core/rawdb"
	"github.com/ledgerwatch/erigon/core/rawdb/blockio"
	"github.com/ledgerwatch/erigon/core/state"
	"github.com/ledgerwatch/erigon/core/types"
	"github.com/ledgerwatch/erigon/core/vm"
	"github.com/ledgerwatch/erigon/crypto"
	"github.com/ledgerwatch/erigon/eth/consensuschain"
	"github.com/ledgerwatch/erigon/eth/ethconfig"
	"github.com/ledgerwatch/erigon/eth/ethconsensusconfig"
	"github.com/ledgerwatch/erigon/eth/protocols/eth"
	"github.com/ledgerwatch/erigon/eth/stagedsync"
	"github.com/ledgerwatch/erigon/eth/stagedsync/stages"
	"github.com/ledgerwatch/erigon/ethdb/prune"
	"github.com/ledgerwatch/erigon/p2p"
	"github.com/ledgerwatch/erigon/p2p/sentry"
	"github.com/ledgerwatch/erigon/p2p/sentry/sentry_multi_client"
	"github.com/ledgerwatch/erigon/params"
	"github.com/ledgerwatch/erigon/polygon/bor"
	"github.com/ledgerwatch/erigon/rlp"
	"github.com/ledgerwatch/erigon/turbo/builder"
	"github.com/ledgerwatch/erigon/turbo/engineapi/engine_helpers"
	"github.com/ledgerwatch/erigon/turbo/execution/eth1"
	"github.com/ledgerwatch/erigon/turbo/execution/eth1/eth1_chain_reader.go"
	"github.com/ledgerwatch/erigon/turbo/rpchelper"
	"github.com/ledgerwatch/erigon/turbo/services"
	"github.com/ledgerwatch/erigon/turbo/shards"
	"github.com/ledgerwatch/erigon/turbo/snapshotsync/freezeblocks"
	stages2 "github.com/ledgerwatch/erigon/turbo/stages"
	"github.com/ledgerwatch/erigon/turbo/stages/bodydownload"
	"github.com/ledgerwatch/erigon/turbo/stages/headerdownload"
)

const MockInsertAsInitialCycle = false

type MockSentry struct {
	proto_sentry.UnimplementedSentryServer
	Ctx                  context.Context
	Log                  log.Logger
	tb                   testing.TB
	cancel               context.CancelFunc
	DB                   kv.RwDB
	Dirs                 datadir.Dirs
	Engine               consensus.Engine
	gspec                *types.Genesis
	ChainConfig          *chain.Config
	Sync                 *stagedsync.Sync
	MiningSync           *stagedsync.Sync
	PendingBlocks        chan *types.Block
	MinedBlocks          chan *types.Block
	sentriesClient       *sentry_multi_client.MultiClient
	Key                  *ecdsa.PrivateKey
	Genesis              *types.Block
	SentryClient         direct.SentryClient
	PeerId               *ptypes.H512
	streams              map[proto_sentry.MessageId][]proto_sentry.Sentry_MessagesServer
	sentMessages         []*proto_sentry.OutboundMessageData
	StreamWg             sync.WaitGroup
	ReceiveWg            sync.WaitGroup
	Address              libcommon.Address
	Eth1ExecutionService *eth1.EthereumExecutionModule

	Notifications *shards.Notifications

	// TxPool
	TxPoolFetch      *txpool.Fetch
	TxPoolSend       *txpool.Send
	TxPoolGrpcServer *txpool.GrpcServer
	TxPool           *txpool.TxPool
	txPoolDB         kv.RwDB

	HistoryV3      bool
	agg            *libstate.Aggregator
	BlockSnapshots *freezeblocks.RoSnapshots
	BlockReader    services.FullBlockReader
	posStagedSync  *stagedsync.Sync
}

func (ms *MockSentry) Close() {
	ms.cancel()
	if ms.txPoolDB != nil {
		ms.txPoolDB.Close()
	}
	if ms.Engine != nil {
		ms.Engine.Close()
	}
	if ms.BlockSnapshots != nil {
		ms.BlockSnapshots.Close()
	}
	if ms.agg != nil {
		ms.agg.Close()
	}
	if ms.DB != nil {
		ms.DB.Close()
	}
}

// Stream returns stream, waiting if necessary
func (ms *MockSentry) Send(req *proto_sentry.InboundMessage) (errs []error) {
	ms.StreamWg.Wait()
	for _, stream := range ms.streams[req.Id] {
		if err := stream.Send(req); err != nil {
			errs = append(errs, err)
		}
	}
	return errs
}

func (ms *MockSentry) SetStatus(context.Context, *proto_sentry.StatusData) (*proto_sentry.SetStatusReply, error) {
	return &proto_sentry.SetStatusReply{}, nil
}

func (ms *MockSentry) PenalizePeer(context.Context, *proto_sentry.PenalizePeerRequest) (*emptypb.Empty, error) {
	return nil, nil
}
func (ms *MockSentry) PeerMinBlock(context.Context, *proto_sentry.PeerMinBlockRequest) (*emptypb.Empty, error) {
	return nil, nil
}

func (ms *MockSentry) HandShake(ctx context.Context, in *emptypb.Empty) (*proto_sentry.HandShakeReply, error) {
	return &proto_sentry.HandShakeReply{Protocol: proto_sentry.Protocol_ETH68}, nil
}
func (ms *MockSentry) SendMessageByMinBlock(_ context.Context, r *proto_sentry.SendMessageByMinBlockRequest) (*proto_sentry.SentPeers, error) {
	ms.sentMessages = append(ms.sentMessages, r.Data)
	return nil, nil
}
func (ms *MockSentry) SendMessageById(_ context.Context, r *proto_sentry.SendMessageByIdRequest) (*proto_sentry.SentPeers, error) {
	ms.sentMessages = append(ms.sentMessages, r.Data)
	return nil, nil
}
func (ms *MockSentry) SendMessageToRandomPeers(_ context.Context, r *proto_sentry.SendMessageToRandomPeersRequest) (*proto_sentry.SentPeers, error) {
	ms.sentMessages = append(ms.sentMessages, r.Data)
	return nil, nil
}
func (ms *MockSentry) SendMessageToAll(_ context.Context, r *proto_sentry.OutboundMessageData) (*proto_sentry.SentPeers, error) {
	ms.sentMessages = append(ms.sentMessages, r)
	return nil, nil
}
func (ms *MockSentry) SentMessage(i int) *proto_sentry.OutboundMessageData {
	return ms.sentMessages[i]
}

func (ms *MockSentry) Messages(req *proto_sentry.MessagesRequest, stream proto_sentry.Sentry_MessagesServer) error {
	if ms.streams == nil {
		ms.streams = map[proto_sentry.MessageId][]proto_sentry.Sentry_MessagesServer{}
	}

	for _, id := range req.Ids {
		ms.streams[id] = append(ms.streams[id], stream)
	}
	ms.StreamWg.Done()
	select {
	case <-ms.Ctx.Done():
		return nil
	case <-stream.Context().Done():
		return nil
	}
}

func (ms *MockSentry) Peers(context.Context, *emptypb.Empty) (*proto_sentry.PeersReply, error) {
	return &proto_sentry.PeersReply{}, nil
}
func (ms *MockSentry) PeerCount(context.Context, *proto_sentry.PeerCountRequest) (*proto_sentry.PeerCountReply, error) {
	return &proto_sentry.PeerCountReply{Count: 0}, nil
}
func (ms *MockSentry) PeerById(context.Context, *proto_sentry.PeerByIdRequest) (*proto_sentry.PeerByIdReply, error) {
	return &proto_sentry.PeerByIdReply{}, nil
}
func (ms *MockSentry) PeerEvents(req *proto_sentry.PeerEventsRequest, server proto_sentry.Sentry_PeerEventsServer) error {
	return nil
}

func (ms *MockSentry) NodeInfo(context.Context, *emptypb.Empty) (*ptypes.NodeInfoReply, error) {
	return nil, nil
}

const blockBufferSize = 128

func MockWithGenesis(tb testing.TB, gspec *types.Genesis, key *ecdsa.PrivateKey, withPosDownloader bool) *MockSentry {
	return MockWithGenesisPruneMode(tb, gspec, key, blockBufferSize, prune.DefaultMode, withPosDownloader)
}

func MockWithGenesisEngine(tb testing.TB, gspec *types.Genesis, engine consensus.Engine, withPosDownloader, checkStateRoot bool) *MockSentry {
	key, _ := crypto.HexToECDSA("b71c71a67e1177ad4e901695e1b4b9ee17ae16c6668d313eac2f96dbcda3f291")
	return MockWithEverything(tb, gspec, key, prune.DefaultMode, engine, blockBufferSize, false, withPosDownloader, checkStateRoot)
}

func MockWithGenesisPruneMode(tb testing.TB, gspec *types.Genesis, key *ecdsa.PrivateKey, blockBufferSize int, prune prune.Mode, withPosDownloader bool) *MockSentry {
	var engine consensus.Engine

	switch {
	case gspec.Config.Bor != nil:
		engine = bor.NewFaker()
	default:
		engine = ethash.NewFaker()
	}

	checkStateRoot := true
	return MockWithEverything(tb, gspec, key, prune, engine, blockBufferSize, false, withPosDownloader, checkStateRoot)
}

func MockWithEverything(tb testing.TB, gspec *types.Genesis, key *ecdsa.PrivateKey, prune prune.Mode,
	engine consensus.Engine, blockBufferSize int, withTxPool, withPosDownloader, checkStateRoot bool,
) *MockSentry {
	tmpdir := os.TempDir()
	ctrl := gomock.NewController(tb)
	dirs := datadir.New(tmpdir)
	var err error

	cfg := ethconfig.Defaults
	cfg.Sync.LoopBlockLimit = 1
	cfg.StateStream = true
	cfg.BatchSize = 1 * datasize.MB
	cfg.Sync.BodyDownloadTimeoutSeconds = 10
	cfg.DeprecatedTxPool.Disable = !withTxPool
	cfg.DeprecatedTxPool.StartOnInit = true

	logger := log.New()

	ctx, ctxCancel := context.WithCancel(context.Background())
	db, agg := temporaltest.NewTestDB(nil, dirs)

	erigonGrpcServeer := remotedbserver.NewKvServer(ctx, db, nil, nil, nil, logger)
	allSnapshots := freezeblocks.NewRoSnapshots(ethconfig.Defaults.Snapshot, dirs.Snap, 0, logger)
	allBorSnapshots := freezeblocks.NewBorRoSnapshots(ethconfig.Defaults.Snapshot, dirs.Snap, 0, logger)
	mock := &MockSentry{
		Ctx: ctx, cancel: ctxCancel, DB: db, agg: agg,
		tb:          tb,
		Log:         logger,
		Dirs:        dirs,
		Engine:      engine,
		gspec:       gspec,
		ChainConfig: gspec.Config,
		Key:         key,
		Notifications: &shards.Notifications{
			Events:               shards.NewEvents(),
			Accumulator:          shards.NewAccumulator(),
			StateChangesConsumer: erigonGrpcServeer,
		},
		PeerId:         gointerfaces.ConvertHashToH512([64]byte{0x12, 0x34, 0x50}), // "12345"
		BlockSnapshots: allSnapshots,
		BlockReader:    freezeblocks.NewBlockReader(allSnapshots, allBorSnapshots),
		HistoryV3:      true,
	}
	if tb != nil {
		tb.Cleanup(mock.Close)
	}
	blockWriter := blockio.NewBlockWriter()

	mock.Address = crypto.PubkeyToAddress(mock.Key.PublicKey)

	sendHeaderRequest := func(_ context.Context, r *headerdownload.HeaderRequest) ([64]byte, bool) { return [64]byte{}, false }
	propagateNewBlockHashes := func(context.Context, []headerdownload.Announce) {}
	penalize := func(context.Context, []headerdownload.PenaltyItem) {}

	mock.SentryClient = direct.NewSentryClientDirect(direct.ETH68, mock)
	sentries := []direct.SentryClient{mock.SentryClient}

	sendBodyRequest := func(context.Context, *bodydownload.BodyRequest) ([64]byte, bool) { return [64]byte{}, false }
	blockPropagator := func(Ctx context.Context, header *types.Header, body *types.RawBody, td *big.Int) {}
	if !cfg.DeprecatedTxPool.Disable {
		poolCfg := txpoolcfg.DefaultConfig
		newTxs := make(chan types2.Announcements, 1024)
		if tb != nil {
			tb.Cleanup(func() {
				close(newTxs)
			})
		}
		chainID, _ := uint256.FromBig(mock.ChainConfig.ChainID)
		shanghaiTime := mock.ChainConfig.ShanghaiTime
		cancunTime := mock.ChainConfig.CancunTime
		maxBlobsPerBlock := mock.ChainConfig.GetMaxBlobsPerBlock()
		mock.TxPool, err = txpool.New(newTxs, mock.DB, poolCfg, kvcache.NewDummy(), *chainID, shanghaiTime, nil /* agraBlock */, cancunTime, maxBlobsPerBlock, nil, logger)
		if err != nil {
			tb.Fatal(err)
		}
		mock.txPoolDB = memdb.NewPoolDB(tmpdir)

		stateChangesClient := direct.NewStateDiffClientDirect(erigonGrpcServeer)

		mock.TxPoolFetch = txpool.NewFetch(mock.Ctx, sentries, mock.TxPool, stateChangesClient, mock.DB, mock.txPoolDB, *chainID, logger)
		mock.TxPoolFetch.SetWaitGroup(&mock.ReceiveWg)
		mock.TxPoolSend = txpool.NewSend(mock.Ctx, sentries, mock.TxPool, logger)
		mock.TxPoolGrpcServer = txpool.NewGrpcServer(mock.Ctx, mock.TxPool, mock.txPoolDB, *chainID, logger)

		mock.TxPoolFetch.ConnectCore()
		mock.StreamWg.Add(1)
		mock.TxPoolFetch.ConnectSentries()
		mock.StreamWg.Wait()

		go txpool.MainLoop(mock.Ctx, mock.txPoolDB, mock.TxPool, newTxs, mock.TxPoolSend, mock.TxPoolGrpcServer.NewSlotsStreams, func() {})
	}

	// Committed genesis will be shared between download and mock sentry
	_, mock.Genesis, err = core.CommitGenesisBlock(mock.DB, gspec, "", mock.Log)
	if _, ok := err.(*chain.ConfigCompatError); err != nil && !ok {
		if tb != nil {
			tb.Fatal(err)
		} else {
			panic(err)
		}
	}
	latestBlockBuiltStore := builder.NewLatestBlockBuiltStore()

	inMemoryExecution := func(txc wrap.TxContainer, header *types.Header, body *types.RawBody, unwindPoint uint64, headersChain []*types.Header, bodiesChain []*types.RawBody,
		notifications *shards.Notifications) error {
		terseLogger := log.New()
		terseLogger.SetHandler(log.LvlFilterHandler(log.LvlWarn, log.StderrHandler))
		// Needs its own notifications to not update RPC daemon and txpool about pending blocks
		stateSync := stages2.NewInMemoryExecution(mock.Ctx, mock.DB, &cfg, mock.sentriesClient,
			dirs, notifications, mock.BlockReader, blockWriter, mock.agg, nil, terseLogger)
		chainReader := consensuschain.NewReader(mock.ChainConfig, txc.Tx, mock.BlockReader, logger)
		// We start the mining step
		if err := stages2.StateStep(ctx, chainReader, mock.Engine, txc, stateSync, header, body, unwindPoint, headersChain, bodiesChain, true); err != nil {
			logger.Warn("Could not validate block", "err", err)
			return errors.Join(consensus.ErrInvalidBlock, err)
		}
		var progress uint64
		progress, err = stages.GetStageProgress(txc.Tx, stages.Execution)
		if err != nil {
			return err
		}
		if progress < header.Number.Uint64() {
			return fmt.Errorf("unsuccessful execution, progress %d < expected %d", progress, header.Number.Uint64())
		}
		return nil
	}
	forkValidator := engine_helpers.NewForkValidator(ctx, 1, inMemoryExecution, dirs.Tmp, mock.BlockReader)

	statusDataProvider := sentry.NewStatusDataProvider(
		db,
		mock.ChainConfig,
		mock.Genesis,
		mock.ChainConfig.ChainID.Uint64(),
		logger,
	)

	maxBlockBroadcastPeers := func(header *types.Header) uint { return 0 }

	mock.sentriesClient, err = sentry_multi_client.NewMultiClient(
		mock.DB,
		mock.ChainConfig,
		mock.Engine,
		sentries,
		cfg.Sync,
		mock.BlockReader,
		blockBufferSize,
		statusDataProvider,
		false,
		maxBlockBroadcastPeers,
		false, /* disableBlockDownload */
		logger,
	)
	if err != nil {
		if tb != nil {
			tb.Fatal(err)
		} else {
			panic(err)
		}
	}
	mock.sentriesClient.IsMock = true

	var (
		snapDb         kv.RwDB
		snapDownloader = proto_downloader.NewMockDownloaderClient(ctrl)

		recents    *lru.ARCCache[libcommon.Hash, *bor.Snapshot]
		signatures *lru.ARCCache[libcommon.Hash, libcommon.Address]
	)

	snapDownloader.EXPECT().
		Stats(gomock.Any(), gomock.Any()).
		Return(&proto_downloader.StatsReply{Completed: true}, nil).
		AnyTimes()
	snapDownloader.EXPECT().
		Add(gomock.Any(), gomock.Any(), gomock.Any()).
		Return(&emptypb.Empty{}, nil).
		AnyTimes()
	snapDownloader.EXPECT().
		ProhibitNewDownloads(gomock.Any(), gomock.Any()).
		Return(&emptypb.Empty{}, nil).
		AnyTimes()

	if bor, ok := engine.(*bor.Bor); ok {
		snapDb = bor.DB
		recents = bor.Recents
		signatures = bor.Signatures
	}
	miningConfig := cfg.Miner
	miningConfig.Enabled = true
	miningConfig.Noverify = false
	miningConfig.Etherbase = mock.Address
	miningConfig.SigKey = mock.Key
	miningCancel := make(chan struct{})
	go func() {
		<-mock.Ctx.Done()
		close(miningCancel)
	}()

	miner := stagedsync.NewMiningState(&miningConfig)
	mock.PendingBlocks = miner.PendingResultCh
	mock.MinedBlocks = miner.MiningResultCh
	// proof-of-stake mining
	assembleBlockPOS := func(param *core.BlockBuilderParameters, interrupt *int32) (*types.BlockWithReceipts, error) {
		miningStatePos := stagedsync.NewProposingState(&cfg.Miner)
		miningStatePos.MiningConfig.Etherbase = param.SuggestedFeeRecipient
		proposingSync := stagedsync.New(
			cfg.Sync,
			stagedsync.MiningStages(mock.Ctx,
				stagedsync.StageMiningCreateBlockCfg(mock.DB, miner, *mock.ChainConfig, mock.Engine, nil, nil, dirs.Tmp, mock.BlockReader),
				stagedsync.StageBorHeimdallCfg(mock.DB, snapDb, miningStatePos, *mock.ChainConfig, nil, mock.BlockReader, nil, nil, nil, recents, signatures, false, nil),
				stagedsync.StageExecuteBlocksCfg(
					mock.DB,
					prune,
					cfg.BatchSize,
					nil,
					mock.ChainConfig,
					mock.Engine,
					&vm.Config{},
					mock.Notifications.Accumulator,
					cfg.StateStream,
					/*stateStream=*/ false,
					dirs,
					mock.BlockReader,
					mock.sentriesClient.Hd,
					mock.gspec,
					ethconfig.Defaults.Sync,
					mock.agg,
					nil,
				),
				stagedsync.StageSendersCfg(mock.DB, mock.ChainConfig, cfg.Sync, false, dirs.Tmp, prune, mock.BlockReader, mock.sentriesClient.Hd, nil),
				stagedsync.StageMiningExecCfg(mock.DB, miner, nil, *mock.ChainConfig, mock.Engine, &vm.Config{}, dirs.Tmp, nil, 0, mock.TxPool, nil, mock.BlockReader),
				stagedsync.StageMiningFinishCfg(mock.DB, *mock.ChainConfig, mock.Engine, miner, miningCancel, mock.BlockReader, latestBlockBuiltStore),
			), stagedsync.MiningUnwindOrder, stagedsync.MiningPruneOrder,
			logger)
		// We start the mining step
		if err := stages2.MiningStep(ctx, mock.DB, proposingSync, tmpdir, logger); err != nil {
			return nil, err
		}
		block := <-miningStatePos.MiningResultPOSCh
		return block, nil
	}

	blockSnapBuildSema := semaphore.NewWeighted(int64(dbg.BuildSnapshotAllowance))
	agg.SetSnapshotBuildSema(blockSnapBuildSema)

	blockRetire := freezeblocks.NewBlockRetire(1, dirs, mock.BlockReader, blockWriter, mock.DB, mock.ChainConfig, mock.Notifications.Events, blockSnapBuildSema, logger)
	historyV3 := true
	mock.agg.SetProduceMod(mock.BlockReader.FreezingCfg().ProduceE3)
	mock.Sync = stagedsync.New(
		cfg.Sync,
		stagedsync.DefaultStages(mock.Ctx,
			stagedsync.StageSnapshotsCfg(mock.DB, *mock.ChainConfig, cfg.Sync, dirs, blockRetire, snapDownloader, mock.BlockReader, mock.Notifications, mock.agg, false, false, nil, prune),
			stagedsync.StageHeadersCfg(mock.DB, mock.sentriesClient.Hd, mock.sentriesClient.Bd, *mock.ChainConfig, cfg.Sync, sendHeaderRequest, propagateNewBlockHashes, penalize, cfg.BatchSize, false, mock.BlockReader, blockWriter, dirs.Tmp, mock.Notifications, nil),
			stagedsync.StageBorHeimdallCfg(mock.DB, snapDb, stagedsync.MiningState{}, *mock.ChainConfig, nil /* heimdallClient */, mock.BlockReader, nil, nil, nil, recents, signatures, false, nil),
			stagedsync.StageBlockHashesCfg(mock.DB, mock.Dirs.Tmp, mock.ChainConfig, blockWriter),
			stagedsync.StageBodiesCfg(mock.DB, mock.sentriesClient.Bd, sendBodyRequest, penalize, blockPropagator, cfg.Sync.BodyDownloadTimeoutSeconds, *mock.ChainConfig, mock.BlockReader, blockWriter, nil),
			stagedsync.StageSendersCfg(mock.DB, mock.ChainConfig, cfg.Sync, false, dirs.Tmp, prune, mock.BlockReader, mock.sentriesClient.Hd, nil),
			stagedsync.StageExecuteBlocksCfg(
				mock.DB,
				prune,
				cfg.BatchSize,
				nil,
				mock.ChainConfig,
				mock.Engine,
				&vm.Config{},
				mock.Notifications.Accumulator,
				cfg.StateStream,
				/*stateStream=*/ false,
				dirs,
				mock.BlockReader,
				mock.sentriesClient.Hd,
				mock.gspec,
				ethconfig.Defaults.Sync,
				mock.agg,
				nil,
			),
			stagedsync.StageHashStateCfg(mock.DB, mock.Dirs),
			stagedsync.StageTrieCfg(mock.DB, checkStateRoot, true, false, dirs.Tmp, mock.BlockReader, mock.sentriesClient.Hd, historyV3, mock.agg),
			stagedsync.StageHistoryCfg(mock.DB, prune, dirs.Tmp),
			stagedsync.StageLogIndexCfg(mock.DB, prune, dirs.Tmp, nil),
			stagedsync.StageCallTracesCfg(mock.DB, prune, 0, dirs.Tmp),
			stagedsync.StageTxLookupCfg(mock.DB, prune, dirs.Tmp, mock.ChainConfig.Bor, mock.BlockReader),
			stagedsync.StageFinishCfg(mock.DB, dirs.Tmp, forkValidator),
			!withPosDownloader),
		stagedsync.DefaultUnwindOrder,
		stagedsync.DefaultPruneOrder,
		logger,
	)

	cfg.Genesis = gspec
	pipelineStages := stages2.NewPipelineStages(mock.Ctx, db, &cfg, p2p.Config{}, mock.sentriesClient, mock.Notifications,
		snapDownloader, mock.BlockReader, blockRetire, mock.agg, nil, forkValidator, logger, checkStateRoot)
	mock.posStagedSync = stagedsync.New(cfg.Sync, pipelineStages, stagedsync.PipelineUnwindOrder, stagedsync.PipelinePruneOrder, logger)

	mock.Eth1ExecutionService = eth1.NewEthereumExecutionModule(mock.BlockReader, mock.DB, mock.posStagedSync, forkValidator, mock.ChainConfig, assembleBlockPOS, nil, mock.Notifications.Accumulator, mock.Notifications.StateChangesConsumer, logger, engine, cfg.Sync, ctx)

	mock.sentriesClient.Hd.StartPoSDownloader(mock.Ctx, sendHeaderRequest, penalize)

	mock.MiningSync = stagedsync.New(
		cfg.Sync,
		stagedsync.MiningStages(mock.Ctx,
			stagedsync.StageMiningCreateBlockCfg(mock.DB, miner, *mock.ChainConfig, mock.Engine, nil, nil, dirs.Tmp, mock.BlockReader),
			stagedsync.StageBorHeimdallCfg(mock.DB, snapDb, miner, *mock.ChainConfig, nil /*heimdallClient*/, mock.BlockReader, nil, nil, nil, recents, signatures, false, nil),
			stagedsync.StageExecuteBlocksCfg(
				mock.DB,
				prune,
				cfg.BatchSize,
				nil,
				mock.ChainConfig,
				mock.Engine,
				&vm.Config{},
				mock.Notifications.Accumulator,
				cfg.StateStream,
				/*stateStream=*/ false,
				dirs,
				mock.BlockReader,
				mock.sentriesClient.Hd,
				mock.gspec,
				ethconfig.Defaults.Sync,
				mock.agg,
				nil,
			),
			stagedsync.StageSendersCfg(mock.DB, mock.ChainConfig, cfg.Sync, false, dirs.Tmp, prune, mock.BlockReader, mock.sentriesClient.Hd, nil),
			stagedsync.StageMiningExecCfg(mock.DB, miner, nil, *mock.ChainConfig, mock.Engine, &vm.Config{}, dirs.Tmp, nil, 0, mock.TxPool, nil, mock.BlockReader),
			stagedsync.StageMiningFinishCfg(mock.DB, *mock.ChainConfig, mock.Engine, miner, miningCancel, mock.BlockReader, latestBlockBuiltStore),
		),
		stagedsync.MiningUnwindOrder,
		stagedsync.MiningPruneOrder,
		logger,
	)

	cfg.Genesis = gspec

	mock.StreamWg.Add(1)
	go mock.sentriesClient.RecvMessageLoop(mock.Ctx, mock.SentryClient, &mock.ReceiveWg)
	mock.StreamWg.Wait()
	mock.StreamWg.Add(1)
	go mock.sentriesClient.RecvUploadMessageLoop(mock.Ctx, mock.SentryClient, &mock.ReceiveWg)
	mock.StreamWg.Wait()
	mock.StreamWg.Add(1)
	go mock.sentriesClient.RecvUploadHeadersMessageLoop(mock.Ctx, mock.SentryClient, &mock.ReceiveWg)
	mock.StreamWg.Wait()

	//app expecting that genesis will always be in db
	c := &core.ChainPack{
		Headers:  []*types.Header{mock.Genesis.HeaderNoCopy()},
		Blocks:   []*types.Block{mock.Genesis},
		TopBlock: mock.Genesis,
	}
	if err = mock.InsertChain(c); err != nil {
		tb.Fatal(err)
	}
	return mock
}

// Mock is convenience function to create a mock with some pre-set values
func Mock(tb testing.TB) *MockSentry {
	funds := big.NewInt(1 * params.Ether)
	key, _ := crypto.HexToECDSA("b71c71a67e1177ad4e901695e1b4b9ee17ae16c6668d313eac2f96dbcda3f291")
	address := crypto.PubkeyToAddress(key.PublicKey)
	chainConfig := params.TestChainConfig
	gspec := &types.Genesis{
		Config: chainConfig,
		Alloc: types.GenesisAlloc{
			address: {Balance: funds},
		},
	}
	return MockWithGenesis(tb, gspec, key, false)
}

func MockWithTxPool(t *testing.T) *MockSentry {
	funds := big.NewInt(1 * params.Ether)
	key, _ := crypto.HexToECDSA("b71c71a67e1177ad4e901695e1b4b9ee17ae16c6668d313eac2f96dbcda3f291")
	address := crypto.PubkeyToAddress(key.PublicKey)
	chainConfig := params.TestChainConfig
	gspec := &types.Genesis{
		Config: chainConfig,
		Alloc: types.GenesisAlloc{
			address: {Balance: funds},
		},
	}

	checkStateRoot := true
	return MockWithEverything(t, gspec, key, prune.DefaultMode, ethash.NewFaker(), blockBufferSize, true, false, checkStateRoot)
}

func MockWithZeroTTD(t *testing.T, withPosDownloader bool) *MockSentry {
	funds := big.NewInt(1 * params.Ether)
	key, _ := crypto.HexToECDSA("b71c71a67e1177ad4e901695e1b4b9ee17ae16c6668d313eac2f96dbcda3f291")
	address := crypto.PubkeyToAddress(key.PublicKey)
	chainConfig := params.AllProtocolChanges
	chainConfig.TerminalTotalDifficulty = libcommon.Big0
	gspec := &types.Genesis{
		Config: chainConfig,
		Alloc: types.GenesisAlloc{
			address: {Balance: funds},
		},
	}
	return MockWithGenesis(t, gspec, key, withPosDownloader)
}

func MockWithZeroTTDGnosis(t *testing.T, withPosDownloader bool) *MockSentry {
	funds := big.NewInt(1 * params.Ether)
	key, _ := crypto.HexToECDSA("b71c71a67e1177ad4e901695e1b4b9ee17ae16c6668d313eac2f96dbcda3f291")
	address := crypto.PubkeyToAddress(key.PublicKey)
	chainConfig := params.TestChainAuraConfig
	chainConfig.TerminalTotalDifficulty = libcommon.Big0
	chainConfig.TerminalTotalDifficultyPassed = true
	gspec := &types.Genesis{
		Config: chainConfig,
		Alloc: types.GenesisAlloc{
			address: {Balance: funds},
		},
	}
	engine := ethconsensusconfig.CreateConsensusEngineBareBones(context.Background(), chainConfig, log.New())
	checkStateRoot := true
	return MockWithGenesisEngine(t, gspec, engine, withPosDownloader, checkStateRoot)
}

func (ms *MockSentry) EnableLogs() {
	ms.Log.SetHandler(log.LvlFilterHandler(log.LvlInfo, log.StderrHandler))
}

func (ms *MockSentry) numberOfPoWBlocks(chain *core.ChainPack) int {
	if ms.ChainConfig.TerminalTotalDifficulty == nil {
		return chain.Length()
	}
	return chain.NumberOfPoWBlocks()
}

func (ms *MockSentry) insertPoWBlocks(chain *core.ChainPack) error {
	n := ms.numberOfPoWBlocks(chain)
	if n == 0 {
		// No Proof-of-Work blocks
		return nil
	}

	for i := 0; i < chain.Length(); i++ {
		if err := chain.Blocks[i].HashCheck(); err != nil {
			return err
		}
	}

	// Send NewBlock message
	b, err := rlp.EncodeToBytes(&eth.NewBlockPacket{
		Block: chain.Blocks[n-1],
		TD:    big.NewInt(1), // This is ignored anyway
	})
	if err != nil {
		return err
	}
	ms.ReceiveWg.Add(1)
	for _, err = range ms.Send(&proto_sentry.InboundMessage{Id: proto_sentry.MessageId_NEW_BLOCK_66, Data: b, PeerId: ms.PeerId}) {
		if err != nil {
			return err
		}
	}

	// Send all the headers
	b, err = rlp.EncodeToBytes(&eth.BlockHeadersPacket66{
		RequestId:          1,
		BlockHeadersPacket: chain.Headers[0:n],
	})
	if err != nil {
		return err
	}
	ms.ReceiveWg.Add(1)
	for _, err = range ms.Send(&proto_sentry.InboundMessage{Id: proto_sentry.MessageId_BLOCK_HEADERS_66, Data: b, PeerId: ms.PeerId}) {
		if err != nil {
			return err
		}
	}

	// Send all the bodies
	packet := make(eth.BlockBodiesPacket, n)
	for i, block := range chain.Blocks[0:n] {
		packet[i] = block.Body()
	}
	b, err = rlp.EncodeToBytes(&eth.BlockBodiesPacket66{
		RequestId:         1,
		BlockBodiesPacket: packet,
	})
	if err != nil {
		return err
	}
	ms.ReceiveWg.Add(1)
	for _, err = range ms.Send(&proto_sentry.InboundMessage{Id: proto_sentry.MessageId_BLOCK_BODIES_66, Data: b, PeerId: ms.PeerId}) {
		if err != nil {
			return err
		}
	}
	ms.ReceiveWg.Wait() // Wait for all messages to be processed before we proceed

	if ms.TxPool != nil {
		ms.ReceiveWg.Add(1)
	}
	initialCycle, firstCycle := MockInsertAsInitialCycle, false
	hook := stages2.NewHook(ms.Ctx, ms.DB, ms.Notifications, ms.Sync, ms.BlockReader, ms.ChainConfig, ms.Log, nil)

<<<<<<< HEAD
	for i := 0; i < len(chain.Blocks); i++ {
		if err = stages2.StageLoopIteration(ms.Ctx, ms.DB, wrap.TxContainer{}, ms.Sync, initialCycle, true, ms.Log, ms.BlockReader, hook); err != nil {
			return err
		}
=======
	if err = stages2.StageLoopIteration(ms.Ctx, ms.DB, wrap.TxContainer{}, ms.Sync, initialCycle, firstCycle, ms.Log, ms.BlockReader, hook); err != nil {
		return err
>>>>>>> 2d3db5bc
	}
	if ms.TxPool != nil {
		ms.ReceiveWg.Wait() // Wait for TxPool notification
	}
	return nil
}

func (ms *MockSentry) insertPoSBlocks(chain *core.ChainPack) error {
	n := ms.numberOfPoWBlocks(chain)
	if n >= chain.Length() {
		return nil
	}

	wr := eth1_chain_reader.NewChainReaderEth1(ms.ChainConfig, direct.NewExecutionClientDirect(ms.Eth1ExecutionService), uint64(time.Hour))

	ctx := context.Background()
	for i := n; i < chain.Length(); i++ {
		if err := chain.Blocks[i].HashCheck(); err != nil {
			return err
		}
	}
	if err := wr.InsertBlocksAndWait(ctx, chain.Blocks); err != nil {
		return err
	}

	tipHash := chain.TopBlock.Hash()

	for i := 0; i < len(chain.Blocks); i++ {
		status, _, lvh, err := wr.UpdateForkChoice(ctx, tipHash, tipHash, tipHash)
		if err != nil {
			return err
		}
		if err := ms.DB.UpdateNosync(ms.Ctx, func(tx kv.RwTx) error {
			rawdb.WriteHeadBlockHash(tx, lvh)
			return nil
		}); err != nil {
			return err
		}
		if status != execution.ExecutionStatus_Success {
			return fmt.Errorf("insertion failed for block %d, code: %s", chain.Blocks[chain.Length()-1].NumberU64(), status.String())
		}
	}

	return nil
}

func (ms *MockSentry) InsertChain(chain *core.ChainPack) error {

	if err := ms.insertPoWBlocks(chain); err != nil {
		return err
	}
	if err := ms.insertPoSBlocks(chain); err != nil {
		return err
	}

	roTx, err := ms.DB.BeginRo(ms.Ctx)
	if err != nil {
		return err
	}
	defer roTx.Rollback()
	// Check if the latest header was imported or rolled back
	if rawdb.ReadHeader(roTx, chain.TopBlock.Hash(), chain.TopBlock.NumberU64()) == nil {
		return fmt.Errorf("did not import block %d %x", chain.TopBlock.NumberU64(), chain.TopBlock.Hash())
	}
	execAt, err := stages.GetStageProgress(roTx, stages.Execution)
	if err != nil {
		return err
	}

	if execAt < chain.TopBlock.NumberU64() {
		return fmt.Errorf("sentryMock.InsertChain end up with Execution stage progress: %d < %d", execAt, chain.TopBlock.NumberU64())
	}

	if ms.sentriesClient.Hd.IsBadHeader(chain.TopBlock.Hash()) {
		fmt.Printf("a3\n")
		return fmt.Errorf("block %d %x was invalid", chain.TopBlock.NumberU64(), chain.TopBlock.Hash())
	}
	//if ms.HistoryV3 {
	//if err := ms.agg.BuildFiles(ms.Ctx, ms.DB); err != nil {
	//	return err
	//}
	//if err := ms.DB.UpdateNosync(ms.Ctx, func(tx kv.RwTx) error {
	//	ms.agg.SetTx(tx)
	//	if err := ms.agg.Prune(ms.Ctx, math.MaxUint64); err != nil {
	//		return err
	//	}
	//	return nil
	//}); err != nil {
	//	return err
	//}
	//}

	return nil
}

func (ms *MockSentry) HeaderDownload() *headerdownload.HeaderDownload {
	return ms.sentriesClient.Hd
}

func (ms *MockSentry) NewHistoryStateReader(blockNum uint64, tx kv.Tx) state.StateReader {
	r, err := rpchelper.CreateHistoryStateReader(tx, blockNum, 0, ms.ChainConfig.ChainName)
	if err != nil {
		panic(err)
	}
	return r
}

func (ms *MockSentry) NewStateReader(tx kv.Tx) state.StateReader {
	if ms.HistoryV3 {
		return state.NewReaderV4(tx.(kv.TemporalGetter))
	}
	return state.NewPlainStateReader(tx)
}
func (ms *MockSentry) HistoryV3Components() *libstate.Aggregator {
	return ms.agg
}

func (ms *MockSentry) BlocksIO() (services.FullBlockReader, *blockio.BlockWriter) {
	return ms.BlockReader, blockio.NewBlockWriter()
}<|MERGE_RESOLUTION|>--- conflicted
+++ resolved
@@ -742,15 +742,10 @@
 	initialCycle, firstCycle := MockInsertAsInitialCycle, false
 	hook := stages2.NewHook(ms.Ctx, ms.DB, ms.Notifications, ms.Sync, ms.BlockReader, ms.ChainConfig, ms.Log, nil)
 
-<<<<<<< HEAD
 	for i := 0; i < len(chain.Blocks); i++ {
-		if err = stages2.StageLoopIteration(ms.Ctx, ms.DB, wrap.TxContainer{}, ms.Sync, initialCycle, true, ms.Log, ms.BlockReader, hook); err != nil {
+		if err = stages2.StageLoopIteration(ms.Ctx, ms.DB, wrap.TxContainer{}, ms.Sync, initialCycle, firstCycle, ms.Log, ms.BlockReader, hook); err != nil {
 			return err
 		}
-=======
-	if err = stages2.StageLoopIteration(ms.Ctx, ms.DB, wrap.TxContainer{}, ms.Sync, initialCycle, firstCycle, ms.Log, ms.BlockReader, hook); err != nil {
-		return err
->>>>>>> 2d3db5bc
 	}
 	if ms.TxPool != nil {
 		ms.ReceiveWg.Wait() // Wait for TxPool notification

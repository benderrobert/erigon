--- conflicted
+++ resolved
@@ -117,11 +117,7 @@
 	if s == nil {
 		return
 	}
-<<<<<<< HEAD
-	if s.BeaconBlocks == nil {
-=======
 	if s.BeaconBlocks != nil {
->>>>>>> fd1eae41
 		for _, seg := range s.BeaconBlocks.segments {
 			if seg.Decompressor == nil {
 				continue

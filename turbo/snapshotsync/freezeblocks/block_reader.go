--- conflicted
+++ resolved
@@ -305,7 +305,7 @@
 }
 
 func (r *BlockReader) CanPruneTo(currentBlockInDB uint64) uint64 {
-	return CanDeleteTo(currentBlockInDB, r.sn.blocksAvailable())
+	return CanDeleteTo(currentBlockInDB, r.sn.BlocksAvailable())
 }
 func (r *BlockReader) Snapshots() services.BlockSnapshots { return r.sn }
 func (r *BlockReader) BorSnapshots() services.BlockSnapshots {
@@ -316,7 +316,7 @@
 	return nil
 }
 
-func (r *BlockReader) FrozenBlocks() uint64 { return r.sn.blocksAvailable() }
+func (r *BlockReader) FrozenBlocks() uint64 { return r.sn.BlocksAvailable() }
 func (r *BlockReader) FrozenBorBlocks() uint64 {
 	if r.borSn != nil {
 		return r.borSn.BlocksAvailable()
@@ -504,7 +504,7 @@
 }
 
 func (r *BlockReader) Body(ctx context.Context, tx kv.Getter, hash common.Hash, blockHeight uint64) (body *types.Body, txAmount uint32, err error) {
-	maxBlockNumInFiles := r.sn.blocksAvailable()
+	maxBlockNumInFiles := r.sn.BlocksAvailable()
 	if maxBlockNumInFiles == 0 || blockHeight > maxBlockNumInFiles {
 		body, _, txAmount = rawdb.ReadBody(tx, hash, blockHeight)
 		return body, txAmount, nil
@@ -524,7 +524,7 @@
 }
 
 func (r *BlockReader) HasSenders(ctx context.Context, tx kv.Getter, hash common.Hash, blockHeight uint64) (bool, error) {
-	maxBlockNumInFiles := r.sn.blocksAvailable()
+	maxBlockNumInFiles := r.sn.BlocksAvailable()
 	if maxBlockNumInFiles == 0 || blockHeight > maxBlockNumInFiles {
 		return rawdb.HasSenders(tx, hash, blockHeight)
 	}
@@ -535,7 +535,7 @@
 	return r.blockWithSenders(ctx, tx, hash, blockHeight, false)
 }
 func (r *BlockReader) blockWithSenders(ctx context.Context, tx kv.Getter, hash common.Hash, blockHeight uint64, forceCanonical bool) (block *types.Block, senders []common.Address, err error) {
-	maxBlockNumInFiles := r.sn.blocksAvailable()
+	maxBlockNumInFiles := r.sn.BlocksAvailable()
 	if tx != nil && (maxBlockNumInFiles == 0 || blockHeight > maxBlockNumInFiles) {
 		if forceCanonical {
 			canonicalHash, err := rawdb.ReadCanonicalHash(tx, blockHeight)
@@ -842,7 +842,7 @@
 // TxnByIdxInBlock - doesn't include system-transactions in the begin/end of block
 // return nil if 0 < i < body.TxAmount
 func (r *BlockReader) TxnByIdxInBlock(ctx context.Context, tx kv.Getter, blockNum uint64, txIdxInBlock int) (txn types.Transaction, err error) {
-	maxBlockNumInFiles := r.sn.blocksAvailable()
+	maxBlockNumInFiles := r.sn.BlocksAvailable()
 	if maxBlockNumInFiles == 0 || blockNum > maxBlockNumInFiles {
 		canonicalHash, err := rawdb.ReadCanonicalHash(tx, blockNum)
 		if err != nil {
@@ -905,7 +905,7 @@
 	view := r.sn.View()
 	defer view.Close()
 
-	sn, ok := view.TxsSegment(r.sn.blocksAvailable())
+	sn, ok := view.TxsSegment(r.sn.BlocksAvailable())
 	if !ok {
 		return 0
 	}
@@ -920,10 +920,7 @@
 
 	for _, sn := range view.Bodies() {
 		sn := sn
-<<<<<<< HEAD
-=======
-		defer sn.EnableMadvNormal().DisableReadAhead()
->>>>>>> 3190d319
+		defer sn.EnableReadAhead().DisableReadAhead()
 
 		var buf []byte
 		g := sn.MakeGetter()
@@ -950,14 +947,7 @@
 
 	var expectedFirstTxnID uint64
 	for _, snb := range view.Bodies() {
-<<<<<<< HEAD
-		if snb.idxBodyNumber == nil {
-			return fmt.Errorf("[integrity] file has no index: %s", snb.seg.FileName())
-		}
-		firstBlockNum := snb.idxBodyNumber.BaseDataID()
-=======
 		firstBlockNum := snb.Index().BaseDataID()
->>>>>>> 3190d319
 		sn, _ := view.TxsSegment(firstBlockNum)
 		b, _, err := r.bodyForStorageFromSnapshot(firstBlockNum, snb, nil)
 		if err != nil {

GO ?= go # if using docker, should not need to be installed/linked
GOBINREL = build/bin
GOBIN = $(CURDIR)/$(GOBINREL)
UNAME = $(shell uname) # Supported: Darwin, Linux
DOCKER := $(shell command -v docker 2> /dev/null)

GIT_COMMIT ?= $(shell git rev-list -1 HEAD)
GIT_BRANCH ?= $(shell git rev-parse --abbrev-ref HEAD)
GIT_TAG    ?= $(shell git describe --tags '--match=v*' --dirty)
ERIGON_USER ?= erigon
# if using volume-mounting data dir, then must exist on host OS
DOCKER_UID ?= $(shell id -u)
DOCKER_GID ?= $(shell id -g)
DOCKER_TAG ?= thorax/erigon:latest

# Variables below for building on host OS, and are ignored for docker
#
# Pipe error below to /dev/null since Makefile structure kind of expects
# Go to be available, but with docker it's not strictly necessary
CGO_CFLAGS := $(shell $(GO) env CGO_CFLAGS 2>/dev/null) # don't lose default
CGO_CFLAGS += -DMDBX_FORCE_ASSERTIONS=0 # Enable MDBX's asserts by default in 'main' branch and disable in releases
CGO_CFLAGS += -DMDBX_DISABLE_VALIDATION=0 # Can disable it on CI by separated PR which will measure perf impact.
#CGO_CFLAGS += -DMDBX_ENABLE_PROFGC=0 # Disabled by default, but may be useful for performance debugging
#CGO_CFLAGS += -DMDBX_ENABLE_PGOP_STAT=0 # Disabled by default, but may be useful for performance debugging
CGO_CFLAGS += -DMDBX_ENV_CHECKPID=0 # Erigon doesn't do fork() syscall
<<<<<<< HEAD
#CGO_CFLAGS += -DMDBX_DEBUG=2 # to enable more logs
=======
>>>>>>> f050b262
CGO_CFLAGS += -D__BLST_PORTABLE__
CGO_CFLAGS += -Wno-unknown-warning-option -Wno-enum-int-mismatch -Wno-strict-prototypes -Wno-unused-but-set-variable

CGO_LDFLAGS := $(shell $(GO) env CGO_LDFLAGS 2> /dev/null)
ifeq ($(shell uname -s), Darwin)
	ifeq ($(filter-out 13.%,$(shell sw_vers --productVersion)),)
		CGO_LDFLAGS += -mmacosx-version-min=13.3
	endif
endif

# about netgo see: https://github.com/golang/go/issues/30310#issuecomment-471669125 and https://github.com/golang/go/issues/57757
BUILD_TAGS = nosqlite,noboltdb,debug

ifneq ($(shell "$(CURDIR)/turbo/silkworm/silkworm_compat_check.sh"),)
	BUILD_TAGS := $(BUILD_TAGS),nosilkworm
endif

GOPRIVATE = github.com/erigontech/silkworm-go

PACKAGE = github.com/ledgerwatch/erigon

GO_FLAGS += -trimpath -tags $(BUILD_TAGS) -buildvcs=false
GO_FLAGS += -ldflags "-X ${PACKAGE}/params.GitCommit=${GIT_COMMIT} -X ${PACKAGE}/params.GitBranch=${GIT_BRANCH} -X ${PACKAGE}/params.GitTag=${GIT_TAG}"

GOBUILD = CGO_CFLAGS="$(CGO_CFLAGS)" CGO_LDFLAGS="$(CGO_LDFLAGS)" GOPRIVATE="$(GOPRIVATE)" $(GO) build $(GO_FLAGS)
GO_DBG_BUILD = CGO_CFLAGS="$(CGO_CFLAGS) -DMDBX_DEBUG=1" CGO_LDFLAGS="$(CGO_LDFLAGS)" GOPRIVATE="$(GOPRIVATE)" $(GO) build -tags $(BUILD_TAGS),debug -gcflags=all="-N -l"  # see delve docs
GOTEST = CGO_CFLAGS="$(CGO_CFLAGS)" CGO_LDFLAGS="$(CGO_LDFLAGS)" GOPRIVATE="$(GOPRIVATE)" GODEBUG=cgocheck=0 GOTRACEBACK=1 $(GO) test $(GO_FLAGS) ./... -p 2

default: all

## go-version:                        print and verify go version
go-version:
	@if [ $(shell $(GO) version | cut -c 16-17) -lt 20 ]; then \
		echo "minimum required Golang version is 1.20"; \
		exit 1 ;\
	fi

## validate_docker_build_args:        ensure docker build args are valid
validate_docker_build_args:
	@echo "Docker build args:"
	@echo "    DOCKER_UID: $(DOCKER_UID)"
	@echo "    DOCKER_GID: $(DOCKER_GID)\n"
	@echo "Ensuring host OS user exists with specified UID/GID..."
	@if [ "$(UNAME)" = "Darwin" ]; then \
		dscl . list /Users UniqueID | grep "$(DOCKER_UID)"; \
	elif [ "$(UNAME)" = "Linux" ]; then \
		cat /etc/passwd | grep "$(DOCKER_UID):$(DOCKER_GID)"; \
	fi
	@echo "✔️ host OS user exists: $(shell id -nu $(DOCKER_UID))"

## docker:                            validate, update submodules and build with docker
docker: validate_docker_build_args git-submodules
	DOCKER_BUILDKIT=1 $(DOCKER) build -t ${DOCKER_TAG} \
		--build-arg "BUILD_DATE=$(shell date +"%Y-%m-%dT%H:%M:%S:%z")" \
		--build-arg VCS_REF=${GIT_COMMIT} \
		--build-arg VERSION=${GIT_TAG} \
		--build-arg UID=${DOCKER_UID} \
		--build-arg GID=${DOCKER_GID} \
		${DOCKER_FLAGS} \
		.

xdg_data_home :=  ~/.local/share
ifdef XDG_DATA_HOME
	xdg_data_home = $(XDG_DATA_HOME)
endif
xdg_data_home_subdirs = $(xdg_data_home)/erigon $(xdg_data_home)/erigon-grafana $(xdg_data_home)/erigon-prometheus

## setup_xdg_data_home:               TODO
setup_xdg_data_home:
	mkdir -p $(xdg_data_home_subdirs)
	ls -aln $(xdg_data_home) | grep -E "472.*0.*erigon-grafana" || chown -R 472:0 $(xdg_data_home)/erigon-grafana
	@echo "✔️ xdg_data_home setup"
	@ls -al $(xdg_data_home)

## docker-compose:                    validate build args, setup xdg data home, and run docker-compose up
docker-compose: validate_docker_build_args setup_xdg_data_home
	docker compose up

## dbg                                debug build allows see C stack traces, run it with GOTRACEBACK=crash. You don't need debug build for C pit for profiling. To profile C code use SETCGOTRCKEBACK=1
dbg:
	$(GO_DBG_BUILD) -o $(GOBIN)/ ./cmd/...

%.cmd:
	@# Note: $* is replaced by the command name
	@echo "Building $*"
	cd ./cmd/$* && $(GOBUILD) -o $(GOBIN)/$*
	@echo "Run \"$(GOBIN)/$*\" to launch $*."

## geth:                              run erigon (TODO: remove?)
geth: erigon

## erigon:                            build erigon
erigon: go-version erigon.cmd
	@rm -f $(GOBIN)/tg # Remove old binary to prevent confusion where users still use it because of the scripts

COMMANDS += devnet
COMMANDS += capcli
COMMANDS += downloader
COMMANDS += hack
COMMANDS += integration
COMMANDS += observer
COMMANDS += pics
COMMANDS += rpcdaemon
COMMANDS += rpctest
COMMANDS += sentry
COMMANDS += state
COMMANDS += txpool
COMMANDS += verkle
COMMANDS += evm
COMMANDS += sentinel
COMMANDS += caplin
COMMANDS += snapshots
COMMANDS += diag

# build each command using %.cmd rule
$(COMMANDS): %: %.cmd

## all:                               run erigon with all commands
all: erigon $(COMMANDS)

## db-tools:                          build db tools
db-tools:
	@echo "Building db-tools"

	go mod vendor
	cd vendor/github.com/erigontech/mdbx-go && MDBX_BUILD_TIMESTAMP=unknown make tools
	mkdir -p $(GOBIN)
	cd vendor/github.com/erigontech/mdbx-go/mdbxdist && cp mdbx_chk $(GOBIN) && cp mdbx_copy $(GOBIN) && cp mdbx_dump $(GOBIN) && cp mdbx_drop $(GOBIN) && cp mdbx_load $(GOBIN) && cp mdbx_stat $(GOBIN)
	rm -rf vendor
	@echo "Run \"$(GOBIN)/mdbx_stat -h\" to get info about mdbx db file."

test-erigon-lib:
	@cd erigon-lib && $(MAKE) test

test-erigon-ext:
	@cd tests/erigon-ext-test && ./test.sh $(GIT_COMMIT)

## test:                              run unit tests with a 100s timeout
test: test-erigon-lib
	$(GOTEST) --timeout 10m -coverprofile=coverage.out

## test-integration:                  run integration tests with a 30m timeout
test-integration: test-erigon-lib
	$(GOTEST) --timeout 240m -tags $(BUILD_TAGS),integration

## lint-deps:                         install lint dependencies
lint-deps:
	@cd erigon-lib && $(MAKE) lint-deps

## lintci:                            run golangci-lint linters
lintci:
	@cd erigon-lib && $(MAKE) lintci
	@./erigon-lib/tools/golangci_lint.sh

## lint:                              run all linters
lint:
	@cd erigon-lib && $(MAKE) lint
	@./erigon-lib/tools/golangci_lint.sh
	@./erigon-lib/tools/mod_tidy_check.sh

## clean:                             cleans the go cache, build dir, libmdbx db dir
clean:
	go clean -cache
	rm -fr build/*

# The devtools target installs tools required for 'go generate'.
# You need to put $GOBIN (or $GOPATH/bin) in your PATH to use 'go generate'.

## devtools:                          installs dev tools (and checks for npm installation etc.)
devtools:
	# Notice! If you adding new binary - add it also to tools.go file
	$(GOBUILD) -o $(GOBIN)/gencodec github.com/fjl/gencodec
	$(GOBUILD) -o $(GOBIN)/mockgen go.uber.org/mock/mockgen
	$(GOBUILD) -o $(GOBIN)/abigen ./cmd/abigen
	@type "npm" 2> /dev/null || echo 'Please install node.js and npm'
	@type "solc" 2> /dev/null || echo 'Please install solc'
	@type "protoc" 2> /dev/null || echo 'Please install protoc'

## mocks:                             generate test mocks
mocks: mocks-clean
	@cd erigon-lib && $(MAKE) mocks
	$(GOBUILD) -o $(GOBIN)/mockgen go.uber.org/mock/mockgen
	PATH="$(GOBIN):$(PATH)" go generate -run "mockgen" ./...

## mocks-clean:                       cleans all generated test mocks
mocks-clean:
	grep -r -l --exclude-dir="erigon-lib" --exclude-dir="tests" --exclude-dir="*$(GOBINREL)*" "^// Code generated by MockGen. DO NOT EDIT.$$" . | xargs rm -r

## solc:                              generate all solidity contracts
solc:
	PATH="$(GOBIN):$(PATH)" go generate -run "solc" ./...

## abigen:                            generate abis using abigen
abigen:
	$(GOBUILD) -o $(GOBIN)/abigen ./cmd/abigen
	PATH="$(GOBIN):$(PATH)" go generate -run "abigen" ./...

## gencodec:                          generate marshalling code using gencodec
gencodec:
	$(GOBUILD) -o $(GOBIN)/gencodec github.com/fjl/gencodec
	PATH="$(GOBIN):$(PATH)" go generate -run "gencodec" ./...

## graphql:                           generate graphql code
graphql:
	PATH=$(GOBIN):$(PATH) cd ./cmd/rpcdaemon/graphql && go run github.com/99designs/gqlgen .

## gen:                               generate all auto-generated code in the codebase
gen: mocks solc abigen gencodec graphql
	@cd erigon-lib && $(MAKE) gen

## bindings:                          generate test contracts and core contracts
bindings:
	PATH=$(GOBIN):$(PATH) go generate ./tests/contracts/
	PATH=$(GOBIN):$(PATH) go generate ./core/state/contracts/

## prometheus:                        run prometheus and grafana with docker-compose
prometheus:
	docker compose up prometheus grafana

## escape:                            run escape path={path} to check for memory leaks e.g. run escape path=cmd/erigon
escape:
	cd $(path) && go test -gcflags "-m -m" -run none -bench=BenchmarkJumpdest* -benchmem -memprofile mem.out

## git-submodules:                    update git submodules
git-submodules:
	@[ -d ".git" ] || (echo "Not a git repository" && exit 1)
	@echo "Updating git submodules"
	@# Dockerhub using ./hooks/post-checkout to set submodules, so this line will fail on Dockerhub
	@# these lines will also fail if ran as root in a non-root user's checked out repository
	@git submodule sync --quiet --recursive || true
	@git submodule update --quiet --init --recursive --force || true

## install:                            copies binaries and libraries to DIST
DIST ?= $(CURDIR)/build/dist
.PHONY: install
install:
	mkdir -p "$(DIST)"
	cp -f "$$($(CURDIR)/turbo/silkworm/silkworm_lib_path.sh)" "$(DIST)"
	cp -f "$(GOBIN)/"* "$(DIST)"
	@echo "Copied files to $(DIST):"
	@ls -al "$(DIST)"

PACKAGE_NAME          := github.com/ledgerwatch/erigon
GOLANG_CROSS_VERSION  ?= v1.22.4

.PHONY: release-dry-run
release-dry-run: git-submodules
	@docker run \
		--rm \
		--privileged \
		-e CGO_ENABLED=1 \
		-e GITHUB_TOKEN \
		-e DOCKER_USERNAME \
		-e DOCKER_PASSWORD \
		-v /var/run/docker.sock:/var/run/docker.sock \
		-v `pwd`:/go/src/$(PACKAGE_NAME) \
		-w /go/src/$(PACKAGE_NAME) \
		ghcr.io/goreleaser/goreleaser-cross:${GOLANG_CROSS_VERSION} \
		--clean --skip-validate --skip-publish

.PHONY: release
release: git-submodules
	@docker run \
		--rm \
		--privileged \
		-e CGO_ENABLED=1 \
		-e GITHUB_TOKEN \
		-e DOCKER_USERNAME \
		-e DOCKER_PASSWORD \
		-v /var/run/docker.sock:/var/run/docker.sock \
		-v `pwd`:/go/src/$(PACKAGE_NAME) \
		-w /go/src/$(PACKAGE_NAME) \
		ghcr.io/goreleaser/goreleaser-cross:${GOLANG_CROSS_VERSION} \
		--clean --skip-validate

	@docker image push --all-tags thorax/erigon
	@docker image push --all-tags ghcr.io/ledgerwatch/erigon

# since DOCKER_UID, DOCKER_GID are default initialized to the current user uid/gid,
# we need separate envvars to facilitate creation of the erigon user on the host OS.
ERIGON_USER_UID ?= 3473
ERIGON_USER_GID ?= 3473

## user_linux:                        create "erigon" user (Linux)
user_linux:
ifdef DOCKER
	sudo groupadd -f docker
endif
	sudo addgroup --gid $(ERIGON_USER_GID) $(ERIGON_USER) 2> /dev/null || true
	sudo adduser --disabled-password --gecos '' --uid $(ERIGON_USER_UID) --gid $(ERIGON_USER_GID) $(ERIGON_USER) 2> /dev/null || true
	sudo mkhomedir_helper $(ERIGON_USER)
	echo 'export PATH=$$PATH:/usr/local/go/bin' | sudo -u $(ERIGON_USER) tee /home/$(ERIGON_USER)/.bash_aliases >/dev/null
ifdef DOCKER
	sudo usermod -aG docker $(ERIGON_USER)
endif
	sudo -u $(ERIGON_USER) mkdir -p /home/$(ERIGON_USER)/.local/share

## user_macos:                        create "erigon" user (MacOS)
user_macos:
	sudo dscl . -create /Users/$(ERIGON_USER)
	sudo dscl . -create /Users/$(ERIGON_USER) UserShell /bin/bash
	sudo dscl . -list /Users UniqueID | grep $(ERIGON_USER) | grep $(ERIGON_USER_UID) || sudo dscl . -create /Users/$(ERIGON_USER) UniqueID $(ERIGON_USER_UID)
	sudo dscl . -create /Users/$(ERIGON_USER) PrimaryGroupID $(ERIGON_USER_GID)
	sudo dscl . -create /Users/$(ERIGON_USER) NFSHomeDirectory /Users/$(ERIGON_USER)
	sudo dscl . -append /Groups/admin GroupMembership $(ERIGON_USER)
	sudo -u $(ERIGON_USER) mkdir -p /Users/$(ERIGON_USER)/.local/share

## hive:                              run hive test suite locally using docker e.g. OUTPUT_DIR=~/results/hive SIM=ethereum/engine make hive
.PHONY: hive
hive:
	DOCKER_TAG=thorax/erigon:ci-local make docker
	docker pull thorax/hive:latest
	docker run --rm -v /var/run/docker.sock:/var/run/docker.sock -v $(OUTPUT_DIR):/work thorax/hive:latest --sim $(SIM) --results-root=/work/results --client erigon_ci-local # run erigon

## automated-tests                    run automated tests (BUILD_ERIGON=0 to prevent erigon build with local image tag)
.PHONY: automated-tests
automated-tests:
	./tests/automated-testing/run.sh

## help:                              print commands help
help	:	Makefile
	@sed -n 's/^##//p' $<<|MERGE_RESOLUTION|>--- conflicted
+++ resolved
@@ -23,10 +23,7 @@
 #CGO_CFLAGS += -DMDBX_ENABLE_PROFGC=0 # Disabled by default, but may be useful for performance debugging
 #CGO_CFLAGS += -DMDBX_ENABLE_PGOP_STAT=0 # Disabled by default, but may be useful for performance debugging
 CGO_CFLAGS += -DMDBX_ENV_CHECKPID=0 # Erigon doesn't do fork() syscall
-<<<<<<< HEAD
-#CGO_CFLAGS += -DMDBX_DEBUG=2 # to enable more logs
-=======
->>>>>>> f050b262
+#CGO_CFLAGS += -DMDBX_DEBUG=1 # to enable more logs
 CGO_CFLAGS += -D__BLST_PORTABLE__
 CGO_CFLAGS += -Wno-unknown-warning-option -Wno-enum-int-mismatch -Wno-strict-prototypes -Wno-unused-but-set-variable
 

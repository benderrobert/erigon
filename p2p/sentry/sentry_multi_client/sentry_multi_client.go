// Copyright 2024 The Erigon Authors
// This file is part of Erigon.
//
// Erigon is free software: you can redistribute it and/or modify
// it under the terms of the GNU Lesser General Public License as published by
// the Free Software Foundation, either version 3 of the License, or
// (at your option) any later version.
//
// Erigon is distributed in the hope that it will be useful,
// but WITHOUT ANY WARRANTY; without even the implied warranty of
// MERCHANTABILITY or FITNESS FOR A PARTICULAR PURPOSE. See the
// GNU Lesser General Public License for more details.
//
// You should have received a copy of the GNU Lesser General Public License
// along with Erigon. If not, see <http://www.gnu.org/licenses/>.

package sentry_multi_client

import (
	"bytes"
	"context"
	"encoding/hex"
	"errors"
	"fmt"
	"math/rand"
	"sort"
	"sync"
	"time"

	"github.com/c2h5oh/datasize"
	"golang.org/x/sync/semaphore"
	"google.golang.org/grpc"
	"google.golang.org/grpc/backoff"
	"google.golang.org/grpc/credentials/insecure"
	"google.golang.org/grpc/keepalive"
	"google.golang.org/protobuf/types/known/emptypb"

	"github.com/erigontech/erigon-lib/chain"
	"github.com/erigontech/erigon-lib/common/dbg"
	"github.com/erigontech/erigon-lib/direct"
	"github.com/erigontech/erigon-lib/gointerfaces/grpcutil"
	proto_sentry "github.com/erigontech/erigon-lib/gointerfaces/sentryproto"
	proto_types "github.com/erigontech/erigon-lib/gointerfaces/typesproto"
	"github.com/erigontech/erigon-lib/kv"
	"github.com/erigontech/erigon-lib/log/v3"

	"github.com/erigontech/erigon/consensus"
	"github.com/erigontech/erigon/core/types"
	"github.com/erigontech/erigon/eth/ethconfig"
	"github.com/erigontech/erigon/eth/protocols/eth"
	"github.com/erigontech/erigon/p2p/sentry"
	"github.com/erigontech/erigon/rlp"
	"github.com/erigontech/erigon/turbo/jsonrpc/receipts"
	"github.com/erigontech/erigon/turbo/services"
	"github.com/erigontech/erigon/turbo/stages/bodydownload"
	"github.com/erigontech/erigon/turbo/stages/headerdownload"
)

type (
	SentryMessageStream        grpc.ClientStream
	SentryMessageStreamFactory func(context.Context, proto_sentry.SentryClient) (SentryMessageStream, error)
	StatusDataFactory          func(context.Context) (*proto_sentry.StatusData, error)
	MessageFactory[T any]      func() T
	MessageHandler[T any]      func(context.Context, T, proto_sentry.SentryClient) error
)

// StartStreamLoops starts message processing loops for all sentries.
// The processing happens in several streams:
// RecvMessage - processing incoming headers/bodies
// RecvUploadMessage - sending bodies/receipts - may be heavy, it's ok to not process this messages enough fast, it's also ok to drop some of these messages if we can't process.
// RecvUploadHeadersMessage - sending headers - dedicated stream because headers propagation speed important for network health
// PeerEventsLoop - logging peer connect/disconnect events
func (cs *MultiClient) StartStreamLoops(ctx context.Context) {
	sentries := cs.Sentries()
	for i := range sentries {
		sentry := sentries[i]
		go cs.RecvMessageLoop(ctx, sentry, nil)
		go cs.RecvUploadMessageLoop(ctx, sentry, nil)
		go cs.RecvUploadHeadersMessageLoop(ctx, sentry, nil)
		go cs.PeerEventsLoop(ctx, sentry, nil)
	}
}

func (cs *MultiClient) RecvUploadMessageLoop(
	ctx context.Context,
	sentry proto_sentry.SentryClient,
	wg *sync.WaitGroup,
) {
	ids := []proto_sentry.MessageId{
		eth.ToProto[direct.ETH66][eth.GetBlockBodiesMsg],
		eth.ToProto[direct.ETH66][eth.GetReceiptsMsg],
	}
	streamFactory := func(streamCtx context.Context, sentry proto_sentry.SentryClient) (SentryMessageStream, error) {
		return sentry.Messages(streamCtx, &proto_sentry.MessagesRequest{Ids: ids}, grpc.WaitForReady(true))
	}

	SentryReconnectAndPumpStreamLoop(ctx, sentry, cs.makeStatusData, "RecvUploadMessage", streamFactory, MakeInboundMessage, cs.HandleInboundMessage, wg, cs.logger)
}

func (cs *MultiClient) RecvUploadHeadersMessageLoop(
	ctx context.Context,
	sentry proto_sentry.SentryClient,
	wg *sync.WaitGroup,
) {
	ids := []proto_sentry.MessageId{
		eth.ToProto[direct.ETH66][eth.GetBlockHeadersMsg],
	}
	streamFactory := func(streamCtx context.Context, sentry proto_sentry.SentryClient) (SentryMessageStream, error) {
		return sentry.Messages(streamCtx, &proto_sentry.MessagesRequest{Ids: ids}, grpc.WaitForReady(true))
	}

	SentryReconnectAndPumpStreamLoop(ctx, sentry, cs.makeStatusData, "RecvUploadHeadersMessage", streamFactory, MakeInboundMessage, cs.HandleInboundMessage, wg, cs.logger)
}

func (cs *MultiClient) RecvMessageLoop(
	ctx context.Context,
	sentry proto_sentry.SentryClient,
	wg *sync.WaitGroup,
) {
	ids := []proto_sentry.MessageId{
		eth.ToProto[direct.ETH66][eth.BlockHeadersMsg],
		eth.ToProto[direct.ETH66][eth.BlockBodiesMsg],
		eth.ToProto[direct.ETH66][eth.NewBlockHashesMsg],
		eth.ToProto[direct.ETH66][eth.NewBlockMsg],
	}
	streamFactory := func(streamCtx context.Context, sentry proto_sentry.SentryClient) (SentryMessageStream, error) {
		return sentry.Messages(streamCtx, &proto_sentry.MessagesRequest{Ids: ids}, grpc.WaitForReady(true))
	}

	SentryReconnectAndPumpStreamLoop(ctx, sentry, cs.makeStatusData, "RecvMessage", streamFactory, MakeInboundMessage, cs.HandleInboundMessage, wg, cs.logger)
}

func (cs *MultiClient) PeerEventsLoop(
	ctx context.Context,
	sentry proto_sentry.SentryClient,
	wg *sync.WaitGroup,
) {
	streamFactory := func(streamCtx context.Context, sentry proto_sentry.SentryClient) (SentryMessageStream, error) {
		return sentry.PeerEvents(streamCtx, &proto_sentry.PeerEventsRequest{}, grpc.WaitForReady(true))
	}
	messageFactory := func() *proto_sentry.PeerEvent {
		return new(proto_sentry.PeerEvent)
	}

	SentryReconnectAndPumpStreamLoop(ctx, sentry, cs.makeStatusData, "PeerEvents", streamFactory, messageFactory, cs.HandlePeerEvent, wg, cs.logger)
}

func SentryReconnectAndPumpStreamLoop[TMessage interface{}](
	ctx context.Context,
	sentryClient proto_sentry.SentryClient,
	statusDataFactory StatusDataFactory,
	streamName string,
	streamFactory SentryMessageStreamFactory,
	messageFactory MessageFactory[TMessage],
	handleInboundMessage MessageHandler[TMessage],
	wg *sync.WaitGroup,
	logger log.Logger,
) {
	for ctx.Err() == nil {
		if _, err := sentryClient.HandShake(ctx, &emptypb.Empty{}, grpc.WaitForReady(true)); err != nil {
			if errors.Is(err, context.Canceled) {
				continue
			}
			if grpcutil.IsRetryLater(err) || grpcutil.IsEndOfStream(err) {
				time.Sleep(3 * time.Second)
				continue
			}
			logger.Warn("HandShake error, sentry not ready yet", "stream", streamName, "err", err)
			time.Sleep(time.Second)
			continue
		}

		statusData, err := statusDataFactory(ctx)

		if err != nil {
			logger.Error("SentryReconnectAndPumpStreamLoop: statusDataFactory error", "stream", streamName, "err", err)
			time.Sleep(time.Second)
			continue
		}

		if _, err := sentryClient.SetStatus(ctx, statusData); err != nil {
			if errors.Is(err, context.Canceled) {
				continue
			}
			if grpcutil.IsRetryLater(err) || grpcutil.IsEndOfStream(err) {
				time.Sleep(3 * time.Second)
				continue
			}
			logger.Warn("Status error, sentry not ready yet", "stream", streamName, "err", err)
			time.Sleep(time.Second)
			continue
		}

		if err := pumpStreamLoop(ctx, sentryClient, streamName, streamFactory, messageFactory, handleInboundMessage, wg, logger); err != nil {
			if errors.Is(err, context.Canceled) {
				continue
			}
			if isPeerNotFoundErr(err) {
				continue
			}
			if grpcutil.IsRetryLater(err) || grpcutil.IsEndOfStream(err) {
				time.Sleep(3 * time.Second)
				continue
			}
			logger.Warn("pumpStreamLoop failure", "stream", streamName, "err", err)
			continue
		}
	}
}

// pumpStreamLoop is normally run in a separate go-routine.
// It only exists until there are no more messages
// to be received (end of process, or interruption, or end of test).
// wg is used only in tests to avoid using waits, which is brittle. For non-test code wg == nil.
func pumpStreamLoop[TMessage interface{}](
	ctx context.Context,
	sentry proto_sentry.SentryClient,
	streamName string,
	streamFactory SentryMessageStreamFactory,
	messageFactory MessageFactory[TMessage],
	handleInboundMessage MessageHandler[TMessage],
	wg *sync.WaitGroup,
	logger log.Logger,
) (err error) {
	defer func() {
		if rec := recover(); rec != nil {
			err = fmt.Errorf("%+v, trace: %s", rec, dbg.Stack())
		}
	}() // avoid crash because Erigon's core does many things

	ctx, cancel := context.WithCancel(ctx)
	defer cancel()

	if disconnectedMarker, ok := sentry.(interface{ MarkDisconnected() }); ok {
		defer disconnectedMarker.MarkDisconnected()
	}

	// need to read all messages from Sentry as fast as we can, then:
	// - can group them or process in batch
	// - can have slow processing
	reqs := make(chan TMessage, 256)
	go func() {
		for {
			select {
			case <-ctx.Done():
				return
			case req := <-reqs:
				if err := handleInboundMessage(ctx, req, sentry); err != nil {
					logger.Debug("Handling incoming message", "stream", streamName, "err", err)
				}
				if wg != nil {
					wg.Done()
				}
			}
		}
	}()

	stream, err := streamFactory(ctx, sentry)
	if err != nil {
		return err
	}

	for ctx.Err() == nil {
		req := messageFactory()
		err := stream.RecvMsg(req)
		if err != nil {
			return err
		}

		select {
		case reqs <- req:
		case <-ctx.Done():
		}
	}

	return ctx.Err()
}

// MultiClient - does handle request/response/subscriptions to multiple sentries
// each sentry may support same or different p2p protocol
type MultiClient struct {
	Hd                                *headerdownload.HeaderDownload
	Bd                                *bodydownload.BodyDownload
	IsMock                            bool
	sentries                          []proto_sentry.SentryClient
	ChainConfig                       *chain.Config
	db                                kv.RwDB
	Engine                            consensus.Engine
	blockReader                       services.FullBlockReader
	statusDataProvider                *sentry.StatusDataProvider
	logPeerInfo                       bool
	sendHeaderRequestsToMultiplePeers bool
	maxBlockBroadcastPeers            func(*types.Header) uint

	// disableBlockDownload is meant to be used temporarily for astrid until work to
	// decouple sentry multi client from header and body downloading logic is done
	disableBlockDownload bool

	logger                           log.Logger
	getReceiptsActiveGoroutineNumber *semaphore.Weighted
	ethApiWrapper                    eth.ReceiptsGetter
}

var _ eth.ReceiptsGetter = new(receipts.Generator) // compile-time interface-check

func NewMultiClient(
	db kv.RwDB,
	chainConfig *chain.Config,
	engine consensus.Engine,
	sentries []proto_sentry.SentryClient,
	syncCfg ethconfig.Sync,
	blockReader services.FullBlockReader,
	blockBufferSize int,
	statusDataProvider *sentry.StatusDataProvider,
	logPeerInfo bool,
	maxBlockBroadcastPeers func(*types.Header) uint,
	disableBlockDownload bool,
	logger log.Logger,
) (*MultiClient, error) {
	// header downloader
	var hd *headerdownload.HeaderDownload
	if !disableBlockDownload {
		hd = headerdownload.NewHeaderDownload(
			512,       /* anchorLimit */
			1024*1024, /* linkLimit */
			engine,
			blockReader,
			logger,
		)
		if chainConfig.TerminalTotalDifficultyPassed {
			hd.SetPOSSync(true)
		}
		if err := hd.RecoverFromDb(db); err != nil {
			return nil, fmt.Errorf("recovery from DB failed: %w", err)
		}
	} else {
		hd = &headerdownload.HeaderDownload{}
	}

	// body downloader
	var bd *bodydownload.BodyDownload
	if !disableBlockDownload {
		bd = bodydownload.NewBodyDownload(engine, blockBufferSize, int(syncCfg.BodyCacheLimit), blockReader, logger)
		if err := db.View(context.Background(), func(tx kv.Tx) error {
			_, _, _, _, err := bd.UpdateFromDb(tx)
			return err
		}); err != nil {
			return nil, err
		}
	} else {
		bd = &bodydownload.BodyDownload{}
	}

	cs := &MultiClient{
		Hd:                                hd,
		Bd:                                bd,
		sentries:                          sentries,
		ChainConfig:                       chainConfig,
		db:                                db,
		Engine:                            engine,
		blockReader:                       blockReader,
		statusDataProvider:                statusDataProvider,
		logPeerInfo:                       logPeerInfo,
		sendHeaderRequestsToMultiplePeers: chainConfig.TerminalTotalDifficultyPassed,
		maxBlockBroadcastPeers:            maxBlockBroadcastPeers,
		disableBlockDownload:              disableBlockDownload,
		logger:                            logger,
		getReceiptsActiveGoroutineNumber:  semaphore.NewWeighted(1),
		ethApiWrapper:                     receipts.NewGenerator(32, blockReader, engine),
	}

	return cs, nil
}

func (cs *MultiClient) Sentries() []proto_sentry.SentryClient { return cs.sentries }

func (cs *MultiClient) newBlockHashes66(ctx context.Context, req *proto_sentry.InboundMessage, sentry proto_sentry.SentryClient) error {
	if cs.disableBlockDownload {
		return nil
	}

	if cs.Hd.InitialCycle() && !cs.Hd.FetchingNew() {
		return nil
	}
	//cs.logger.Info(fmt.Sprintf("NewBlockHashes from [%s]", ConvertH256ToPeerID(req.PeerId)))
	var request eth.NewBlockHashesPacket
	if err := rlp.DecodeBytes(req.Data, &request); err != nil {
		return fmt.Errorf("decode NewBlockHashes66: %w", err)
	}
	for _, announce := range request {
		cs.Hd.SaveExternalAnnounce(announce.Hash)
		if cs.Hd.HasLink(announce.Hash) {
			continue
		}
		//cs.logger.Info(fmt.Sprintf("Sending header request {hash: %x, height: %d, length: %d}", announce.Hash, announce.Number, 1))
		b, err := rlp.EncodeToBytes(&eth.GetBlockHeadersPacket66{
			RequestId: rand.Uint64(), // nolint: gosec
			GetBlockHeadersPacket: &eth.GetBlockHeadersPacket{
				Amount:  1,
				Reverse: false,
				Skip:    0,
				Origin:  eth.HashOrNumber{Hash: announce.Hash},
			},
		})
		if err != nil {
			return fmt.Errorf("encode header request: %w", err)
		}
		outreq := proto_sentry.SendMessageByIdRequest{
			PeerId: req.PeerId,
			Data: &proto_sentry.OutboundMessageData{
				Id:   proto_sentry.MessageId_GET_BLOCK_HEADERS_66,
				Data: b,
			},
		}

		if _, err = sentry.SendMessageById(ctx, &outreq, &grpc.EmptyCallOption{}); err != nil {
			if isPeerNotFoundErr(err) {
				continue
			}
			return fmt.Errorf("send header request: %w", err)
		}
	}
	return nil
}

func (cs *MultiClient) blockHeaders66(ctx context.Context, in *proto_sentry.InboundMessage, sentry proto_sentry.SentryClient) error {
	// Parse the entire packet from scratch
	var pkt eth.BlockHeadersPacket66
	if err := rlp.DecodeBytes(in.Data, &pkt); err != nil {
		return fmt.Errorf("decode 1 BlockHeadersPacket66: %w", err)
	}

	// Prepare to extract raw headers from the block
	rlpStream := rlp.NewStream(bytes.NewReader(in.Data), uint64(len(in.Data)))
	if _, err := rlpStream.List(); err != nil { // Now stream is at the beginning of 66 object
		return fmt.Errorf("decode 1 BlockHeadersPacket66: %w", err)
	}
	if _, err := rlpStream.Uint(); err != nil { // Now stream is at the requestID field
		return fmt.Errorf("decode 2 BlockHeadersPacket66: %w", err)
	}
	// Now stream is at the BlockHeadersPacket, which is list of headers

	return cs.blockHeaders(ctx, pkt.BlockHeadersPacket, rlpStream, in.PeerId, sentry)
}

func (cs *MultiClient) blockHeaders(ctx context.Context, pkt eth.BlockHeadersPacket, rlpStream *rlp.Stream, peerID *proto_types.H512, sentryClient proto_sentry.SentryClient) error {
	if cs.disableBlockDownload {
		return nil
	}

	if len(pkt) == 0 {
		// No point processing empty response
		return nil
	}
	// Stream is at the BlockHeadersPacket, which is list of headers
	if _, err := rlpStream.List(); err != nil {
		return fmt.Errorf("decode 2 BlockHeadersPacket66: %w", err)
	}
	// Extract headers from the block
	//var blockNums []int
	var highestBlock uint64
	csHeaders := make([]headerdownload.ChainSegmentHeader, 0, len(pkt))
	for _, header := range pkt {
		headerRaw, err := rlpStream.Raw()
		if err != nil {
			return fmt.Errorf("decode 3 BlockHeadersPacket66: %w", err)
		}
		hRaw := append([]byte{}, headerRaw...)
		number := header.Number.Uint64()
		if number > highestBlock {
			highestBlock = number
		}
		csHeaders = append(csHeaders, headerdownload.ChainSegmentHeader{
			Header:    header,
			HeaderRaw: hRaw,
			Hash:      types.RawRlpHash(hRaw),
			Number:    number,
		})
		//blockNums = append(blockNums, int(number))
	}
	//sort.Ints(blockNums)
	//cs.logger.Debug("Delivered headers", "peer",  fmt.Sprintf("%x", ConvertH512ToPeerID(peerID))[:8], "blockNums", fmt.Sprintf("%d", blockNums))
	if cs.Hd.POSSync() {
		sort.Sort(headerdownload.HeadersReverseSort(csHeaders)) // Sorting by reverse order of block heights
		tx, err := cs.db.BeginRo(ctx)
		if err != nil {
			return err
		}
		defer tx.Rollback()
		penalties, err := cs.Hd.ProcessHeadersPOS(csHeaders, tx, sentry.ConvertH512ToPeerID(peerID))
		if err != nil {
			return err
		}
		if len(penalties) > 0 {
			cs.Penalize(ctx, penalties)
		}
	} else {
		sort.Sort(headerdownload.HeadersSort(csHeaders)) // Sorting by order of block heights
		canRequestMore := cs.Hd.ProcessHeaders(csHeaders, false /* newBlock */, sentry.ConvertH512ToPeerID(peerID))

		if canRequestMore {
			currentTime := time.Now()
			req, penalties := cs.Hd.RequestMoreHeaders(currentTime)
			if req != nil {
				if peer, sentToPeer := cs.SendHeaderRequest(ctx, req); sentToPeer {
					cs.Hd.UpdateStats(req, false /* skeleton */, peer)
					cs.Hd.UpdateRetryTime(req, currentTime, 5*time.Second /* timeout */)
				}
			}
			if len(penalties) > 0 {
				cs.Penalize(ctx, penalties)
			}
		}
	}
	outreq := proto_sentry.PeerMinBlockRequest{
		PeerId:   peerID,
		MinBlock: highestBlock,
	}
	if _, err1 := sentryClient.PeerMinBlock(ctx, &outreq, &grpc.EmptyCallOption{}); err1 != nil {
		cs.logger.Error("Could not send min block for peer", "err", err1)
	}
	return nil
}

func (cs *MultiClient) newBlock66(ctx context.Context, inreq *proto_sentry.InboundMessage, sentryClient proto_sentry.SentryClient) error {
	if cs.disableBlockDownload {
		return nil
	}

	// Extract header from the block
	rlpStream := rlp.NewStream(bytes.NewReader(inreq.Data), uint64(len(inreq.Data)))
	_, err := rlpStream.List() // Now stream is at the beginning of the block record
	if err != nil {
		return fmt.Errorf("decode 1 NewBlockMsg: %w", err)
	}
	_, err = rlpStream.List() // Now stream is at the beginning of the header
	if err != nil {
		return fmt.Errorf("decode 2 NewBlockMsg: %w", err)
	}
	var headerRaw []byte
	if headerRaw, err = rlpStream.Raw(); err != nil {
		return fmt.Errorf("decode 3 NewBlockMsg: %w", err)
	}
	// Parse the entire request from scratch
	request := &eth.NewBlockPacket{}
	if err := rlp.DecodeBytes(inreq.Data, &request); err != nil {
		return fmt.Errorf("decode 4 NewBlockMsg: %w", err)
	}
	if err := request.SanityCheck(); err != nil {
		return fmt.Errorf("newBlock66: %w", err)
	}
	if err := request.Block.HashCheck(); err != nil {
		return fmt.Errorf("newBlock66: %w", err)
	}

	if segments, penalty, err := cs.Hd.SingleHeaderAsSegment(headerRaw, request.Block.Header(), true /* penalizePoSBlocks */); err == nil {
		if penalty == headerdownload.NoPenalty {
			propagate := !cs.ChainConfig.TerminalTotalDifficultyPassed
			// Do not propagate blocks who are post TTD
			firstPosSeen := cs.Hd.FirstPoSHeight()
			if firstPosSeen != nil && propagate {
				propagate = *firstPosSeen >= segments[0].Number
			}
			if !cs.IsMock && propagate {
				cs.PropagateNewBlockHashes(ctx, []headerdownload.Announce{
					{
						Number: segments[0].Number,
						Hash:   segments[0].Hash,
					},
				})
			}

			cs.Hd.ProcessHeaders(segments, true /* newBlock */, sentry.ConvertH512ToPeerID(inreq.PeerId)) // There is only one segment in this case
		} else {
			outreq := proto_sentry.PenalizePeerRequest{
				PeerId:  inreq.PeerId,
				Penalty: proto_sentry.PenaltyKind_Kick, // TODO: Extend penalty kinds
			}
			for _, sentry := range cs.sentries {
				// TODO does this method need to be moved to the grpc api ?
				if directSentry, ok := sentry.(direct.SentryClient); ok && !directSentry.Ready() {
					continue
				}
				if _, err1 := sentry.PenalizePeer(ctx, &outreq, &grpc.EmptyCallOption{}); err1 != nil {
					cs.logger.Error("Could not send penalty", "err", err1)
				}
			}
		}
	} else {
		return fmt.Errorf("singleHeaderAsSegment failed: %w", err)
	}
	cs.Bd.AddToPrefetch(request.Block.Header(), request.Block.RawBody())
	outreq := proto_sentry.PeerMinBlockRequest{
		PeerId:   inreq.PeerId,
		MinBlock: request.Block.NumberU64(),
	}
	if _, err1 := sentryClient.PeerMinBlock(ctx, &outreq, &grpc.EmptyCallOption{}); err1 != nil {
		cs.logger.Error("Could not send min block for peer", "err", err1)
	}
	cs.logger.Trace(fmt.Sprintf("NewBlockMsg{blockNumber: %d} from [%s]", request.Block.NumberU64(), sentry.ConvertH512ToPeerID(inreq.PeerId)))
	return nil
}

func (cs *MultiClient) blockBodies66(ctx context.Context, inreq *proto_sentry.InboundMessage, sentryClient proto_sentry.SentryClient) error {
	if cs.disableBlockDownload {
		return nil
	}

	var request eth.BlockRawBodiesPacket66
	if err := rlp.DecodeBytes(inreq.Data, &request); err != nil {
		return fmt.Errorf("decode BlockBodiesPacket66: %w", err)
	}
	txs, uncles, withdrawals, requests := request.BlockRawBodiesPacket.Unpack()
	if len(txs) == 0 && len(uncles) == 0 && len(withdrawals) == 0 && len(requests) == 0 {
		// No point processing empty response
		return nil
	}
	cs.Bd.DeliverBodies(txs, uncles, withdrawals, requests, uint64(len(inreq.Data)), sentry.ConvertH512ToPeerID(inreq.PeerId))
	return nil
}

func (cs *MultiClient) receipts66(_ context.Context, _ *proto_sentry.InboundMessage, _ proto_sentry.SentryClient) error {
	return nil
}

func (cs *MultiClient) getBlockHeaders66(ctx context.Context, inreq *proto_sentry.InboundMessage, sentry proto_sentry.SentryClient) error {
	var query eth.GetBlockHeadersPacket66
	if err := rlp.DecodeBytes(inreq.Data, &query); err != nil {
		return fmt.Errorf("decoding getBlockHeaders66: %w, data: %x", err, inreq.Data)
	}

	var headers []*types.Header
	if err := cs.db.View(ctx, func(tx kv.Tx) (err error) {
		headers, err = eth.AnswerGetBlockHeadersQuery(tx, query.GetBlockHeadersPacket, cs.blockReader)
		if err != nil {
			return err
		}
		return nil
	}); err != nil {
		return fmt.Errorf("querying BlockHeaders: %w", err)
	}

	// Even if we get empty headers list from db, we'll respond with that. Nodes
	// running on erigon 2.48 with --sentry.drop-useless-peers will kick us out
	// because of certain checks. But, nodes post that will not kick us out. This
	// is useful as currently with no response, we're anyways getting kicked due
	// to request timeout and EOF.

	b, err := rlp.EncodeToBytes(&eth.BlockHeadersPacket66{
		RequestId:          query.RequestId,
		BlockHeadersPacket: headers,
	})
	if err != nil {
		return fmt.Errorf("encode header response: %w", err)
	}
	outreq := proto_sentry.SendMessageByIdRequest{
		PeerId: inreq.PeerId,
		Data: &proto_sentry.OutboundMessageData{
			Id:   proto_sentry.MessageId_BLOCK_HEADERS_66,
			Data: b,
		},
	}
	_, err = sentry.SendMessageById(ctx, &outreq, &grpc.EmptyCallOption{})
	if err != nil {
		if !isPeerNotFoundErr(err) {
			return fmt.Errorf("send header response 66: %w", err)
		}
		return fmt.Errorf("send header response 66: %w", err)
	}
	//cs.logger.Info(fmt.Sprintf("[%s] GetBlockHeaderMsg{hash=%x, number=%d, amount=%d, skip=%d, reverse=%t, responseLen=%d}", ConvertH512ToPeerID(inreq.PeerId), query.Origin.Hash, query.Origin.Number, query.Amount, query.Skip, query.Reverse, len(b)))
	return nil
}

func (cs *MultiClient) getBlockBodies66(ctx context.Context, inreq *proto_sentry.InboundMessage, sentry proto_sentry.SentryClient) error {
	var query eth.GetBlockBodiesPacket66
	if err := rlp.DecodeBytes(inreq.Data, &query); err != nil {
		return fmt.Errorf("decoding getBlockBodies66: %w, data: %x", err, inreq.Data)
	}
	tx, err := cs.db.BeginRo(ctx)
	if err != nil {
		return err
	}
	defer tx.Rollback()
	response := eth.AnswerGetBlockBodiesQuery(tx, query.GetBlockBodiesPacket, cs.blockReader)
	tx.Rollback()
	b, err := rlp.EncodeToBytes(&eth.BlockBodiesRLPPacket66{
		RequestId:            query.RequestId,
		BlockBodiesRLPPacket: response,
	})
	if err != nil {
		return fmt.Errorf("encode header response: %w", err)
	}
	outreq := proto_sentry.SendMessageByIdRequest{
		PeerId: inreq.PeerId,
		Data: &proto_sentry.OutboundMessageData{
			Id:   proto_sentry.MessageId_BLOCK_BODIES_66,
			Data: b,
		},
	}
	_, err = sentry.SendMessageById(ctx, &outreq, &grpc.EmptyCallOption{})
	if err != nil {
		if isPeerNotFoundErr(err) {
			return nil
		}
		return fmt.Errorf("send bodies response: %w", err)
	}
	//cs.logger.Info(fmt.Sprintf("[%s] GetBlockBodiesMsg responseLen %d", ConvertH512ToPeerID(inreq.PeerId), len(b)))
	return nil
}

<<<<<<< HEAD
func (cs *MultiClient) getReceipts66(ctx context.Context, inreq *proto_sentry.InboundMessage, sentryClient proto_sentry.SentryClient) error {
=======
var (
	EnableP2PReceipts = dbg.EnvBool("P2P_RECEIPTS", false)
)

func (cs *MultiClient) getReceipts66(ctx context.Context, inreq *proto_sentry.InboundMessage, sentryClient direct.SentryClient) error {
	if !EnableP2PReceipts {
		return nil
	}

>>>>>>> fef90864
	err := cs.getReceiptsActiveGoroutineNumber.Acquire(ctx, 1)
	if err != nil {
		return err
	}
	defer cs.getReceiptsActiveGoroutineNumber.Release(1)
	var query eth.GetReceiptsPacket66
	if err := rlp.DecodeBytes(inreq.Data, &query); err != nil {
		return fmt.Errorf("decoding getReceipts66: %w, data: %x", err, inreq.Data)
	}

	tx, err := cs.db.BeginRo(ctx)
	if err != nil {
		return err
	}
	defer tx.Rollback()

	receiptsList, err := eth.AnswerGetReceiptsQuery(ctx, cs.ChainConfig, cs.ethApiWrapper, cs.blockReader, tx, query.GetReceiptsPacket)
	if err != nil {
		return err
	}
	b, err := rlp.EncodeToBytes(&eth.ReceiptsRLPPacket66{
		RequestId:         query.RequestId,
		ReceiptsRLPPacket: receiptsList,
	})
	if err != nil {
		return fmt.Errorf("encode header response: %w", err)
	}
	outreq := proto_sentry.SendMessageByIdRequest{
		PeerId: inreq.PeerId,
		Data: &proto_sentry.OutboundMessageData{
			Id:   proto_sentry.MessageId_RECEIPTS_66,
			Data: b,
		},
	}
	_, err = sentryClient.SendMessageById(ctx, &outreq, &grpc.OnFinishCallOption{})
	if err != nil {
		if isPeerNotFoundErr(err) {
			return nil
		}
		return fmt.Errorf("send receipts response: %w", err)
	}
	//println(fmt.Sprintf("[%s] GetReceipts responseLen %d", sentry.ConvertH512ToPeerID(inreq.PeerId), len(b)))
	return nil
}

func MakeInboundMessage() *proto_sentry.InboundMessage {
	return new(proto_sentry.InboundMessage)
}

func (cs *MultiClient) HandleInboundMessage(ctx context.Context, message *proto_sentry.InboundMessage, sentry proto_sentry.SentryClient) (err error) {
	defer func() {
		if rec := recover(); rec != nil {
			err = fmt.Errorf("%+v, msgID=%s, trace: %s", rec, message.Id.String(), dbg.Stack())
		}
	}() // avoid crash because Erigon's core does many things
	err = cs.handleInboundMessage(ctx, message, sentry)

	if (err != nil) && rlp.IsInvalidRLPError(err) {
		cs.logger.Debug("Kick peer for invalid RLP", "err", err)
		penalizeRequest := proto_sentry.PenalizePeerRequest{
			PeerId:  message.PeerId,
			Penalty: proto_sentry.PenaltyKind_Kick, // TODO: Extend penalty kinds
		}
		if _, err1 := sentry.PenalizePeer(ctx, &penalizeRequest, &grpc.EmptyCallOption{}); err1 != nil {
			cs.logger.Error("Could not send penalty", "err", err1)
		}
	}

	return err
}

func (cs *MultiClient) handleInboundMessage(ctx context.Context, inreq *proto_sentry.InboundMessage, sentry proto_sentry.SentryClient) error {
	switch inreq.Id {
	// ========= eth 66 ==========

	case proto_sentry.MessageId_NEW_BLOCK_HASHES_66:
		return cs.newBlockHashes66(ctx, inreq, sentry)
	case proto_sentry.MessageId_BLOCK_HEADERS_66:
		return cs.blockHeaders66(ctx, inreq, sentry)
	case proto_sentry.MessageId_NEW_BLOCK_66:
		return cs.newBlock66(ctx, inreq, sentry)
	case proto_sentry.MessageId_BLOCK_BODIES_66:
		return cs.blockBodies66(ctx, inreq, sentry)
	case proto_sentry.MessageId_GET_BLOCK_HEADERS_66:
		return cs.getBlockHeaders66(ctx, inreq, sentry)
	case proto_sentry.MessageId_GET_BLOCK_BODIES_66:
		return cs.getBlockBodies66(ctx, inreq, sentry)
	case proto_sentry.MessageId_RECEIPTS_66:
		return cs.receipts66(ctx, inreq, sentry)
	case proto_sentry.MessageId_GET_RECEIPTS_66:
		return cs.getReceipts66(ctx, inreq, sentry)
	default:
		return fmt.Errorf("not implemented for message Id: %s", inreq.Id)
	}
}

func (cs *MultiClient) HandlePeerEvent(ctx context.Context, event *proto_sentry.PeerEvent, sentryClient proto_sentry.SentryClient) error {
	eventID := event.EventId.String()
	peerID := sentry.ConvertH512ToPeerID(event.PeerId)
	peerIDStr := hex.EncodeToString(peerID[:])

	if !cs.logPeerInfo {
		cs.logger.Trace("[p2p] Sentry peer did", "eventID", eventID, "peer", peerIDStr)
		return nil
	}

	var nodeURL string
	var clientID string
	var capabilities []string
	if event.EventId == proto_sentry.PeerEvent_Connect {
		reply, err := sentryClient.PeerById(ctx, &proto_sentry.PeerByIdRequest{PeerId: event.PeerId})
		if err != nil {
			cs.logger.Debug("sentry.PeerById failed", "err", err)
		}
		if (reply != nil) && (reply.Peer != nil) {
			nodeURL = reply.Peer.Enode
			clientID = reply.Peer.Name
			capabilities = reply.Peer.Caps
		}
	}

	cs.logger.Trace("[p2p] Sentry peer did", "eventID", eventID, "peer", peerIDStr,
		"nodeURL", nodeURL, "clientID", clientID, "capabilities", capabilities)
	return nil
}

func (cs *MultiClient) makeStatusData(ctx context.Context) (*proto_sentry.StatusData, error) {
	return cs.statusDataProvider.GetStatusData(ctx)
}

func GrpcClient(ctx context.Context, sentryAddr string) (*direct.SentryClientRemote, error) {
	// creating grpc client connection
	var dialOpts []grpc.DialOption

	backoffCfg := backoff.DefaultConfig
	backoffCfg.BaseDelay = 500 * time.Millisecond
	backoffCfg.MaxDelay = 10 * time.Second
	dialOpts = []grpc.DialOption{
		grpc.WithConnectParams(grpc.ConnectParams{Backoff: backoffCfg, MinConnectTimeout: 10 * time.Minute}),
		grpc.WithDefaultCallOptions(grpc.MaxCallRecvMsgSize(int(16 * datasize.MB))),
		grpc.WithKeepaliveParams(keepalive.ClientParameters{}),
	}

	dialOpts = append(dialOpts, grpc.WithTransportCredentials(insecure.NewCredentials()))
	conn, err := grpc.DialContext(ctx, sentryAddr, dialOpts...)
	if err != nil {
		return nil, fmt.Errorf("creating client connection to sentry P2P: %w", err)
	}
	return direct.NewSentryClientRemote(proto_sentry.NewSentryClient(conn)), nil
}<|MERGE_RESOLUTION|>--- conflicted
+++ resolved
@@ -708,9 +708,6 @@
 	return nil
 }
 
-<<<<<<< HEAD
-func (cs *MultiClient) getReceipts66(ctx context.Context, inreq *proto_sentry.InboundMessage, sentryClient proto_sentry.SentryClient) error {
-=======
 var (
 	EnableP2PReceipts = dbg.EnvBool("P2P_RECEIPTS", false)
 )
@@ -720,7 +717,6 @@
 		return nil
 	}
 
->>>>>>> fef90864
 	err := cs.getReceiptsActiveGoroutineNumber.Acquire(ctx, 1)
 	if err != nil {
 		return err

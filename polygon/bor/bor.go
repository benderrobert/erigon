// Copyright 2024 The Erigon Authors
// This file is part of Erigon.
//
// Erigon is free software: you can redistribute it and/or modify
// it under the terms of the GNU Lesser General Public License as published by
// the Free Software Foundation, either version 3 of the License, or
// (at your option) any later version.
//
// Erigon is distributed in the hope that it will be useful,
// but WITHOUT ANY WARRANTY; without even the implied warranty of
// MERCHANTABILITY or FITNESS FOR A PARTICULAR PURPOSE. See the
// GNU Lesser General Public License for more details.
//
// You should have received a copy of the GNU Lesser General Public License
// along with Erigon. If not, see <http://www.gnu.org/licenses/>.

package bor

import (
	"bytes"
	"context"
	"encoding/hex"
	"encoding/json"
	"errors"
	"fmt"
	"io"
	"math"
	"math/big"
	"sort"
	"strconv"
	"sync"
	"sync/atomic"
	"time"

	lru "github.com/hashicorp/golang-lru/arc/v2"
	"github.com/holiman/uint256"
	"github.com/xsleonard/go-merkle"
	"golang.org/x/crypto/sha3"
	"golang.org/x/sync/errgroup"

	"github.com/erigontech/erigon-lib/chain"
	libcommon "github.com/erigontech/erigon-lib/common"
	"github.com/erigontech/erigon-lib/common/dbg"
	"github.com/erigontech/erigon-lib/common/length"
	"github.com/erigontech/erigon-lib/kv"
	"github.com/erigontech/erigon-lib/log/v3"
	"github.com/erigontech/erigon/common"
	"github.com/erigontech/erigon/consensus"
	"github.com/erigontech/erigon/consensus/misc"
	"github.com/erigontech/erigon/core/rawdb"
	"github.com/erigontech/erigon/core/state"
	"github.com/erigontech/erigon/core/tracing"
	"github.com/erigontech/erigon/core/types"
	"github.com/erigontech/erigon/core/types/accounts"
	"github.com/erigontech/erigon/core/vm/evmtypes"
	"github.com/erigontech/erigon/crypto"
	"github.com/erigontech/erigon/crypto/cryptopool"
	"github.com/erigontech/erigon/eth/ethconfig/estimate"
	"github.com/erigontech/erigon/params"
	"github.com/erigontech/erigon/polygon/bor/borcfg"
	"github.com/erigontech/erigon/polygon/bor/finality"
	"github.com/erigontech/erigon/polygon/bor/finality/flags"
	"github.com/erigontech/erigon/polygon/bor/finality/whitelist"
	"github.com/erigontech/erigon/polygon/bor/statefull"
	"github.com/erigontech/erigon/polygon/bor/valset"
	"github.com/erigontech/erigon/polygon/heimdall"
	"github.com/erigontech/erigon/rlp"
	"github.com/erigontech/erigon/rpc"
	"github.com/erigontech/erigon/turbo/services"
)

const (
	logInterval = 20 * time.Second
)

const (
	snapshotPersistInterval = 1024 // Number of blocks after which to persist the vote snapshot to the database
	inmemorySnapshots       = 128  // Number of recent vote snapshots to keep in memory
	inmemorySignatures      = 4096 // Number of recent block signatures to keep in memory
)

var enableBoreventsRemoteFallback = dbg.EnvBool("BOREVENTS_REMOTE_FALLBACK", false)

// Bor protocol constants.
var (
	defaultSprintLength = map[string]uint64{
		"0": 64,
	} // Default number of blocks after which to checkpoint and reset the pending votes

	// diffInTurn = big.NewInt(2) // Block difficulty for in-turn signatures
	// diffNoTurn = big.NewInt(1) // Block difficulty for out-of-turn signatures

	validatorHeaderBytesLength = length.Addr + 20 // address + power

	// MaxCheckpointLength is the maximum number of blocks that can be requested for constructing a checkpoint root hash
	MaxCheckpointLength = uint64(math.Pow(2, 15))
)

// Various error messages to mark blocks invalid. These should be private to
// prevent engine specific errors from being referenced in the remainder of the
// codebase, inherently breaking if the engine is swapped out. Please put common
// error types into the consensus package.
var (
	// errUnknownBlock is returned when the list of signers is requested for a block
	// that is not part of the local blockchain.
	errUnknownBlock = errors.New("unknown block")

	// errInvalidCheckpointBeneficiary is returned if a checkpoint/epoch transition
	// block has a beneficiary set to non-zeroes.
	// errInvalidCheckpointBeneficiary = errors.New("beneficiary in checkpoint block non-zero")

	// errInvalidVote is returned if a nonce value is something else that the two
	// allowed constants of 0x00..0 or 0xff..f.
	// errInvalidVote = errors.New("vote nonce not 0x00..0 or 0xff..f")

	// errInvalidCheckpointVote is returned if a checkpoint/epoch transition block
	// has a vote nonce set to non-zeroes.
	// errInvalidCheckpointVote = errors.New("vote nonce in checkpoint block non-zero")

	// errMissingVanity is returned if a block's extra-data section is shorter than
	// 32 bytes, which is required to store the signer vanity.
	errMissingVanity = errors.New("extra-data 32 byte vanity prefix missing")

	// errMissingSignature is returned if a block's extra-data section doesn't seem
	// to contain a 65 byte secp256k1 signature.
	errMissingSignature = errors.New("extra-data 65 byte signature suffix missing")

	// errExtraValidators is returned if non-sprint-end block contain validator data in
	// their extra-data fields.
	errExtraValidators = errors.New("non-sprint-end block contains extra validator list")

	// errInvalidSprintValidators is returned if a block contains an
	// invalid list of validators (i.e. non divisible by 40 bytes).
	errInvalidSprintValidators = errors.New("invalid validator list on sprint end block")

	// errInvalidMixDigest is returned if a block's mix digest is non-zero.
	errInvalidMixDigest = errors.New("non-zero mix digest")

	// errInvalidUncleHash is returned if a block contains an non-empty uncle list.
	errInvalidUncleHash = errors.New("non empty uncle hash")

	// errInvalidDifficulty is returned if the difficulty of a block neither 1 or 2.
	errInvalidDifficulty = errors.New("invalid difficulty")

	// ErrInvalidTimestamp is returned if the timestamp of a block is lower than
	// the previous block's timestamp + the minimum block period.
	ErrInvalidTimestamp = errors.New("invalid timestamp")

	// errOutOfRangeChain is returned if an authorization list is attempted to
	// be modified via out-of-range or non-contiguous headers.
	errOutOfRangeChain = errors.New("out of range or non-contiguous chain")

	errUncleDetected     = errors.New("uncles not allowed")
	errUnknownValidators = errors.New("unknown validators")

	errUnknownSnapshot = errors.New("unknown snapshot")
)

// SignerFn is a signer callback function to request a header to be signed by a
// backing account.
type SignerFn func(signer libcommon.Address, mimeType string, message []byte) ([]byte, error)

// ecrecover extracts the Ethereum account address from a signed header.
func Ecrecover(header *types.Header, sigcache *lru.ARCCache[libcommon.Hash, libcommon.Address], c *borcfg.BorConfig) (libcommon.Address, error) {
	// If the signature's already cached, return that
	hash := header.Hash()
	if address, known := sigcache.Get(hash); known {
		return address, nil
	}
	// Retrieve the signature from the header extra-data
	if len(header.Extra) < types.ExtraSealLength {
		return libcommon.Address{}, errMissingSignature
	}

	signature := header.Extra[len(header.Extra)-types.ExtraSealLength:]

	// Recover the public key and the Ethereum address
	pubkey, err := crypto.Ecrecover(SealHash(header, c).Bytes(), signature)
	if err != nil {
		return libcommon.Address{}, err
	}
	var signer libcommon.Address
	copy(signer[:], crypto.Keccak256(pubkey[1:])[12:])

	sigcache.Add(hash, signer)

	return signer, nil
}

// SealHash returns the hash of a block prior to it being sealed.
func SealHash(header *types.Header, c *borcfg.BorConfig) (hash libcommon.Hash) {
	hasher := cryptopool.NewLegacyKeccak256()
	defer cryptopool.ReturnToPoolKeccak256(hasher)

	encodeSigHeader(hasher, header, c)
	hasher.Sum(hash[:0])

	return hash
}

func encodeSigHeader(w io.Writer, header *types.Header, c *borcfg.BorConfig) {
	enc := []interface{}{
		header.ParentHash,
		header.UncleHash,
		header.Coinbase,
		header.Root,
		header.TxHash,
		header.ReceiptHash,
		header.Bloom,
		header.Difficulty,
		header.Number,
		header.GasLimit,
		header.GasUsed,
		header.Time,
		header.Extra[:len(header.Extra)-65], // Yes, this will panic if extra is too short
		header.MixDigest,
		header.Nonce,
	}

	if c.IsJaipur(header.Number.Uint64()) {
		if header.BaseFee != nil {
			enc = append(enc, header.BaseFee)
		}
	}

	if err := rlp.Encode(w, enc); err != nil {
		panic("can't encode: " + err.Error())
	}
}

// CalcProducerDelay is the block delay algorithm based on block time, period, producerDelay and turn-ness of a signer
func CalcProducerDelay(number uint64, succession int, c *borcfg.BorConfig) uint64 {
	// When the block is the first block of the sprint, it is expected to be delayed by `producerDelay`.
	// That is to allow time for block propagation in the last sprint
	delay := c.CalculatePeriod(number)
	if number%c.CalculateSprintLength(number) == 0 {
		delay = c.CalculateProducerDelay(number)
	}

	if succession > 0 {
		delay += uint64(succession) * c.CalculateBackupMultiplier(number)
	}

	return delay
}

func MinNextBlockTime(parent *types.Header, succession int, config *borcfg.BorConfig) uint64 {
	return parent.Time + CalcProducerDelay(parent.Number.Uint64()+1, succession, config)
}

// ValidateHeaderTimeSignerSuccessionNumber - valset.ValidatorSet abstraction for unit tests
type ValidateHeaderTimeSignerSuccessionNumber interface {
	GetSignerSuccessionNumber(signer libcommon.Address, number uint64) (int, error)
}

<<<<<<< HEAD
func CalculateEventWIndow(ctx context.Context, config *borcfg.BorConfig, header *types.Header, tx kv.Getter, headerReader services.HeaderReader) (from time.Time, to time.Time, err error) {
=======
func CalculateEventWindow(ctx context.Context, config *borcfg.BorConfig, header *types.Header, tx kv.Getter, headerReader services.HeaderReader) (from time.Time, to time.Time, err error) {
>>>>>>> fef90864

	blockNum := header.Number.Uint64()
	blockNum += blockNum % config.CalculateSprintLength(blockNum)

	prevHeader, err := headerReader.HeaderByNumber(ctx, tx, blockNum-config.CalculateSprintLength(blockNum))

	if err != nil {
		return time.Time{}, time.Time{}, fmt.Errorf("window calculation failed: %w", err)
	}

	if config.IsIndore(blockNum) {
		stateSyncDelay := config.CalculateStateSyncDelay(blockNum)
		to = time.Unix(int64(header.Time-stateSyncDelay), 0)
		from = time.Unix(int64(prevHeader.Time-stateSyncDelay), 0)
	} else {
		to = time.Unix(int64(prevHeader.Time), 0)
		prevHeader, err := headerReader.HeaderByNumber(ctx, tx, prevHeader.Number.Uint64()-config.CalculateSprintLength(prevHeader.Number.Uint64()))

		if err != nil {
			return time.Time{}, time.Time{}, fmt.Errorf("window calculation failed: %w", err)
		}

		from = time.Unix(int64(prevHeader.Time), 0)
	}

	return from, to, nil
}

type spanReader interface {
	Span(ctx context.Context, id uint64) (*heimdall.Span, bool, error)
}

type bridgeReader interface {
	Events(ctx context.Context, blockNum uint64) ([]*types.Message, error)
	EventTxnLookup(ctx context.Context, borTxHash libcommon.Hash) (uint64, bool, error)
}

func ValidateHeaderTime(
	header *types.Header,
	now time.Time,
	parent *types.Header,
	validatorSet ValidateHeaderTimeSignerSuccessionNumber,
	config *borcfg.BorConfig,
	signaturesCache *lru.ARCCache[libcommon.Hash, libcommon.Address],
) error {
	if header.Time > uint64(now.Unix()) {
		return consensus.ErrFutureBlock
	}

	if parent == nil {
		return nil
	}

	signer, err := Ecrecover(header, signaturesCache, config)
	if err != nil {
		return err
	}

	succession, err := validatorSet.GetSignerSuccessionNumber(signer, header.Number.Uint64())
	if err != nil {
		return err
	}

	if header.Time < MinNextBlockTime(parent, succession, config) {
		return &BlockTooSoonError{header.Number.Uint64(), succession}
	}

	return nil
}

// BorRLP returns the rlp bytes which needs to be signed for the bor
// sealing. The RLP to sign consists of the entire header apart from the 65 byte signature
// contained at the end of the extra data.
//
// Note, the method requires the extra data to be at least 65 bytes, otherwise it
// panics. This is done to avoid accidentally using both forms (signature present
// or not), which could be abused to produce different hashes for the same header.
func BorRLP(header *types.Header, c *borcfg.BorConfig) []byte {
	b := new(bytes.Buffer)
	encodeSigHeader(b, header, c)

	return b.Bytes()
}

// Bor is the matic-bor consensus engine
type Bor struct {
	chainConfig *chain.Config     // Chain config
	config      *borcfg.BorConfig // Consensus engine configuration parameters for bor consensus
	DB          kv.RwDB           // Database to store and retrieve snapshot checkpoints
	blockReader services.FullBlockReader

	Recents    *lru.ARCCache[libcommon.Hash, *Snapshot]         // Snapshots for recent block to speed up reorgs
	Signatures *lru.ARCCache[libcommon.Hash, libcommon.Address] // Signatures of recent blocks to speed up mining

	authorizedSigner atomic.Pointer[signer] // Ethereum address and sign function of the signing key

	execCtx context.Context // context of caller execution stage

	spanner        Spanner
	stateReceiver  StateReceiver
	HeimdallClient heimdall.HeimdallClient
	spanReader     spanReader
	bridgeReader   bridgeReader

	// scope event.SubscriptionScope
	// The fields below are for testing only
	fakeDiff bool // Skip difficulty verifications

	closeOnce           sync.Once
	logger              log.Logger
	closeCh             chan struct{} // Channel to signal the background processes to exit
	frozenSnapshotsInit sync.Once
	rootHashCache       *lru.ARCCache[string, string]
	headerProgress      HeaderProgress
}

type signer struct {
	signer libcommon.Address // Ethereum address of the signing key
	signFn SignerFn          // Signer function to authorize hashes with
}

// New creates a Matic Bor consensus engine.
func New(
	chainConfig *chain.Config,
	db kv.RwDB,
	blockReader services.FullBlockReader,
	spanner Spanner,
	heimdallClient heimdall.HeimdallClient,
	genesisContracts StateReceiver,
	logger log.Logger,
	bridgeReader bridgeReader,
	spanReader spanReader,
) *Bor {
	// get bor config
	borConfig := chainConfig.Bor.(*borcfg.BorConfig)

	// Set any missing consensus parameters to their defaults
	if borConfig != nil && borConfig.CalculateSprintLength(0) == 0 {
		borConfig.Sprint = defaultSprintLength
	}

	// Allocate the snapshot caches and create the engine
	recents, _ := lru.NewARC[libcommon.Hash, *Snapshot](inmemorySnapshots)
	signatures, _ := lru.NewARC[libcommon.Hash, libcommon.Address](inmemorySignatures)

	c := &Bor{
		chainConfig:    chainConfig,
		config:         borConfig,
		DB:             db,
		blockReader:    blockReader,
		Recents:        recents,
		Signatures:     signatures,
		spanner:        spanner,
		stateReceiver:  genesisContracts,
		HeimdallClient: heimdallClient,
		execCtx:        context.Background(),
		logger:         logger,
		closeCh:        make(chan struct{}),
		bridgeReader:   bridgeReader,
		spanReader:     spanReader,
	}

	c.authorizedSigner.Store(&signer{
		libcommon.Address{},
		func(_ libcommon.Address, _ string, i []byte) ([]byte, error) {
			// return an error to prevent panics
			return nil, &valset.UnauthorizedSignerError{Number: 0, Signer: libcommon.Address{}.Bytes()}
		},
	})

	// make sure we can decode all the GenesisAlloc in the BorConfig.
	for key, genesisAlloc := range c.config.BlockAlloc {
		if _, err := types.DecodeGenesisAlloc(genesisAlloc); err != nil {
			panic(fmt.Sprintf("BUG: Block alloc '%s' in genesis is not correct: %v", key, err))
		}
	}

	return c
}

type rwWrapper struct {
	kv.RoDB
}

func (w rwWrapper) Update(ctx context.Context, f func(tx kv.RwTx) error) error {
	return errors.New("Update not implemented")
}

func (w rwWrapper) UpdateNosync(ctx context.Context, f func(tx kv.RwTx) error) error {
	return errors.New("UpdateNosync not implemented")
}

func (w rwWrapper) BeginRw(ctx context.Context) (kv.RwTx, error) {
	return nil, errors.New("BeginRw not implemented")
}

func (w rwWrapper) BeginRwNosync(ctx context.Context) (kv.RwTx, error) {
	return nil, errors.New("BeginRwNosync not implemented")
}

// NewRo is used by the rpcdaemon and tests which need read only access to the provided data services
func NewRo(chainConfig *chain.Config, db kv.RoDB, blockReader services.FullBlockReader, logger log.Logger) *Bor {
	// get bor config
	borConfig := chainConfig.Bor.(*borcfg.BorConfig)

	// Set any missing consensus parameters to their defaults
	if borConfig != nil && borConfig.CalculateSprintLength(0) == 0 {
		borConfig.Sprint = defaultSprintLength
	}

	recents, _ := lru.NewARC[libcommon.Hash, *Snapshot](inmemorySnapshots)
	signatures, _ := lru.NewARC[libcommon.Hash, libcommon.Address](inmemorySignatures)

	return &Bor{
		chainConfig: chainConfig,
		config:      borConfig,
		DB:          rwWrapper{db},
		blockReader: blockReader,
		logger:      logger,
		Recents:     recents,
		Signatures:  signatures,
		execCtx:     context.Background(),
		closeCh:     make(chan struct{}),
	}
}

// Type returns underlying consensus engine
func (c *Bor) Type() chain.ConsensusName {
	return chain.BorConsensus
}

func (c *Bor) Config() *borcfg.BorConfig {
	return c.config
}

type HeaderProgress interface {
	Progress() uint64
}

func (c *Bor) HeaderProgress(p HeaderProgress) {
	c.headerProgress = p
}

// Author implements consensus.Engine, returning the Ethereum address recovered
// from the signature in the header's extra-data section.
// This is thread-safe (only access the header and config (which is never updated),
// as well as signatures, which are lru.ARCCache, which is thread-safe)
func (c *Bor) Author(header *types.Header) (libcommon.Address, error) {
	return Ecrecover(header, c.Signatures, c.config)
}

// VerifyHeader checks whether a header conforms to the consensus rules.
func (c *Bor) VerifyHeader(chain consensus.ChainHeaderReader, header *types.Header, seal bool) error {
	return c.verifyHeader(chain, header, nil)
}

// VerifyHeaders is similar to VerifyHeader, but verifies a batch of headers. The
// method returns a quit channel to abort the operations and a results channel to
// retrieve the async verifications (the order is that of the input slice).
func (c *Bor) VerifyHeaders(chain consensus.ChainHeaderReader, headers []*types.Header, _ []bool) (chan<- struct{}, <-chan error) {
	abort := make(chan struct{})
	results := make(chan error, len(headers))

	go func() {
		for i, header := range headers {
			err := c.verifyHeader(chain, header, headers[:i])

			select {
			case <-abort:
				return
			case results <- err:
			}
		}
	}()

	return abort, results
}

// verifyHeader checks whether a header conforms to the consensus rules.The
// caller may optionally pass in a batch of parents (ascending order) to avoid
// looking those up from the database. This is useful for concurrently verifying
// a batch of new headers.
func (c *Bor) verifyHeader(chain consensus.ChainHeaderReader, header *types.Header, parents []*types.Header) error {
	if header.Number == nil {
		return errUnknownBlock
	}
	number := header.Number.Uint64()

	// Don't waste time checking blocks from the future
	if header.Time > uint64(time.Now().Unix()) {
		return consensus.ErrFutureBlock
	}

	if err := ValidateHeaderUnusedFields(header); err != nil {
		return err
	}

	if err := ValidateHeaderExtraLength(header.Extra); err != nil {
		return err
	}
	if err := ValidateHeaderSprintValidators(header, c.config); err != nil {
		return err
	}

	// Ensure that the block's difficulty is meaningful (may not be correct at this point)
	if (number > 0) && (header.Difficulty == nil) {
		return errInvalidDifficulty
	}

	// All basic checks passed, verify cascading fields
	return c.verifyCascadingFields(chain, header, parents)
}

// ValidateHeaderExtraLength validates that the extra-data contains both the vanity and signature.
// header.Extra = header.Vanity + header.ProducerBytes (optional) + header.Seal
func ValidateHeaderExtraLength(extraBytes []byte) error {
	if len(extraBytes) < types.ExtraVanityLength {
		return errMissingVanity
	}

	if len(extraBytes) < types.ExtraVanityLength+types.ExtraSealLength {
		return errMissingSignature
	}

	return nil
}

// ValidateHeaderSprintValidators validates that the extra-data contains a validators list only in the last header of a sprint.
func ValidateHeaderSprintValidators(header *types.Header, config *borcfg.BorConfig) error {
	number := header.Number.Uint64()
	isSprintEnd := isSprintStart(number+1, config.CalculateSprintLength(number))
	validatorBytes := GetValidatorBytes(header, config)
	validatorBytesLen := len(validatorBytes)

	if !isSprintEnd && (validatorBytesLen != 0) {
		return errExtraValidators
	}
	if isSprintEnd && (validatorBytesLen%validatorHeaderBytesLength != 0) {
		return errInvalidSprintValidators
	}
	return nil
}

// ValidateHeaderUnusedFields validates that unused fields are empty.
func ValidateHeaderUnusedFields(header *types.Header) error {
	// Ensure that the mix digest is zero as we don't have fork protection currently
	if header.MixDigest != (libcommon.Hash{}) {
		return errInvalidMixDigest
	}

	// Ensure that the block doesn't contain any uncles which are meaningless in PoA
	if header.UncleHash != types.EmptyUncleHash {
		return errInvalidUncleHash
	}

	if header.WithdrawalsHash != nil {
		return consensus.ErrUnexpectedWithdrawals
	}

	if header.RequestsRoot != nil {
		return consensus.ErrUnexpectedRequests
	}

	return misc.VerifyAbsenceOfCancunHeaderFields(header)
}

// verifyCascadingFields verifies all the header fields that are not standalone,
// rather depend on a batch of previous headers. The caller may optionally pass
// in a batch of parents (ascending order) to avoid looking those up from the
// database. This is useful for concurrently verifying a batch of new headers.
func (c *Bor) verifyCascadingFields(chain consensus.ChainHeaderReader, header *types.Header, parents []*types.Header) error {
	// The genesis block is the always valid dead-end
	number := header.Number.Uint64()

	if number == 0 {
		return nil
	}

	// Ensure that the block's timestamp isn't too close to it's parent
	var parent *types.Header

	if len(parents) > 0 {
		parent = parents[len(parents)-1]
	} else {
		parent = chain.GetHeader(header.ParentHash, number-1)
	}

	if parent == nil || parent.Number.Uint64() != number-1 || parent.Hash() != header.ParentHash {
		return consensus.ErrUnknownAncestor
	}

	if parent.Time+c.config.CalculatePeriod(number) > header.Time {
		return ErrInvalidTimestamp
	}

	return ValidateHeaderGas(header, parent, chain.Config())
}

// ValidateHeaderGas validates GasUsed, GasLimit and BaseFee.
func ValidateHeaderGas(header *types.Header, parent *types.Header, chainConfig *chain.Config) error {
	// Verify that the gas limit is <= 2^63-1
	if header.GasLimit > params.MaxGasLimit {
		return fmt.Errorf("invalid gasLimit: have %v, max %v", header.GasLimit, params.MaxGasLimit)
	}

	// Verify that the gasUsed is <= gasLimit
	if header.GasUsed > header.GasLimit {
		return fmt.Errorf("invalid gasUsed: have %d, gasLimit %d", header.GasUsed, header.GasLimit)
	}

	if parent == nil {
		return nil
	}

	if !chainConfig.IsLondon(header.Number.Uint64()) {
		// Verify BaseFee not present before EIP-1559 fork.
		if header.BaseFee != nil {
			return fmt.Errorf("invalid baseFee before fork: have %d, want <nil>", header.BaseFee)
		}
		if err := misc.VerifyGaslimit(parent.GasLimit, header.GasLimit); err != nil {
			return err
		}
	} else if err := misc.VerifyEip1559Header(chainConfig, parent, header, false /*skipGasLimit*/); err != nil {
		// Verify the header's EIP-1559 attributes.
		return err
	}

	return nil
}

func (c *Bor) initFrozenSnapshot(chain consensus.ChainHeaderReader, number uint64, logEvery *time.Ticker) (snap *Snapshot, err error) {
	c.logger.Info("Initializing frozen snapshots to", "number", number)
	defer func() {
		c.logger.Info("Done initializing frozen snapshots to", "number", number, "err", err)
	}()

	// Special handling of the headers in the snapshot
	zeroHeader := chain.GetHeaderByNumber(0)

	if zeroHeader != nil {
		// get checkpoint data
		hash := zeroHeader.Hash()

		// get validators and current span
		var validators []*valset.Validator

		validators, err = c.spanner.GetCurrentValidators(0, chain)

		if err != nil {
			return nil, err
		}

		// new snap shot
		snap = NewSnapshot(c.config, c.Signatures, 0, hash, validators, c.logger)

		if err = snap.Store(c.DB); err != nil {
			return nil, err
		}

		c.logger.Info("Stored proposer snapshot to disk", "number", 0, "hash", hash)

		g := errgroup.Group{}
		g.SetLimit(estimate.AlmostAllCPUs())
		defer g.Wait()

		batchSize := 128 // must be < inmemorySignatures
		initialHeaders := make([]*types.Header, 0, batchSize)

		for i := uint64(1); i <= number; i++ {
			header := chain.GetHeaderByNumber(i)
			{
				// `snap.apply` bottleneck - is recover of signer.
				// to speedup: recover signer in background goroutines and save in `sigcache`
				// `batchSize` < `inmemorySignatures`: means all current batch will fit in cache - and `snap.apply` will find it there.
				snap := snap
				g.Go(func() error {
					_, _ = Ecrecover(header, snap.sigcache, snap.config)
					return nil
				})
			}
			initialHeaders = append(initialHeaders, header)
			if len(initialHeaders) == cap(initialHeaders) {
				snap, err = snap.Apply(nil, initialHeaders, c.logger)

				if err != nil {
					return nil, err
				}

				initialHeaders = initialHeaders[:0]
			}
			select {
			case <-logEvery.C:
				log.Info("Computing validator proposer prorities (forward)", "blockNum", i)
			default:
			}
		}

		if snap, err = snap.Apply(nil, initialHeaders, c.logger); err != nil {
			return nil, err
		}
	}

	return snap, nil
}

// snapshot retrieves the authorization snapshot at a given point in time.
func (c *Bor) snapshot(chain consensus.ChainHeaderReader, number uint64, hash libcommon.Hash, parents []*types.Header) (*Snapshot, error) {
	logEvery := time.NewTicker(logInterval)
	defer logEvery.Stop()
	// Search for a snapshot in memory or on disk for checkpoints
	var snap *Snapshot

	headers := make([]*types.Header, 0, 16)

	//nolint:govet
	for snap == nil {
		// If an in-memory snapshot was found, use that
		if s, ok := c.Recents.Get(hash); ok {
			snap = s
			break
		}

		// If an on-disk snapshot can be found, use that
		if number%snapshotPersistInterval == 0 {
			if s, err := LoadSnapshot(c.config, c.Signatures, c.DB, hash); err == nil {
				c.logger.Trace("Loaded snapshot from disk", "number", number, "hash", hash)

				snap = s
				break
			}
		}

		// No snapshot for this header, gather the header and move backward
		var header *types.Header
		if len(parents) > 0 {
			// If we have explicit parents, pick from there (enforced)
			header = parents[len(parents)-1]
			if header.Hash() != hash || header.Number.Uint64() != number {
				return nil, consensus.ErrUnknownAncestor
			}

			parents = parents[:len(parents)-1]
		} else {
			// No explicit parents (or no more left), reach out to the database
			if chain == nil {
				break
			}

			header = chain.GetHeader(hash, number)

			if header == nil {
				return nil, consensus.ErrUnknownAncestor
			}
		}

		if number == 0 {
			break
		}

		headers = append(headers, header)
		number, hash = number-1, header.ParentHash

		if chain != nil && number < chain.FrozenBlocks() {
			break
		}

		select {
		case <-logEvery.C:
			log.Info("Gathering headers for validator proposer prorities (backwards)", "blockNum", number)
		default:
		}
	}

	if snap == nil && chain != nil && number <= chain.FrozenBlocks() {
		var err error
		c.frozenSnapshotsInit.Do(func() {
			snap, err = c.initFrozenSnapshot(chain, number, logEvery)
		})

		if err != nil {
			return nil, err
		}
	}

	// check if snapshot is nil
	if snap == nil {
		return nil, fmt.Errorf("%w at block number %v", errUnknownSnapshot, number)
	}

	// Previous snapshot found, apply any pending headers on top of it
	for i := 0; i < len(headers)/2; i++ {
		headers[i], headers[len(headers)-1-i] = headers[len(headers)-1-i], headers[i]
	}

	var err error
	if snap, err = snap.Apply(nil, headers, c.logger); err != nil {
		return nil, err
	}

	c.Recents.Add(snap.Hash, snap)

	// If we've generated a new persistent snapshot, save to disk
	if snap.Number%snapshotPersistInterval == 0 && len(headers) > 0 {
		if err = snap.Store(c.DB); err != nil {
			return nil, err
		}

		c.logger.Trace("Stored proposer snapshot to disk", "number", snap.Number, "hash", snap.Hash)
	}

	return snap, err
}

// VerifyUncles implements consensus.Engine, always returning an error for any
// uncles as this consensus mechanism doesn't permit uncles.
func (c *Bor) VerifyUncles(_ consensus.ChainReader, _ *types.Header, uncles []*types.Header) error {
	return VerifyUncles(uncles)
}

// VerifySeal implements consensus.Engine, checking whether the signature contained
// in the header satisfies the consensus protocol requirements.
func (c *Bor) VerifySeal(chain consensus.ChainHeaderReader, header *types.Header) error {
	snap, err := c.snapshot(chain, header.Number.Uint64()-1, header.ParentHash, nil)
	if err != nil {
		return err
	}
	return c.verifySeal(chain, header, nil, snap)
}

// verifySeal checks whether the signature contained in the header satisfies the
// consensus protocol requirements. The method accepts an optional list of parent
// headers that aren't yet part of the local blockchain to generate the snapshots
// from.
func (c *Bor) verifySeal(chain consensus.ChainHeaderReader, header *types.Header, parents []*types.Header, snap *Snapshot) error {
	// Verifying the genesis block is not supported
	number := header.Number.Uint64()
	if number == 0 {
		return errUnknownBlock
	}

	var parent *types.Header
	if len(parents) > 0 { // if parents is nil, len(parents) is zero
		parent = parents[len(parents)-1]
	} else if number > 0 {
		parent = chain.GetHeader(header.ParentHash, number-1)
	}

	if err := ValidateHeaderTime(header, time.Now(), parent, snap.ValidatorSet, c.config, c.Signatures); err != nil {
		return err
	}

	// Ensure that the difficulty corresponds to the turn-ness of the signer
	if !c.fakeDiff {
		signer, err := Ecrecover(header, c.Signatures, c.config)
		if err != nil {
			return err
		}

		difficulty := snap.Difficulty(signer)
		if header.Difficulty.Uint64() != difficulty {
			return &WrongDifficultyError{number, difficulty, header.Difficulty.Uint64(), signer.Bytes()}
		}
	}

	return nil
}

// Prepare implements consensus.Engine, preparing all the consensus fields of the
// header for running the transactions on top.
func (c *Bor) Prepare(chain consensus.ChainHeaderReader, header *types.Header, state *state.IntraBlockState) error {
	// If the block isn't a checkpoint, cast a random vote (good enough for now)
	header.Coinbase = libcommon.Address{}
	header.Nonce = types.BlockNonce{}

	number := header.Number.Uint64()
	// Assemble the validator snapshot to check which votes make sense
	snap, err := c.snapshot(chain, number-1, header.ParentHash, nil)
	if err != nil {
		return err
	}

	// Set the correct difficulty
	header.Difficulty = new(big.Int).SetUint64(snap.Difficulty(c.authorizedSigner.Load().signer))

	// Ensure the extra data has all it's components
	if len(header.Extra) < types.ExtraVanityLength {
		header.Extra = append(header.Extra, bytes.Repeat([]byte{0x00}, types.ExtraVanityLength-len(header.Extra))...)
	}

	header.Extra = header.Extra[:types.ExtraVanityLength]

	// get validator set if number
	// Note: headers.Extra has producer set and not validator set. The bor
	// client calls `GetCurrentValidators` because it makes a contract call
	// where it fetches producers internally. As we fetch data from span
	// in Erigon, use directly the `GetCurrentProducers` function.
	if isSprintStart(number+1, c.config.CalculateSprintLength(number)) {
		spanID := uint64(heimdall.SpanIdAt(number + 1))
		newValidators, err := c.spanner.GetCurrentProducers(spanID, chain)
		if err != nil {
			return errUnknownValidators
		}

		// sort validator by address
		sort.Sort(valset.ValidatorsByAddress(newValidators))

		if c.config.IsNapoli(header.Number.Uint64()) { // PIP-16: Transaction Dependency Data
			var tempValidatorBytes []byte

			for _, validator := range newValidators {
				tempValidatorBytes = append(tempValidatorBytes, validator.HeaderBytes()...)
			}

			blockExtraData := &BlockExtraData{
				ValidatorBytes: tempValidatorBytes,
				TxDependency:   nil,
			}

			blockExtraDataBytes, err := rlp.EncodeToBytes(blockExtraData)
			if err != nil {
				log.Error("error while encoding block extra data: %v", err)
				return fmt.Errorf("error while encoding block extra data: %v", err)
			}

			header.Extra = append(header.Extra, blockExtraDataBytes...)
		} else {
			for _, validator := range newValidators {
				header.Extra = append(header.Extra, validator.HeaderBytes()...)
			}
		}
	} else if c.config.IsNapoli(header.Number.Uint64()) { // PIP-16: Transaction Dependency Data
		blockExtraData := &BlockExtraData{
			ValidatorBytes: nil,
			TxDependency:   nil,
		}

		blockExtraDataBytes, err := rlp.EncodeToBytes(blockExtraData)
		if err != nil {
			log.Error("error while encoding block extra data: %v", err)
			return fmt.Errorf("error while encoding block extra data: %v", err)
		}

		header.Extra = append(header.Extra, blockExtraDataBytes...)
	}

	// add extra seal space
	header.Extra = append(header.Extra, make([]byte, types.ExtraSealLength)...)

	// Mix digest is reserved for now, set to empty
	header.MixDigest = libcommon.Hash{}

	// Ensure the timestamp has the correct delay
	parent := chain.GetHeader(header.ParentHash, number-1)
	if parent == nil {
		return consensus.ErrUnknownAncestor
	}

	var succession int
	signer := c.authorizedSigner.Load().signer
	// if signer is not empty
	if !bytes.Equal(signer.Bytes(), libcommon.Address{}.Bytes()) {
		succession, err = snap.ValidatorSet.GetSignerSuccessionNumber(signer, number)
		if err != nil {
			return err
		}
	}

	header.Time = MinNextBlockTime(parent, succession, c.config)
	if header.Time < uint64(time.Now().Unix()) {
		header.Time = uint64(time.Now().Unix())
	}

	return nil
}

func (c *Bor) CalculateRewards(config *chain.Config, header *types.Header, uncles []*types.Header, syscall consensus.SystemCall,
) ([]consensus.Reward, error) {
	return []consensus.Reward{}, nil
}

// Finalize implements consensus.Engine, ensuring no uncles are set, nor block
// rewards given.
func (c *Bor) Finalize(config *chain.Config, header *types.Header, state *state.IntraBlockState,
	txs types.Transactions, uncles []*types.Header, r types.Receipts, withdrawals []*types.Withdrawal, requests types.Requests,
	chain consensus.ChainReader, syscall consensus.SystemCall, logger log.Logger,
) (types.Transactions, types.Receipts, types.Requests, error) {
	headerNumber := header.Number.Uint64()

	if withdrawals != nil || header.WithdrawalsHash != nil {
		return nil, nil, nil, consensus.ErrUnexpectedWithdrawals
	}

	if requests != nil || header.RequestsRoot != nil {
		return nil, nil, nil, consensus.ErrUnexpectedRequests
	}

	if isSprintStart(headerNumber, c.config.CalculateSprintLength(headerNumber)) {
		cx := statefull.ChainContext{Chain: chain, Bor: c}

		if c.blockReader != nil {
			// check and commit span
			if err := c.checkAndCommitSpan(state, header, cx, syscall); err != nil {
				err := fmt.Errorf("Finalize.checkAndCommitSpan: %w", err)
				c.logger.Error("[bor] committing span", "err", err)
				return nil, types.Receipts{}, nil, err
			}

			// commit states
			if err := c.CommitStates(state, header, cx, syscall); err != nil {
				err := fmt.Errorf("Finalize.CommitStates: %w", err)
				c.logger.Error("[bor] Error while committing states", "err", err)
				return nil, types.Receipts{}, nil, err
			}
		}
	}

	if err := c.changeContractCodeIfNeeded(headerNumber, state); err != nil {
		c.logger.Error("[bor] Error changing contract code", "err", err)
		return nil, types.Receipts{}, nil, err
	}

	// Set state sync data to blockchain
	// bc := chain.(*core.BlockChain)
	// bc.SetStateSync(stateSyncData)
	return nil, types.Receipts{}, nil, nil
}

func (c *Bor) changeContractCodeIfNeeded(headerNumber uint64, state *state.IntraBlockState) error {
	for blockNumber, genesisAlloc := range c.config.BlockAlloc {
		if blockNumber == strconv.FormatUint(headerNumber, 10) {
			allocs, err := types.DecodeGenesisAlloc(genesisAlloc)
			if err != nil {
				return fmt.Errorf("failed to decode genesis alloc: %v", err)
			}

			for addr, account := range allocs {
				c.logger.Trace("[bor] change contract code", "address", addr)
				state.SetCode(addr, account.Code)
			}
		}
	}

	return nil
}

// FinalizeAndAssemble implements consensus.Engine, ensuring no uncles are set,
// nor block rewards given, and returns the final block.
func (c *Bor) FinalizeAndAssemble(chainConfig *chain.Config, header *types.Header, state *state.IntraBlockState,
	txs types.Transactions, uncles []*types.Header, receipts types.Receipts, withdrawals []*types.Withdrawal, requests types.Requests,
	chain consensus.ChainReader, syscall consensus.SystemCall, call consensus.Call, logger log.Logger,
) (*types.Block, types.Transactions, types.Receipts, error) {
	// stateSyncData := []*types.StateSyncData{}

	headerNumber := header.Number.Uint64()

	if withdrawals != nil || header.WithdrawalsHash != nil {
		return nil, nil, nil, consensus.ErrUnexpectedWithdrawals
	}

	if requests != nil || header.RequestsRoot != nil {
		return nil, nil, nil, consensus.ErrUnexpectedRequests
	}

	if isSprintStart(headerNumber, c.config.CalculateSprintLength(headerNumber)) {
		cx := statefull.ChainContext{Chain: chain, Bor: c}

		if c.blockReader != nil {
			// check and commit span
			if err := c.checkAndCommitSpan(state, header, cx, syscall); err != nil {
				err := fmt.Errorf("FinalizeAndAssemble.checkAndCommitSpan: %w", err)
				c.logger.Error("[bor] committing span", "err", err)
				return nil, nil, types.Receipts{}, err
			}
			// commit states
			if err := c.CommitStates(state, header, cx, syscall); err != nil {
				err := fmt.Errorf("FinalizeAndAssemble.CommitStates: %w", err)
				c.logger.Error("[bor] committing states", "err", err)
				return nil, nil, types.Receipts{}, err
			}
		}
	}

	if err := c.changeContractCodeIfNeeded(headerNumber, state); err != nil {
		c.logger.Error("[bor] Error changing contract code", "err", err)
		return nil, nil, types.Receipts{}, err
	}

	// Assemble block
	block := types.NewBlockForAsembling(header, txs, nil, receipts, withdrawals, requests)

	// set state sync
	// bc := chain.(*core.BlockChain)
	// bc.SetStateSync(stateSyncData)

	// return the final block for sealing
	return block, txs, receipts, nil
}

func (c *Bor) Initialize(config *chain.Config, chain consensus.ChainHeaderReader, header *types.Header,
	state *state.IntraBlockState, syscall consensus.SysCallCustom, logger log.Logger, tracer *tracing.Hooks) {
}

// Authorize injects a private key into the consensus engine to mint new blocks
// with.
func (c *Bor) Authorize(currentSigner libcommon.Address, signFn SignerFn) {
	c.authorizedSigner.Store(&signer{
		signer: currentSigner,
		signFn: signFn,
	})
}

// Seal implements consensus.Engine, attempting to create a sealed block using
// the local signing credentials.
func (c *Bor) Seal(chain consensus.ChainHeaderReader, blockWithReceipts *types.BlockWithReceipts, results chan<- *types.BlockWithReceipts, stop <-chan struct{}) error {
	block := blockWithReceipts.Block
	receipts := blockWithReceipts.Receipts
	header := block.HeaderNoCopy()
	// Sealing the genesis block is not supported
	number := header.Number.Uint64()

	if number == 0 {
		return errUnknownBlock
	}

	// For 0-period chains, refuse to seal empty blocks (no reward but would spin sealing)
	if c.config.CalculatePeriod(number) == 0 && len(block.Transactions()) == 0 {
		c.logger.Trace("[bor] Sealing paused, waiting for transactions")
		return nil
	}

	// Don't hold the signer fields for the entire sealing procedure
	currentSigner := c.authorizedSigner.Load()
	signer, signFn := currentSigner.signer, currentSigner.signFn

	snap, err := c.snapshot(chain, number-1, header.ParentHash, nil)
	if err != nil {
		return err
	}

	successionNumber, err := snap.ValidatorSet.GetSignerSuccessionNumber(signer, number)
	if err != nil {
		return err
	}

	// Sweet, the protocol permits us to sign the block, wait for our time
	delay := time.Until(time.Unix(int64(header.Time), 0))
	// wiggle was already accounted for in header.Time, this is just for logging
	wiggle := time.Duration(successionNumber) * time.Duration(c.config.CalculateBackupMultiplier(number)) * time.Second

	// Sign all the things!
	sighash, err := signFn(signer, accounts.MimetypeBor, BorRLP(header, c.config))
	if err != nil {
		return err
	}
	copy(header.Extra[len(header.Extra)-types.ExtraSealLength:], sighash)

	go func() {
		// Wait until sealing is terminated or delay timeout.
		c.logger.Info("[bor] Waiting for slot to sign and propagate", "number", number, "hash", header.Hash, "delay", common.PrettyDuration(delay), "TxCount", block.Transactions().Len(), "Signer", signer)

		select {
		case <-stop:
			c.logger.Info("[bor] Stopped sealing operation for block", "number", number)
			results <- nil
			return
		case <-time.After(delay):

			if c.headerProgress != nil && c.headerProgress.Progress() >= number {
				c.logger.Info("Discarding sealing operation for block", "number", number)
				results <- nil
				return
			}

			if wiggle > 0 {
				c.logger.Info(
					"[bor] Sealed out-of-turn",
					"number", number,
					"wiggle", common.PrettyDuration(wiggle),
					"delay", delay,
					"headerDifficulty", header.Difficulty,
					"signer", signer.Hex(),
				)
			} else {
				c.logger.Info(
					"[bor] Sealed in-turn",
					"number", number,
					"delay", delay,
					"headerDifficulty", header.Difficulty,
					"signer", signer.Hex(),
				)
			}
		}
		select {
		case results <- &types.BlockWithReceipts{Block: block.WithSeal(header), Receipts: receipts}:
		default:
			c.logger.Warn("Sealing result was not read by miner", "number", number, "sealhash", SealHash(header, c.config))
		}
	}()
	return nil
}

// IsValidator returns true if this instance is the validator for this block
func (c *Bor) IsValidator(header *types.Header) (bool, error) {
	number := header.Number.Uint64()

	if number == 0 {
		return false, nil
	}

	snap, err := c.snapshot(nil, number-1, header.ParentHash, nil)

	if err != nil {
		if errors.Is(err, errUnknownSnapshot) {
			return false, nil
		}

		return false, err
	}

	currentSigner := c.authorizedSigner.Load()

	return snap.ValidatorSet.HasAddress(currentSigner.signer), nil
}

// IsProposer returns true if this instance is the proposer for this block
func (c *Bor) IsProposer(header *types.Header) (bool, error) {
	number := header.Number.Uint64()
	if number == 0 {
		return false, nil
	}

	snap, err := c.snapshot(nil, number-1, header.ParentHash, nil)
	if err != nil {
		return false, err
	}

	signer := c.authorizedSigner.Load().signer
	successionNumber, err := snap.ValidatorSet.GetSignerSuccessionNumber(signer, number)
	return successionNumber == 0, err
}

// CalcDifficulty is the difficulty adjustment algorithm. It returns the difficulty
// that a new block should have based on the previous blocks in the chain and the
// current signer.
func (c *Bor) CalcDifficulty(chain consensus.ChainHeaderReader, _, _ uint64, _ *big.Int, parentNumber uint64, parentHash, _ libcommon.Hash, _ uint64) *big.Int {
	snap, err := c.snapshot(chain, parentNumber, parentHash, nil)
	if err != nil {
		return nil
	}

	return new(big.Int).SetUint64(snap.Difficulty(c.authorizedSigner.Load().signer))
}

// SealHash returns the hash of a block prior to it being sealed.
func (c *Bor) SealHash(header *types.Header) libcommon.Hash {
	return SealHash(header, c.config)
}

func (c *Bor) IsServiceTransaction(sender libcommon.Address, syscall consensus.SystemCall) bool {
	return false
}

// Depricated: To get the API use jsonrpc.APIList
func (c *Bor) APIs(chain consensus.ChainHeaderReader) []rpc.API {
	return []rpc.API{}
}

type FinalityAPI interface {
	GetRootHash(start uint64, end uint64) (string, error)
}

type FinalityAPIFunc func(start uint64, end uint64) (string, error)

func (f FinalityAPIFunc) GetRootHash(start uint64, end uint64) (string, error) {
	return f(start, end)
}

func (c *Bor) Start(chainDB kv.RwDB) {
	if flags.Milestone {
		whitelist.RegisterService(c.DB)
		finality.Whitelist(c.HeimdallClient, c.DB, chainDB, c.blockReader, c.logger,
			FinalityAPIFunc(func(start uint64, end uint64) (string, error) {
				ctx := context.Background()
				tx, err := chainDB.BeginRo(ctx)
				if err != nil {
					return "", err
				}
				defer tx.Rollback()

				return c.GetRootHash(ctx, tx, start, end)
			}), c.closeCh)
	}
}

func (c *Bor) Close() error {
	c.closeOnce.Do(func() {
		if c.DB != nil {
			c.DB.Close()
		}

		if c.HeimdallClient != nil {
			c.HeimdallClient.Close()
		}
		// Close all bg processes
		close(c.closeCh)
	})

	return nil
}

func (c *Bor) checkAndCommitSpan(
	state *state.IntraBlockState,
	header *types.Header,
	chain statefull.ChainContext,
	syscall consensus.SystemCall,
) error {
	headerNumber := header.Number.Uint64()

	currentSpan, err := c.spanner.GetCurrentSpan(syscall)
	if err != nil {
		return err
	}

	// Whenever `checkAndCommitSpan` is called for the first time, during the start of 'technically'
	// second sprint, we need the 0th as well as the 1st span. The contract returns an empty
	// span (i.e. all fields set to 0). Span 0 doesn't need to be committed explicitly and
	// is committed eventually when we commit 1st span (as per the contract). The check below
	// takes care of that and commits the 1st span (hence the `currentSpan.Id+1` param).
	if currentSpan.EndBlock == 0 {
		return c.fetchAndCommitSpan(uint64(currentSpan.Id+1), state, header, chain, syscall)
	}

	// For subsequent calls, commit the next span on the first block of the last sprint of a span
	sprintLength := c.config.CalculateSprintLength(headerNumber)
	if currentSpan.EndBlock > sprintLength && currentSpan.EndBlock-sprintLength+1 == headerNumber {
		return c.fetchAndCommitSpan(uint64(currentSpan.Id+1), state, header, chain, syscall)
	}

	return nil
}

func (c *Bor) fetchAndCommitSpan(
	newSpanID uint64,
	state *state.IntraBlockState,
	header *types.Header,
	chain statefull.ChainContext,
	syscall consensus.SystemCall,
) error {
	var heimdallSpan heimdall.Span

	if c.HeimdallClient == nil {
		// fixme: move to a new mock or fake and remove c.HeimdallClient completely
		s, err := c.getNextHeimdallSpanForTest(newSpanID, state, header, chain, syscall)
		if err != nil {
			return err
		}

		heimdallSpan = *s
	} else if c.spanReader != nil {
		span, ok, err := c.spanReader.Span(context.Background(), newSpanID)
		if err != nil {
			return err
		}
		if !ok {
			return errors.New(fmt.Sprintf("error fetching span %v", newSpanID))
		}

		heimdallSpan = *span
	} else {
		spanJson := chain.Chain.BorSpan(newSpanID)
		if err := json.Unmarshal(spanJson, &heimdallSpan); err != nil {
			return err
		}
	}

	// check if chain id matches with heimdall span
	if heimdallSpan.ChainID != c.chainConfig.ChainID.String() {
		return fmt.Errorf(
			"chain id proposed span, %s, and bor chain id, %s, doesn't match",
			heimdallSpan.ChainID,
			c.chainConfig.ChainID.String(),
		)
	}

	return c.spanner.CommitSpan(heimdallSpan, syscall)
}

func (c *Bor) GetRootHash(ctx context.Context, tx kv.Tx, start, end uint64) (string, error) {
	length := end - start + 1
	if length > MaxCheckpointLength {
		return "", &MaxCheckpointLengthExceededError{Start: start, End: end}
	}

	cacheKey := strconv.FormatUint(start, 10) + "-" + strconv.FormatUint(end, 10)

	if c.rootHashCache == nil {
		c.rootHashCache, _ = lru.NewARC[string, string](100)
	}

	if root, known := c.rootHashCache.Get(cacheKey); known {
		return root, nil
	}

	header := rawdb.ReadCurrentHeader(tx)
	var currentHeaderNumber uint64 = 0
	if header == nil {
		return "", &valset.InvalidStartEndBlockError{Start: start, End: end, CurrentHeader: currentHeaderNumber}
	}
	currentHeaderNumber = header.Number.Uint64()
	if start > end || end > currentHeaderNumber {
		return "", &valset.InvalidStartEndBlockError{Start: start, End: end, CurrentHeader: currentHeaderNumber}
	}
	blockHeaders := make([]*types.Header, length)
	for number := start; number <= end; number++ {
		blockHeaders[number-start], _ = c.getHeaderByNumber(ctx, tx, number)
	}

	hash, err := ComputeHeadersRootHash(blockHeaders)
	if err != nil {
		return "", err
	}

	hashStr := hex.EncodeToString(hash)
	c.rootHashCache.Add(cacheKey, hashStr)
	return hashStr, nil
}

func ComputeHeadersRootHash(blockHeaders []*types.Header) ([]byte, error) {
	headers := make([][32]byte, NextPowerOfTwo(uint64(len(blockHeaders))))
	for i := 0; i < len(blockHeaders); i++ {
		blockHeader := blockHeaders[i]
		header := crypto.Keccak256(AppendBytes32(
			blockHeader.Number.Bytes(),
			new(big.Int).SetUint64(blockHeader.Time).Bytes(),
			blockHeader.TxHash.Bytes(),
			blockHeader.ReceiptHash.Bytes(),
		))

		var arr [32]byte
		copy(arr[:], header)
		headers[i] = arr
	}
	tree := merkle.NewTreeWithOpts(merkle.TreeOptions{EnableHashSorting: false, DisableHashLeaves: true})
	if err := tree.Generate(Convert(headers), sha3.NewLegacyKeccak256()); err != nil {
		return nil, err
	}

	return tree.Root().Hash, nil
}

func (c *Bor) getHeaderByNumber(ctx context.Context, tx kv.Tx, number uint64) (*types.Header, error) {
	header, err := c.blockReader.HeaderByNumber(ctx, tx, number)
	if err != nil {
		return nil, err
	}
	if header == nil {
		_, _ = c.blockReader.HeaderByNumber(dbg.ContextWithDebug(ctx, true), tx, number)
		return nil, fmt.Errorf("[bor] header not found: %d", number)
	}
	return header, nil
}

// CommitStates commit states
func (c *Bor) CommitStates(
	state *state.IntraBlockState,
	header *types.Header,
	chain statefull.ChainContext,
	syscall consensus.SystemCall,
) error {
	blockNum := header.Number.Uint64()

	if c.bridgeReader != nil {
		events, err := c.bridgeReader.Events(c.execCtx, blockNum)
		if err != nil {
			return err
		}

		for _, event := range events {
			_, err := syscall(*event.To(), event.Data())
			if err != nil {
				return err
			}
		}
		return nil
	}

	events := chain.Chain.BorEventsByBlock(header.Hash(), blockNum)
<<<<<<< HEAD
=======
	if enableBoreventsRemoteFallback && blockNum <= chain.Chain.FrozenBorBlocks() && len(events) == 50 {
		// we still sometime could get 0 events from borevent file
		var to time.Time
		if c.config.IsIndore(blockNum) {
			stateSyncDelay := c.config.CalculateStateSyncDelay(blockNum)
			to = time.Unix(int64(header.Time-stateSyncDelay), 0)
		} else {
			pHeader := chain.Chain.GetHeaderByNumber(blockNum - c.config.CalculateSprintLength(blockNum))
			to = time.Unix(int64(pHeader.Time), 0)
		}

		startEventID := chain.Chain.BorStartEventID(header.Hash(), blockNum)
		log.Warn("[dbg] fallback to remote bor events", "blockNum", blockNum, "startEventID", startEventID, "events_from_db_or_snaps", len(events))
		remote, err := c.HeimdallClient.FetchStateSyncEvents(context.Background(), startEventID, to, 0)
		if err != nil {
			return err
		}
		if len(remote) > 0 {
			chainID := c.chainConfig.ChainID.String()

			var merged []*heimdall.EventRecordWithTime
			events = events[:0]
			for _, event := range remote {
				if event.ChainID != chainID {
					continue
				}
				if event.Time.After(to) {
					continue
				}
				merged = append(merged, event)
			}

			for _, ev := range merged {
				data, err := ev.MarshallBytes()
				if err != nil {
					panic(err)
				}

				events = append(events, data)
			}
		}
	}
>>>>>>> fef90864

	for _, event := range events {
		if err := c.stateReceiver.CommitState(event, syscall); err != nil {
			return err
		}
	}

	return nil
}

func (c *Bor) SetHeimdallClient(h heimdall.HeimdallClient) {
	c.HeimdallClient = h
}

//
// Private methods
//

func (c *Bor) getNextHeimdallSpanForTest(
	newSpanID uint64,
	state *state.IntraBlockState,
	header *types.Header,
	chain statefull.ChainContext,
	syscall consensus.SystemCall,
) (*heimdall.Span, error) {
	headerNumber := header.Number.Uint64()

	spanBor, err := c.spanner.GetCurrentSpan(syscall)
	if err != nil {
		return nil, err
	}

	// Retrieve the snapshot needed to verify this header and cache it
	snap, err := c.snapshot(chain.Chain, headerNumber-1, header.ParentHash, nil)
	if err != nil {
		return nil, err
	}

	// new span
	spanBor.Id = heimdall.SpanId(newSpanID)
	if spanBor.EndBlock == 0 {
		spanBor.StartBlock = 256
	} else {
		spanBor.StartBlock = spanBor.EndBlock + 1
	}

	spanBor.EndBlock = spanBor.StartBlock + (100 * c.config.CalculateSprintLength(headerNumber)) - 1

	selectedProducers := make([]valset.Validator, len(snap.ValidatorSet.Validators))
	for i, v := range snap.ValidatorSet.Validators {
		selectedProducers[i] = *v
	}

	heimdallSpan := *spanBor

	heimdallSpan.ValidatorSet = *snap.ValidatorSet
	heimdallSpan.SelectedProducers = selectedProducers
	heimdallSpan.ChainID = c.chainConfig.ChainID.String()

	return &heimdallSpan, nil
}

func isSprintStart(number, sprint uint64) bool {
	return number%sprint == 0
}

// BorTransfer transfer in Bor
func BorTransfer(db evmtypes.IntraBlockState, sender, recipient libcommon.Address, amount *uint256.Int, bailout bool) {
	// get inputs before
	input1 := db.GetBalance(sender).Clone()
	input2 := db.GetBalance(recipient).Clone()

	if !bailout {
		db.SubBalance(sender, amount, tracing.BalanceChangeTransfer)
	}
	db.AddBalance(recipient, amount, tracing.BalanceChangeTransfer)

	// get outputs after
	output1 := db.GetBalance(sender).Clone()
	output2 := db.GetBalance(recipient).Clone()

	// add transfer log into state
	addTransferLog(db, transferLogSig, sender, recipient, amount, input1, input2, output1, output2)
}

func (c *Bor) GetTransferFunc() evmtypes.TransferFunc {
	return BorTransfer
}

// AddFeeTransferLog adds fee transfer log into state
// Deprecating transfer log and will be removed in future fork. PLEASE DO NOT USE this transfer log going forward. Parameters won't get updated as expected going forward with EIP1559
func AddFeeTransferLog(ibs evmtypes.IntraBlockState, sender libcommon.Address, coinbase libcommon.Address, result *evmtypes.ExecutionResult) {
	output1 := result.SenderInitBalance.Clone()
	output2 := result.CoinbaseInitBalance.Clone()
	addTransferLog(
		ibs,
		transferFeeLogSig,
		sender,
		coinbase,
		result.FeeTipped,
		result.SenderInitBalance,
		result.CoinbaseInitBalance,
		output1.Sub(output1, result.FeeTipped),
		output2.Add(output2, result.FeeTipped),
	)

}

func (c *Bor) GetPostApplyMessageFunc() evmtypes.PostApplyMessageFunc {
	return AddFeeTransferLog
}

// In bor, RLP encoding of BlockExtraData will be stored in the Extra field in the header
type BlockExtraData struct {
	// Validator bytes of bor
	ValidatorBytes []byte

	// length of TxDependency          ->   n (n = number of transactions in the block)
	// length of TxDependency[i]       ->   k (k = a whole number)
	// k elements in TxDependency[i]   ->   transaction indexes on which transaction i is dependent on
	TxDependency [][]uint64
}

// Returns the Block-STM Transaction Dependency from the block header
func GetTxDependency(b *types.Block) [][]uint64 {
	tempExtra := b.Extra()

	if len(tempExtra) < types.ExtraVanityLength+types.ExtraSealLength {
		log.Error("length of extra less is than vanity and seal")
		return nil
	}

	var blockExtraData BlockExtraData

	if err := rlp.DecodeBytes(tempExtra[types.ExtraVanityLength:len(tempExtra)-types.ExtraSealLength], &blockExtraData); err != nil {
		log.Error("error while decoding block extra data", "err", err)
		return nil
	}

	return blockExtraData.TxDependency
}

func GetValidatorBytes(h *types.Header, config *borcfg.BorConfig) []byte {
	tempExtra := h.Extra

	if !config.IsNapoli(h.Number.Uint64()) {
		return tempExtra[types.ExtraVanityLength : len(tempExtra)-types.ExtraSealLength]
	}

	if len(tempExtra) < types.ExtraVanityLength+types.ExtraSealLength {
		log.Error("length of extra less is than vanity and seal")
		return nil
	}

	var blockExtraData BlockExtraData
	if err := rlp.DecodeBytes(tempExtra[types.ExtraVanityLength:len(tempExtra)-types.ExtraSealLength], &blockExtraData); err != nil {
		log.Error("error while decoding block extra data", "err", err)
		return nil
	}

	return blockExtraData.ValidatorBytes
}

func VerifyUncles(uncles []*types.Header) error {
	if len(uncles) > 0 {
		return errUncleDetected
	}

	return nil
}<|MERGE_RESOLUTION|>--- conflicted
+++ resolved
@@ -253,11 +253,7 @@
 	GetSignerSuccessionNumber(signer libcommon.Address, number uint64) (int, error)
 }
 
-<<<<<<< HEAD
-func CalculateEventWIndow(ctx context.Context, config *borcfg.BorConfig, header *types.Header, tx kv.Getter, headerReader services.HeaderReader) (from time.Time, to time.Time, err error) {
-=======
 func CalculateEventWindow(ctx context.Context, config *borcfg.BorConfig, header *types.Header, tx kv.Getter, headerReader services.HeaderReader) (from time.Time, to time.Time, err error) {
->>>>>>> fef90864
 
 	blockNum := header.Number.Uint64()
 	blockNum += blockNum % config.CalculateSprintLength(blockNum)
@@ -1545,51 +1541,6 @@
 	}
 
 	events := chain.Chain.BorEventsByBlock(header.Hash(), blockNum)
-<<<<<<< HEAD
-=======
-	if enableBoreventsRemoteFallback && blockNum <= chain.Chain.FrozenBorBlocks() && len(events) == 50 {
-		// we still sometime could get 0 events from borevent file
-		var to time.Time
-		if c.config.IsIndore(blockNum) {
-			stateSyncDelay := c.config.CalculateStateSyncDelay(blockNum)
-			to = time.Unix(int64(header.Time-stateSyncDelay), 0)
-		} else {
-			pHeader := chain.Chain.GetHeaderByNumber(blockNum - c.config.CalculateSprintLength(blockNum))
-			to = time.Unix(int64(pHeader.Time), 0)
-		}
-
-		startEventID := chain.Chain.BorStartEventID(header.Hash(), blockNum)
-		log.Warn("[dbg] fallback to remote bor events", "blockNum", blockNum, "startEventID", startEventID, "events_from_db_or_snaps", len(events))
-		remote, err := c.HeimdallClient.FetchStateSyncEvents(context.Background(), startEventID, to, 0)
-		if err != nil {
-			return err
-		}
-		if len(remote) > 0 {
-			chainID := c.chainConfig.ChainID.String()
-
-			var merged []*heimdall.EventRecordWithTime
-			events = events[:0]
-			for _, event := range remote {
-				if event.ChainID != chainID {
-					continue
-				}
-				if event.Time.After(to) {
-					continue
-				}
-				merged = append(merged, event)
-			}
-
-			for _, ev := range merged {
-				data, err := ev.MarshallBytes()
-				if err != nil {
-					panic(err)
-				}
-
-				events = append(events, data)
-			}
-		}
-	}
->>>>>>> fef90864
 
 	for _, event := range events {
 		if err := c.stateReceiver.CommitState(event, syscall); err != nil {

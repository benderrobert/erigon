--- conflicted
+++ resolved
@@ -253,11 +253,7 @@
 	GetSignerSuccessionNumber(signer libcommon.Address, number uint64) (int, error)
 }
 
-<<<<<<< HEAD
-func CalculateEventWIndow(ctx context.Context, config *borcfg.BorConfig, header *types.Header, tx kv.Getter, headerReader services.HeaderReader) (from time.Time, to time.Time, err error) {
-=======
 func CalculateEventWindow(ctx context.Context, config *borcfg.BorConfig, header *types.Header, tx kv.Getter, headerReader services.HeaderReader) (from time.Time, to time.Time, err error) {
->>>>>>> ba161345
 
 	blockNum := header.Number.Uint64()
 	blockNum += blockNum % config.CalculateSprintLength(blockNum)
@@ -1545,8 +1541,6 @@
 	}
 
 	events := chain.Chain.BorEventsByBlock(header.Hash(), blockNum)
-<<<<<<< HEAD
-=======
 	if enableBoreventsRemoteFallback && blockNum <= chain.Chain.FrozenBorBlocks() && len(events) == 50 {
 		// we still sometime could get 0 events from borevent file
 		var to time.Time
@@ -1589,7 +1583,6 @@
 			}
 		}
 	}
->>>>>>> ba161345
 
 	for _, event := range events {
 		if err := c.stateReceiver.CommitState(event, syscall); err != nil {

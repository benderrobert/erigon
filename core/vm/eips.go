--- conflicted
+++ resolved
@@ -317,12 +317,6 @@
 		numPop:      0,
 		numPush:     1,
 	}
-<<<<<<< HEAD
-}
-
-// enable2935 applies EIP-2935 (Historical block hashes in state)
-func enable2935(jt *JumpTable) {
-	jt[BLOCKHASH].execute = opBlockhash2935
 }
 
 // enableEOF applies the EOF changes.
@@ -688,6 +682,4 @@
 	// TODO(racytech): make sure this one refers to the same underlying slice as Container.SubContainer[deployContainerIdx]
 	deployContainer = append(deployContainer, auxData...)
 	return nil, nil
-=======
->>>>>>> d68598f6
 }
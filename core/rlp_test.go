// Copyright 2019 The go-ethereum Authors
// This file is part of the go-ethereum library.
//
// The go-ethereum library is free software: you can redistribute it and/or modify
// it under the terms of the GNU Lesser General Public License as published by
// the Free Software Foundation, either version 3 of the License, or
// (at your option) any later version.
//
// The go-ethereum library is distributed in the hope that it will be useful,
// but WITHOUT ANY WARRANTY; without even the implied warranty of
// MERCHANTABILITY or FITNESS FOR A PARTICULAR PURPOSE. See the
// GNU Lesser General Public License for more details.
//
// You should have received a copy of the GNU Lesser General Public License
// along with the go-ethereum library. If not, see <http://www.gnu.org/licenses/>.
//
//nolint:errcheck,prealloc
package core_test

import (
	"fmt"
	"math/big"
	"testing"

	libcommon "github.com/ledgerwatch/erigon-lib/common"
<<<<<<< HEAD
	"github.com/ledgerwatch/erigon/core"
	"github.com/ledgerwatch/erigon/turbo/stages/mock"
=======
	"github.com/ledgerwatch/erigon-lib/common/datadir"
	"github.com/ledgerwatch/erigon/core/state/temporal"
	"github.com/ledgerwatch/log/v3"
>>>>>>> a959387a
	"golang.org/x/crypto/sha3"

	"github.com/ledgerwatch/erigon/common/u256"
	"github.com/ledgerwatch/erigon/consensus/ethash"
	"github.com/ledgerwatch/erigon/core/types"
	"github.com/ledgerwatch/erigon/crypto"
	"github.com/ledgerwatch/erigon/params"
	"github.com/ledgerwatch/erigon/rlp"
)

<<<<<<< HEAD
func getBlock(tb testing.TB, transactions int, uncles int, dataSize int, tmpDir string) *types.Block {
=======
func getBlock(tb testing.TB, transactions int, uncles int, dataSize int, tmpDir string, logger log.Logger) *types.Block {
	_, db, _ := temporal.NewTestDB(tb, datadir.New(tmpDir), nil)
>>>>>>> a959387a
	var (
		aa = libcommon.HexToAddress("0x000000000000000000000000000000000000aaaa")
		// Generate a canonical chain to act as the main dataset
		engine = ethash.NewFaker()
		// A sender who makes transactions, has some funds
		key, _  = crypto.HexToECDSA("b71c71a67e1177ad4e901695e1b4b9ee17ae16c6668d313eac2f96dbcda3f291")
		address = crypto.PubkeyToAddress(key.PublicKey)
		funds   = big.NewInt(1000000000)
		gspec   = &types.Genesis{
			Config: params.TestChainConfig,
			Alloc:  types.GenesisAlloc{address: {Balance: funds}},
		}
<<<<<<< HEAD
=======
		genesis = MustCommitGenesis(gspec, db, tmpDir, logger)
>>>>>>> a959387a
	)
	m := mock.MockWithGenesis(tb, gspec, key, false)
	genesis := m.Genesis
	db := m.DB

	// We need to generate as many blocks +1 as uncles
	chain, _ := core.GenerateChain(params.TestChainConfig, genesis, engine, db, uncles+1, func(n int, b *core.BlockGen) {
		if n == uncles {
			// Add transactions and stuff on the last block
			for i := 0; i < transactions; i++ {
				tx, _ := types.SignTx(types.NewTransaction(uint64(i), aa,
					u256.Num0, 50000, u256.Num1, make([]byte, dataSize)), *types.LatestSignerForChainID(nil), key)
				b.AddTx(tx)
			}
			for i := 0; i < uncles; i++ {
				b.AddUncle(&types.Header{ParentHash: b.PrevBlock(n - 1 - i).Hash(), Number: big.NewInt(int64(n - i))})
			}
		}
	})
	block := chain.TopBlock
	return block
}

// TestRlpIterator tests that individual transactions can be picked out
// from blocks without full unmarshalling/marshalling
func TestRlpIterator(t *testing.T) {
	t.Parallel()
	for _, tt := range []struct {
		txs      int
		uncles   int
		datasize int
	}{
		{0, 0, 0},
		{0, 2, 0},
		{10, 0, 0},
		{10, 2, 0},
		{10, 2, 50},
	} {
		testRlpIterator(t, tt.txs, tt.uncles, tt.datasize)
	}
}

func testRlpIterator(t *testing.T, txs, uncles, datasize int) {
	desc := fmt.Sprintf("%d txs [%d datasize] and %d uncles", txs, datasize, uncles)
	bodyRlp, _ := rlp.EncodeToBytes(getBlock(t, txs, uncles, datasize, "", log.Root()).Body())
	it, err := rlp.NewListIterator(bodyRlp)
	if err != nil {
		t.Fatal(err)
	}
	// Check that txs exist
	if !it.Next() {
		t.Fatal("expected two elems, got zero")
	}
	txdata := it.Value()
	// Check that uncles exist
	if !it.Next() {
		t.Fatal("expected three elems, got two")
	}
	// No more after that
	if it.Next() {
		t.Fatal("expected only three elems, got more")
	}
	txIt, err := rlp.NewListIterator(txdata)
	if err != nil {
		t.Fatal(err)
	}
	var gotHashes []libcommon.Hash
	var expHashes []libcommon.Hash
	for txIt.Next() {
		gotHashes = append(gotHashes, crypto.Keccak256Hash(txIt.Value()))
	}

	var expBody types.Body
	err = rlp.DecodeBytes(bodyRlp, &expBody)
	if err != nil {
		t.Fatal(err)
	}
	for _, tx := range expBody.Transactions {
		expHashes = append(expHashes, tx.Hash())
	}
	if gotLen, expLen := len(gotHashes), len(expHashes); gotLen != expLen {
		t.Fatalf("testcase %v: length wrong, got %d exp %d", desc, gotLen, expLen)
	}
	// also sanity check against input
	if gotLen := len(gotHashes); gotLen != txs {
		t.Fatalf("testcase %v: length wrong, got %d exp %d", desc, gotLen, txs)
	}
	for i, got := range gotHashes {
		if exp := expHashes[i]; got != exp {
			t.Errorf("testcase %v: hash wrong, got %x, exp %x", desc, got, exp)
		}
	}
}

// BenchmarkHashing compares the speeds of hashing a rlp raw data directly
// without the unmarshalling/marshalling step
func BenchmarkHashing(b *testing.B) {
	// Make a pretty fat block
	var (
		bodyRlp  []byte
		blockRlp []byte
	)
	{
		block := getBlock(b, 200, 2, 50, "", log.Root())
		bodyRlp, _ = rlp.EncodeToBytes(block.Body())
		blockRlp, _ = rlp.EncodeToBytes(block)
	}
	var got libcommon.Hash
	var hasher = sha3.NewLegacyKeccak256()
	b.Run("iteratorhashing", func(b *testing.B) {
		b.ResetTimer()
		for i := 0; i < b.N; i++ {
			var hash libcommon.Hash
			it, err := rlp.NewListIterator(bodyRlp)
			if err != nil {
				b.Fatal(err)
			}
			it.Next()
			txs := it.Value()
			txIt, err := rlp.NewListIterator(txs)
			if err != nil {
				b.Fatal(err)
			}
			for txIt.Next() {
				hasher.Reset()
				hasher.Write(txIt.Value())
				hasher.Sum(hash[:0])
				got = hash
			}
		}
	})
	var exp libcommon.Hash
	b.Run("fullbodyhashing", func(b *testing.B) {
		b.ResetTimer()
		for i := 0; i < b.N; i++ {
			var body types.Body
			rlp.DecodeBytes(bodyRlp, &body)
			for _, tx := range body.Transactions {
				exp = tx.Hash()
			}
		}
	})
	b.Run("fullblockhashing", func(b *testing.B) {
		b.ResetTimer()
		for i := 0; i < b.N; i++ {
			var block types.Block
			rlp.DecodeBytes(blockRlp, &block)
			for _, tx := range block.Transactions() {
				tx.Hash()
			}
		}
	})
	if got != exp {
		b.Fatalf("hash wrong, got %x exp %x", got, exp)
	}
}<|MERGE_RESOLUTION|>--- conflicted
+++ resolved
@@ -23,14 +23,9 @@
 	"testing"
 
 	libcommon "github.com/ledgerwatch/erigon-lib/common"
-<<<<<<< HEAD
 	"github.com/ledgerwatch/erigon/core"
 	"github.com/ledgerwatch/erigon/turbo/stages/mock"
-=======
-	"github.com/ledgerwatch/erigon-lib/common/datadir"
-	"github.com/ledgerwatch/erigon/core/state/temporal"
 	"github.com/ledgerwatch/log/v3"
->>>>>>> a959387a
 	"golang.org/x/crypto/sha3"
 
 	"github.com/ledgerwatch/erigon/common/u256"
@@ -41,12 +36,7 @@
 	"github.com/ledgerwatch/erigon/rlp"
 )
 
-<<<<<<< HEAD
-func getBlock(tb testing.TB, transactions int, uncles int, dataSize int, tmpDir string) *types.Block {
-=======
 func getBlock(tb testing.TB, transactions int, uncles int, dataSize int, tmpDir string, logger log.Logger) *types.Block {
-	_, db, _ := temporal.NewTestDB(tb, datadir.New(tmpDir), nil)
->>>>>>> a959387a
 	var (
 		aa = libcommon.HexToAddress("0x000000000000000000000000000000000000aaaa")
 		// Generate a canonical chain to act as the main dataset
@@ -59,10 +49,6 @@
 			Config: params.TestChainConfig,
 			Alloc:  types.GenesisAlloc{address: {Balance: funds}},
 		}
-<<<<<<< HEAD
-=======
-		genesis = MustCommitGenesis(gspec, db, tmpDir, logger)
->>>>>>> a959387a
 	)
 	m := mock.MockWithGenesis(tb, gspec, key, false)
 	genesis := m.Genesis

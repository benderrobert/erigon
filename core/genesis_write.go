--- conflicted
+++ resolved
@@ -29,12 +29,12 @@
 
 	"github.com/c2h5oh/datasize"
 	"github.com/holiman/uint256"
+	"github.com/ledgerwatch/log/v3"
+	"golang.org/x/exp/slices"
+
 	"github.com/ledgerwatch/erigon-lib/chain/networkname"
 	state2 "github.com/ledgerwatch/erigon-lib/state"
-	"github.com/ledgerwatch/log/v3"
-	"golang.org/x/exp/slices"
-
-	state2 "github.com/ledgerwatch/erigon-lib/state"
+
 	"github.com/ledgerwatch/erigon/core/state/temporal"
 
 	"github.com/ledgerwatch/erigon-lib/chain"
@@ -229,23 +229,12 @@
 	}
 
 	if histV3 {
-<<<<<<< HEAD
 		rh, err := domains.ComputeCommitment(ctx, tx.(*temporal.Tx).Agg().EndTxNumMinimax() == 0, false)
-=======
-		rh, err := domains.ComputeCommitment(ctx, true, false)
->>>>>>> cfdc029b
 		if err != nil {
 			return nil, nil, err
 		}
 		if !bytes.Equal(rh, block.Root().Bytes()) {
-<<<<<<< HEAD
 			fmt.Printf("invalid genesis root hash: %x, expected %x\n", rh, block.Root().Bytes())
-=======
-			return nil, nil, fmt.Errorf("invalid genesis root hash: %x, expected %x\n", rh, block.Root().Bytes())
-		}
-		if err := domains.Flush(ctx, tx); err != nil {
-			return nil, nil, err
->>>>>>> cfdc029b
 		}
 		if err := domains.Flush(ctx, tx); err != nil {
 			return nil, nil, err

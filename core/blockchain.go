// Copyright 2014 The go-ethereum Authors
// This file is part of the go-ethereum library.
//
// The go-ethereum library is free software: you can redistribute it and/or modify
// it under the terms of the GNU Lesser General Public License as published by
// the Free Software Foundation, either version 3 of the License, or
// (at your option) any later version.
//
// The go-ethereum library is distributed in the hope that it will be useful,
// but WITHOUT ANY WARRANTY; without even the implied warranty of
// MERCHANTABILITY or FITNESS FOR A PARTICULAR PURPOSE. See the
// GNU Lesser General Public License for more details.
//
// You should have received a copy of the GNU Lesser General Public License
// along with the go-ethereum library. If not, see <http://www.gnu.org/licenses/>.

// Package core implements the Ethereum consensus protocol.
package core

import (
	"fmt"
	"time"

<<<<<<< HEAD
	"github.com/ledgerwatch/erigon-lib/metrics"

=======
	"github.com/ledgerwatch/log/v3"
>>>>>>> fd6f529c
	"golang.org/x/crypto/sha3"
	"golang.org/x/exp/slices"

	"github.com/ledgerwatch/erigon-lib/chain"
	libcommon "github.com/ledgerwatch/erigon-lib/common"
	"github.com/ledgerwatch/erigon-lib/common/cmp"
	"github.com/ledgerwatch/erigon-lib/metrics"
	"github.com/ledgerwatch/erigon/common/math"
	"github.com/ledgerwatch/erigon/common/u256"
	"github.com/ledgerwatch/erigon/consensus"
	"github.com/ledgerwatch/erigon/core/state"
	"github.com/ledgerwatch/erigon/core/types"
	"github.com/ledgerwatch/erigon/core/vm"
	"github.com/ledgerwatch/erigon/core/vm/evmtypes"
	"github.com/ledgerwatch/erigon/rlp"
)

var (
	blockExecutionTimer = metrics.GetOrCreateSummary("chain_execution_seconds")
)

type SyncMode string

const (
	TriesInMemory = 128

	// See gas_limit in https://github.com/gnosischain/specs/blob/master/execution/withdrawals.md
	SysCallGasLimit = uint64(30_000_000)
)

type RejectedTx struct {
	Index int    `json:"index"    gencodec:"required"`
	Err   string `json:"error"    gencodec:"required"`
}

type RejectedTxs []*RejectedTx

type EphemeralExecResult struct {
	StateRoot        libcommon.Hash        `json:"stateRoot"`
	TxRoot           libcommon.Hash        `json:"txRoot"`
	ReceiptRoot      libcommon.Hash        `json:"receiptsRoot"`
	LogsHash         libcommon.Hash        `json:"logsHash"`
	Bloom            types.Bloom           `json:"logsBloom"        gencodec:"required"`
	Receipts         types.Receipts        `json:"receipts"`
	Rejected         RejectedTxs           `json:"rejected,omitempty"`
	Difficulty       *math.HexOrDecimal256 `json:"currentDifficulty" gencodec:"required"`
	GasUsed          math.HexOrDecimal64   `json:"gasUsed"`
	StateSyncReceipt *types.Receipt        `json:"-"`
}

// ExecuteBlockEphemerally runs a block from provided stateReader and
// writes the result to the provided stateWriter
func ExecuteBlockEphemerally(
	chainConfig *chain.Config, vmConfig *vm.Config,
	blockHashFunc func(n uint64) libcommon.Hash,
	engine consensus.Engine, block *types.Block,
	stateReader state.StateReader, stateWriter state.WriterWithChangeSets,
	chainReader consensus.ChainReader, getTracer func(txIndex int, txHash libcommon.Hash) (vm.EVMLogger, error),
	logger log.Logger,
) (*EphemeralExecResult, error) {

	defer blockExecutionTimer.ObserveDuration(time.Now())
	block.Uncles()
	ibs := state.New(stateReader)
	header := block.Header()

	usedGas := new(uint64)
	usedBlobGas := new(uint64)
	gp := new(GasPool)
	gp.AddGas(block.GasLimit()).AddBlobGas(chainConfig.GetMaxBlobGasPerBlock())

	var (
		rejectedTxs []*RejectedTx
		includedTxs types.Transactions
		receipts    types.Receipts
	)

	if err := InitializeBlockExecution(engine, chainReader, block.Header(), chainConfig, ibs, logger); err != nil {
		return nil, err
	}

	noop := state.NewNoopWriter()
	//fmt.Printf("====txs processing start: %d====\n", block.NumberU64())
	for i, tx := range block.Transactions() {
		ibs.SetTxContext(tx.Hash(), block.Hash(), i)
		writeTrace := false
		if vmConfig.Debug && vmConfig.Tracer == nil {
			tracer, err := getTracer(i, tx.Hash())
			if err != nil {
				return nil, fmt.Errorf("could not obtain tracer: %w", err)
			}
			vmConfig.Tracer = tracer
			writeTrace = true
		}
		receipt, _, err := ApplyTransaction(chainConfig, blockHashFunc, engine, nil, gp, ibs, noop, header, tx, usedGas, usedBlobGas, *vmConfig)
		if writeTrace {
			if ftracer, ok := vmConfig.Tracer.(vm.FlushableTracer); ok {
				ftracer.Flush(tx)
			}

			vmConfig.Tracer = nil
		}
		if err != nil {
			if !vmConfig.StatelessExec {
				return nil, fmt.Errorf("could not apply tx %d from block %d [%v]: %w", i, block.NumberU64(), tx.Hash().Hex(), err)
			}
			rejectedTxs = append(rejectedTxs, &RejectedTx{i, err.Error()})
		} else {
			includedTxs = append(includedTxs, tx)
			if !vmConfig.NoReceipts {
				receipts = append(receipts, receipt)
			}
		}
	}

	receiptSha := types.DeriveSha(receipts)
	if !vmConfig.StatelessExec && chainConfig.IsByzantium(header.Number.Uint64()) && !vmConfig.NoReceipts && receiptSha != block.ReceiptHash() {
		return nil, fmt.Errorf("mismatched receipt headers for block %d (%s != %s)", block.NumberU64(), receiptSha.Hex(), block.ReceiptHash().Hex())
	}

	if !vmConfig.StatelessExec && *usedGas != header.GasUsed {
		return nil, fmt.Errorf("gas used by execution: %d, in header: %d", *usedGas, header.GasUsed)
	}

	if header.BlobGasUsed != nil && *usedBlobGas != *header.BlobGasUsed {
		return nil, fmt.Errorf("blob gas used by execution: %d, in header: %d", *usedBlobGas, *header.BlobGasUsed)
	}

	var bloom types.Bloom
	if !vmConfig.NoReceipts {
		bloom = types.CreateBloom(receipts)
		if !vmConfig.StatelessExec && bloom != header.Bloom {
			return nil, fmt.Errorf("bloom computed by execution: %x, in header: %x", bloom, header.Bloom)
		}
	}
	if !vmConfig.ReadOnly {
		txs := block.Transactions()
		if _, _, _, err := FinalizeBlockExecution(engine, stateReader, block.Header(), txs, block.Uncles(), stateWriter, chainConfig, ibs, receipts, block.Withdrawals(), chainReader, false, logger); err != nil {
			return nil, err
		}
	}
	blockLogs := ibs.Logs()
	execRs := &EphemeralExecResult{
		TxRoot:      types.DeriveSha(includedTxs),
		ReceiptRoot: receiptSha,
		Bloom:       bloom,
		LogsHash:    rlpHash(blockLogs),
		Receipts:    receipts,
		Difficulty:  (*math.HexOrDecimal256)(header.Difficulty),
		GasUsed:     math.HexOrDecimal64(*usedGas),
		Rejected:    rejectedTxs,
	}

	if chainConfig.Bor != nil {
		var logs []*types.Log
		for _, receipt := range receipts {
			logs = append(logs, receipt.Logs...)
		}

		stateSyncReceipt := &types.Receipt{}
		if chainConfig.Consensus == chain.BorConsensus && len(blockLogs) > 0 {
			slices.SortStableFunc(blockLogs, func(i, j *types.Log) int { return cmp.Compare(i.Index, j.Index) })

			if len(blockLogs) > len(logs) {
				stateSyncReceipt.Logs = blockLogs[len(logs):] // get state-sync logs from `state.Logs()`

				// fill the state sync with the correct information
				types.DeriveFieldsForBorReceipt(stateSyncReceipt, block.Hash(), block.NumberU64(), receipts)
				stateSyncReceipt.Status = types.ReceiptStatusSuccessful
			}
		}

		execRs.StateSyncReceipt = stateSyncReceipt
	}

	return execRs, nil
}

func rlpHash(x interface{}) (h libcommon.Hash) {
	hw := sha3.NewLegacyKeccak256()
	rlp.Encode(hw, x) //nolint:errcheck
	hw.Sum(h[:0])
	return h
}

func SysCallContract(contract libcommon.Address, data []byte, chainConfig *chain.Config, ibs *state.IntraBlockState, header *types.Header, engine consensus.EngineReader, constCall bool) (result []byte, err error) {
	msg := types.NewMessage(
		state.SystemAddress,
		&contract,
		0, u256.Num0,
		SysCallGasLimit,
		u256.Num0,
		nil, nil,
		data, nil, false,
		true, // isFree
		nil,  // maxFeePerBlobGas
	)
	vmConfig := vm.Config{NoReceipts: true, RestoreState: constCall}
	// Create a new context to be used in the EVM environment
	isBor := chainConfig.Bor != nil
	var txContext evmtypes.TxContext
	var author *libcommon.Address
	if isBor {
		author = &header.Coinbase
		txContext = evmtypes.TxContext{}
	} else {
		author = &state.SystemAddress
		txContext = NewEVMTxContext(msg)
	}
	blockContext := NewEVMBlockContext(header, GetHashFn(header, nil), engine, author)
	evm := vm.NewEVM(blockContext, txContext, ibs, chainConfig, vmConfig)

	ret, _, err := evm.Call(
		vm.AccountRef(msg.From()),
		*msg.To(),
		msg.Data(),
		msg.Gas(),
		msg.Value(),
		false,
	)
	if isBor && err != nil {
		return nil, nil
	}
	return ret, err
}

// SysCreate is a special (system) contract creation methods for genesis constructors.
func SysCreate(contract libcommon.Address, data []byte, chainConfig chain.Config, ibs *state.IntraBlockState, header *types.Header) (result []byte, err error) {
	msg := types.NewMessage(
		contract,
		nil, // to
		0, u256.Num0,
		SysCallGasLimit,
		u256.Num0,
		nil, nil,
		data, nil, false,
		true, // isFree
		nil,  // maxFeePerBlobGas
	)
	vmConfig := vm.Config{NoReceipts: true}
	// Create a new context to be used in the EVM environment
	author := &contract
	txContext := NewEVMTxContext(msg)
	blockContext := NewEVMBlockContext(header, GetHashFn(header, nil), nil, author)
	evm := vm.NewEVM(blockContext, txContext, ibs, &chainConfig, vmConfig)

	ret, _, err := evm.SysCreate(
		vm.AccountRef(msg.From()),
		msg.Data(),
		msg.Gas(),
		msg.Value(),
		contract,
	)
	return ret, err
}

func FinalizeBlockExecution(
	engine consensus.Engine, stateReader state.StateReader,
	header *types.Header, txs types.Transactions, uncles []*types.Header,
	stateWriter state.StateWriter, cc *chain.Config,
	ibs *state.IntraBlockState, receipts types.Receipts,
	withdrawals []*types.Withdrawal, chainReader consensus.ChainReader,
	isMining bool,
	logger log.Logger,
) (newBlock *types.Block, newTxs types.Transactions, newReceipt types.Receipts, err error) {
	syscall := func(contract libcommon.Address, data []byte) ([]byte, error) {
		return SysCallContract(contract, data, cc, ibs, header, engine, false /* constCall */)
	}
	if isMining {
		newBlock, newTxs, newReceipt, err = engine.FinalizeAndAssemble(cc, header, ibs, txs, uncles, receipts, withdrawals, chainReader, syscall, nil, logger)
	} else {
		_, _, err = engine.Finalize(cc, header, ibs, txs, uncles, receipts, withdrawals, chainReader, syscall, logger)
	}
	if err != nil {
		return nil, nil, nil, err
	}

	if err := ibs.CommitBlock(cc.Rules(header.Number.Uint64(), header.Time), stateWriter); err != nil {
		return nil, nil, nil, fmt.Errorf("committing block %d failed: %w", header.Number.Uint64(), err)
	}

	if casted, ok := stateWriter.(state.WriterWithChangeSets); ok {
		if err := casted.WriteChangeSets(); err != nil {
			return nil, nil, nil, fmt.Errorf("writing changesets for block %d failed: %w", header.Number.Uint64(), err)
		}
	}
	return newBlock, newTxs, newReceipt, nil
}

func InitializeBlockExecution(engine consensus.Engine, chain consensus.ChainHeaderReader, header *types.Header,
	cc *chain.Config, ibs *state.IntraBlockState, logger log.Logger,
) error {
	engine.Initialize(cc, chain, header, ibs, func(contract libcommon.Address, data []byte, ibState *state.IntraBlockState, header *types.Header, constCall bool) ([]byte, error) {
		return SysCallContract(contract, data, cc, ibState, header, engine, constCall)
	}, logger)
	noop := state.NewNoopWriter()
	ibs.FinalizeTx(cc.Rules(header.Number.Uint64(), header.Time), noop)
	return nil
}<|MERGE_RESOLUTION|>--- conflicted
+++ resolved
@@ -21,12 +21,7 @@
 	"fmt"
 	"time"
 
-<<<<<<< HEAD
-	"github.com/ledgerwatch/erigon-lib/metrics"
-
-=======
 	"github.com/ledgerwatch/log/v3"
->>>>>>> fd6f529c
 	"golang.org/x/crypto/sha3"
 	"golang.org/x/exp/slices"
 

--- conflicted
+++ resolved
@@ -320,7 +320,6 @@
 	var stateReader state.StateReader
 	var stateWriter state.StateWriter
 	if ethconfig.EnableHistoryV4InTest {
-<<<<<<< HEAD
 		agg := tx.(*temporal.Tx).Agg()
 		sd := agg.SharedDomains()
 		defer agg.StartUnbufferedWrites().FinishWrites()
@@ -332,32 +331,12 @@
 		defer func() {
 			agg.SetTxNum(oldTxNum)
 		}()
-=======
-		panic("implement me")
-		//agg := tx.(*temporal.Tx).Agg()
-		//sd := agg.SharedDomains()
-		//defer agg.StartUnbufferedWrites().FinishWrites()
-		//agg.SetTx(tx)
-		//stateWriter, stateReader = state.WrapStateIO(sd)
-		//sd.SetTx(tx)
-		//defer agg.CloseSharedDomains()
-		//oldTxNum := agg.GetTxNum()
-		//defer func() {
-		//	agg.SetTxNum(oldTxNum)
-		//}()
->>>>>>> f8cb4d6d
 	}
 	txNum := -1
 	setBlockNum := func(blockNum uint64) {
 		if ethconfig.EnableHistoryV4InTest {
-<<<<<<< HEAD
 			stateReader.(*state.StateReaderV4).SetBlockNum(blockNum)
 			stateWriter.(*state.StateWriterV4).SetBlockNum(blockNum)
-=======
-			panic("implement me")
-			//stateReader.(*state.StateReaderV4).SetBlockNum(blockNum)
-			//stateWriter.(*state.StateWriterV4).SetBlockNum(blockNum)
->>>>>>> f8cb4d6d
 		} else {
 			stateReader = state.NewPlainStateReader(tx)
 			stateWriter = state.NewPlainStateWriter(tx, nil, parent.NumberU64()+blockNum+1)
@@ -366,16 +345,9 @@
 	txNumIncrement := func() {
 		txNum++
 		if ethconfig.EnableHistoryV4InTest {
-<<<<<<< HEAD
 			tx.(*temporal.Tx).Agg().SetTxNum(uint64(txNum))
 			stateReader.(*state.StateReaderV4).SetTxNum(uint64(txNum))
 			stateWriter.(*state.StateWriterV4).SetTxNum(uint64(txNum))
-=======
-			panic("implement me")
-			//tx.(*temporal.Tx).Agg().SetTxNum(uint64(txNum))
-			//stateReader.(*state.StateReaderV4).SetTxNum(uint64(txNum))
-			//stateWriter.(*state.StateWriterV4).SetTxNum(uint64(txNum))
->>>>>>> f8cb4d6d
 		}
 	}
 	genblock := func(i int, parent *types.Block, ibs *state.IntraBlockState, stateReader state.StateReader,
@@ -473,11 +445,7 @@
 	return newK, nil
 }
 
-<<<<<<< HEAD
-func CalcHashRootForTests(tx kv.RwTx, header *types.Header, histV3 bool) (hashRoot libcommon.Hash, err error) {
-=======
 func CalcHashRootForTests(tx kv.RwTx, header *types.Header, histV4 bool) (hashRoot libcommon.Hash, err error) {
->>>>>>> f8cb4d6d
 	if err := tx.ClearBucket(kv.HashedAccounts); err != nil {
 		return hashRoot, fmt.Errorf("clear HashedAccounts bucket: %w", err)
 	}
@@ -491,8 +459,7 @@
 		return hashRoot, fmt.Errorf("clear TrieOfStorage bucket: %w", err)
 	}
 
-<<<<<<< HEAD
-	if histV3 {
+	if histV4 {
 		if GenerateTrace {
 			panic("implement me")
 		}
@@ -547,64 +514,6 @@
 
 		root, err := trie.CalcRoot("GenerateChain", tx)
 		return root, err
-=======
-	if histV4 {
-		if GenerateTrace {
-			panic("implement me")
-		}
-		panic("implement me")
-		//h := common.NewHasher()
-		//defer common.ReturnHasherToPool(h)
-
-		//agg := tx.(*temporal.Tx).Agg()
-		//agg.SetTx(tx)
-		//it, err := tx.(*temporal.Tx).AggCtx().DomainRangeLatest(tx, kv.AccountsDomain, nil, nil, -1)
-		//if err != nil {
-		//	return libcommon.Hash{}, err
-		//}
-		//
-		//for it.HasNext() {
-		//	k, v, err := it.Next()
-		//	if err != nil {
-		//		return hashRoot, fmt.Errorf("interate over plain state: %w", err)
-		//	}
-		//	if len(v) > 0 {
-		//		v, err = accounts.ConvertV3toV2(v)
-		//		if err != nil {
-		//			return hashRoot, fmt.Errorf("interate over plain state: %w", err)
-		//		}
-		//	}
-		//	newK, err := hashKeyAndAddIncarnation(k, h)
-		//	if err != nil {
-		//		return hashRoot, fmt.Errorf("clear HashedAccounts bucket: %w", err)
-		//	}
-		//	if err := tx.Put(kv.HashedAccounts, newK, v); err != nil {
-		//		return hashRoot, fmt.Errorf("clear HashedAccounts bucket: %w", err)
-		//	}
-		//}
-		//
-		//it, err = tx.(*temporal.Tx).AggCtx().DomainRangeLatest(tx, kv.StorageDomain, nil, nil, -1)
-		//if err != nil {
-		//	return libcommon.Hash{}, err
-		//}
-		//for it.HasNext() {
-		//	k, v, err := it.Next()
-		//	if err != nil {
-		//		return hashRoot, fmt.Errorf("interate over plain state: %w", err)
-		//	}
-		//	newK, err := hashKeyAndAddIncarnation(k, h)
-		//	if err != nil {
-		//		return hashRoot, fmt.Errorf("clear HashedStorage bucket: %w", err)
-		//	}
-		//	if err := tx.Put(kv.HashedStorage, newK, v); err != nil {
-		//		return hashRoot, fmt.Errorf("clear HashedStorage bucket: %w", err)
-		//	}
-		//
-		//}
-		//
-		//root, err := trie.CalcRoot("GenerateChain", tx)
-		//return root, err
->>>>>>> f8cb4d6d
 	}
 
 	c, err := tx.Cursor(kv.PlainState)

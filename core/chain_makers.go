--- conflicted
+++ resolved
@@ -325,21 +325,11 @@
 	if ethconfig.EnableHistoryV4InTest {
 		stateReader = state.NewReaderV4(tx.(*temporal.Tx))
 		agg := tx.(*temporal.Tx).Agg()
-<<<<<<< HEAD
-		domains = agg.SharedDomains(tx.(*temporal.Tx).AggCtx())
-		defer domains.Close()
-
-		oldTxNum := domains.TxNum()
-		defer func() {
-			domains.SetTxNum(oldTxNum)
-		}()
-=======
 		ac := tx.(*temporal.Tx).AggCtx()
 
 		domains = agg.SharedDomains(ac)
 		defer agg.CloseSharedDomains()
 		stateWriter = state.NewWriterV4(tx.(*temporal.Tx), domains)
->>>>>>> cf87da7c
 	}
 	txNum := -1
 	setBlockNum := func(blockNum uint64) {

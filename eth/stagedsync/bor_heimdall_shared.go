// Copyright 2024 The Erigon Authors
// This file is part of Erigon.
//
// Erigon is free software: you can redistribute it and/or modify
// it under the terms of the GNU Lesser General Public License as published by
// the Free Software Foundation, either version 3 of the License, or
// (at your option) any later version.
//
// Erigon is distributed in the hope that it will be useful,
// but WITHOUT ANY WARRANTY; without even the implied warranty of
// MERCHANTABILITY or FITNESS FOR A PARTICULAR PURPOSE. See the
// GNU Lesser General Public License for more details.
//
// You should have received a copy of the GNU Lesser General Public License
// along with Erigon. If not, see <http://www.gnu.org/licenses/>.

package stagedsync

import (
	"context"
	"encoding/binary"
	"encoding/json"
	"errors"
	"fmt"
	"strconv"
	"time"

	"github.com/erigontech/erigon-lib/log/v3"

	"github.com/erigontech/erigon-lib/kv"
	"github.com/erigontech/erigon/core/types"
	"github.com/erigontech/erigon/polygon/bor"
	"github.com/erigontech/erigon/polygon/bor/borcfg"
	"github.com/erigontech/erigon/polygon/heimdall"
	"github.com/erigontech/erigon/turbo/services"
	"github.com/erigontech/erigon/turbo/snapshotsync/freezeblocks"
)

var (
	ErrHeaderValidatorsLengthMismatch = errors.New("header validators length mismatch")
	ErrHeaderValidatorsBytesMismatch  = errors.New("header validators bytes mismatch")
)

func FetchSpanZeroForMiningIfNeeded(
	ctx context.Context,
	db kv.RwDB,
	blockReader services.FullBlockReader,
	heimdallClient heimdall.HeimdallClient,
	logger log.Logger,
) error {
	return db.Update(ctx, func(tx kv.RwTx) error {
		_, err := blockReader.Span(ctx, tx, 0)
		if err != nil {
			if errors.Is(err, freezeblocks.ErrSpanNotFound) {
				_, err = fetchAndWriteHeimdallSpan(ctx, 0, tx, heimdallClient, "FetchSpanZeroForMiningIfNeeded", logger)
				return err
			}

			return err
		}

		return nil
	})
}

func fetchRequiredHeimdallSpansIfNeeded(
	ctx context.Context,
	toBlockNum uint64,
	tx kv.RwTx,
	cfg BorHeimdallCfg,
	logPrefix string,
	logger log.Logger,
) (uint64, error) {
	requiredSpanID := heimdall.SpanIdAt(toBlockNum)
	if requiredSpanID == 0 && toBlockNum >= cfg.borConfig.CalculateSprintLength(toBlockNum) {
		// when in span 0 we fetch the next span (span 1) at the beginning of sprint 2 (block 16 or later)
		requiredSpanID++
	} else if heimdall.IsBlockInLastSprintOfSpan(toBlockNum, cfg.borConfig) {
		// for subsequent spans, we always fetch the next span at the beginning of the last sprint of a span
		requiredSpanID++
	}

	lastSpanID, exists, err := cfg.blockReader.LastSpanId(ctx, tx)
	if err != nil {
		return 0, err
	}

	if exists && requiredSpanID <= heimdall.SpanId(lastSpanID) {
		return lastSpanID, nil
	}

	var from heimdall.SpanId
	if lastSpanID > 0 {
		from = heimdall.SpanId(lastSpanID + 1)
	} // else fetch from span 0

	logger.Info(fmt.Sprintf("[%s] Processing spans...", logPrefix), "from", from, "to", requiredSpanID)
	for spanID := from; spanID <= requiredSpanID; spanID++ {
		if _, err = fetchAndWriteHeimdallSpan(ctx, uint64(spanID), tx, cfg.heimdallClient, logPrefix, logger); err != nil {
			return 0, err
		}
	}

	return uint64(requiredSpanID), err
}

func fetchAndWriteHeimdallSpan(
	ctx context.Context,
	spanID uint64,
	tx kv.RwTx,
	heimdallClient heimdall.HeimdallClient,
	logPrefix string,
	logger log.Logger,
) (uint64, error) {
	response, err := heimdallClient.FetchSpan(ctx, spanID)
	if err != nil {
		return 0, err
	}

	spanBytes, err := json.Marshal(response)
	if err != nil {
		return 0, err
	}

	var spanIDBytes [8]byte
	binary.BigEndian.PutUint64(spanIDBytes[:], spanID)
	if err = tx.Put(kv.BorSpans, spanIDBytes[:], spanBytes); err != nil {
		return 0, err
	}

	if spanID%100 == 0 {
		logger.Debug(fmt.Sprintf("[%s] Wrote span", logPrefix), "id", spanID)
	}
	return spanID, nil
}

func fetchAndWriteHeimdallCheckpointsIfNeeded(
	ctx context.Context,
	toBlockNum uint64,
	tx kv.RwTx,
	cfg BorHeimdallCfg,
	logPrefix string,
	logger log.Logger,
) (uint64, error) {

	lastId, exists, err := cfg.blockReader.LastCheckpointId(ctx, tx)

	if err != nil {
		return 0, err
	}

	var lastCheckpoint *heimdall.Checkpoint

	if exists {
		data, err := cfg.blockReader.Checkpoint(ctx, tx, lastId)

		if err != nil {
			return 0, err
		}

		var checkpoint heimdall.Checkpoint

		if err := json.Unmarshal(data, &checkpoint); err != nil {
			return 0, err
		}

		lastCheckpoint = &checkpoint
	}

	logTimer := time.NewTicker(logInterval)
	defer logTimer.Stop()

	count, err := cfg.heimdallClient.FetchCheckpointCount(ctx)

	if err != nil {
		return 0, err
	}

	logger.Info(fmt.Sprintf("[%s] Processing checkpoints...", logPrefix), "from", lastId+1, "to", toBlockNum, "count", count)

	var lastBlockNum uint64

	for checkpointId := lastId + 1; checkpointId <= uint64(count) && (lastCheckpoint == nil || lastCheckpoint.EndBlock().Uint64() < toBlockNum); checkpointId++ {
		if _, lastCheckpoint, err = fetchAndWriteHeimdallCheckpoint(ctx, checkpointId, tx, cfg.heimdallClient, logPrefix, logger); err != nil {
			if !errors.Is(err, heimdall.ErrNotInCheckpointList) {
				return 0, err
			}

			return lastId, err
		}

		lastId = checkpointId

		select {
		default:
		case <-logTimer.C:
			if lastCheckpoint != nil {
				lastBlockNum = lastCheckpoint.EndBlock().Uint64()
			}

			logger.Info(
				fmt.Sprintf("[%s] Checkpoint Progress", logPrefix),
				"progress", lastBlockNum,
				"lastCheckpointId", lastId,
			)
		}
	}

	return lastId, err
}

func fetchAndWriteHeimdallCheckpoint(
	ctx context.Context,
	checkpointId uint64,
	tx kv.RwTx,
	heimdallClient heimdall.HeimdallClient,
	logPrefix string,
	logger log.Logger,
) (uint64, *heimdall.Checkpoint, error) {
	response, err := heimdallClient.FetchCheckpoint(ctx, int64(checkpointId))
	if err != nil {
		return 0, nil, err
	}

	bytes, err := json.Marshal(response)
	if err != nil {
		return 0, nil, err
	}

	var idBytes [8]byte
	binary.BigEndian.PutUint64(idBytes[:], checkpointId)
	if err = tx.Put(kv.BorCheckpoints, idBytes[:], bytes); err != nil {
		return 0, nil, err
	}

	var blockNumBuf [8]byte
	binary.BigEndian.PutUint64(blockNumBuf[:], response.EndBlock().Uint64())
	if err = tx.Put(kv.BorCheckpointEnds, blockNumBuf[:], idBytes[:]); err != nil {
		return 0, nil, err
	}

	logger.Trace(fmt.Sprintf("[%s] Wrote checkpoint", logPrefix), "id", checkpointId, "start", response.StartBlock(), "end", response.EndBlock())
	return checkpointId, response, nil
}

func fetchAndWriteHeimdallMilestonesIfNeeded(
	ctx context.Context,
	toBlockNum uint64,
	tx kv.RwTx,
	cfg BorHeimdallCfg,
	logPrefix string,
	logger log.Logger,
) (uint64, error) {

	lastId, exists, err := cfg.blockReader.LastMilestoneId(ctx, tx)

	if err != nil {
		return 0, err
	}

	var lastMilestone *heimdall.Milestone

	if exists {
		data, err := cfg.blockReader.Milestone(ctx, tx, lastId)

		if err != nil {
			return 0, err
		}

		if len(data) > 0 {
			var milestone heimdall.Milestone

			if err := json.Unmarshal(data, &milestone); err != nil {
				return 0, err
			}

			lastMilestone = &milestone
		}
	}

	logger.Info(fmt.Sprintf("[%s] Processing milestones...", logPrefix), "from", lastId+1, "to", toBlockNum)

	count, err := cfg.heimdallClient.FetchMilestoneCount(ctx)

	if err != nil {
		return 0, err
	}

	// it seems heimdall does not keep may live milestones - if
	// you try to get one before this you get an error on the api

	lastActive := uint64(count) - activeMilestones

	if lastId < lastActive {
		for lastActive <= uint64(count) {
			lastMilestone, err = cfg.heimdallClient.FetchMilestone(ctx, int64(lastActive))

			if err != nil {
				if !errors.Is(err, heimdall.ErrNotInMilestoneList) {
					return lastId, err
				}

				lastActive++
				continue
			}

			break
		}

		if lastMilestone == nil || toBlockNum < lastMilestone.StartBlock().Uint64() {
			return lastId, nil
		}

		lastId = lastActive - 1
	}

	for milestoneId := lastId + 1; milestoneId <= uint64(count) && (lastMilestone == nil || lastMilestone.EndBlock().Uint64() < toBlockNum); milestoneId++ {
		if _, lastMilestone, err = fetchAndWriteHeimdallMilestone(ctx, milestoneId, tx, cfg.heimdallClient, logPrefix, logger); err != nil {
			if !errors.Is(err, heimdall.ErrNotInMilestoneList) {
				return 0, err
			}

			return lastId, nil
		}

		lastId = milestoneId
	}

	return lastId, err
}

var activeMilestones uint64 = 100

func fetchAndWriteHeimdallMilestone(
	ctx context.Context,
	milestoneId uint64,
	tx kv.RwTx,
	heimdallClient heimdall.HeimdallClient,
	logPrefix string,
	logger log.Logger,
) (uint64, *heimdall.Milestone, error) {
	response, err := heimdallClient.FetchMilestone(ctx, int64(milestoneId))

	if err != nil {
		return 0, nil, err
	}

	bytes, err := json.Marshal(response)

	if err != nil {
		return 0, nil, err
	}

	var idBytes [8]byte
	binary.BigEndian.PutUint64(idBytes[:], milestoneId)
	if err = tx.Put(kv.BorMilestones, idBytes[:], bytes); err != nil {
		return 0, nil, err
	}

	var blockNumBuf [8]byte
	binary.BigEndian.PutUint64(blockNumBuf[:], response.EndBlock().Uint64())
	if err = tx.Put(kv.BorMilestoneEnds, blockNumBuf[:], idBytes[:]); err != nil {
		return 0, nil, err
	}

	logger.Trace(fmt.Sprintf("[%s] Wrote milestone", logPrefix), "id", milestoneId, "start", response.StartBlock(), "end", response.EndBlock())
	return milestoneId, response, nil
}

func fetchRequiredHeimdallStateSyncEventsIfNeeded(
	ctx context.Context,
	header *types.Header,
	tx kv.RwTx,
	borConfig *borcfg.BorConfig,
	blockReader services.FullBlockReader,
	heimdallClient heimdall.HeimdallClient,
	chainID string,
	logPrefix string,
	logger log.Logger,
	lastStateSyncEventID uint64,
) (uint64, int, time.Duration, error) {

	headerNum := header.Number.Uint64()
	if headerNum%borConfig.CalculateSprintLength(headerNum) != 0 || headerNum == 0 {
		// we fetch events only at beginning of each sprint
		return lastStateSyncEventID, 0, 0, nil
	}

	return fetchAndWriteHeimdallStateSyncEvents(
		ctx,
		header,
		lastStateSyncEventID,
		tx,
		borConfig,
		blockReader,
		heimdallClient,
		chainID,
		logPrefix,
		logger,
	)
}

func fetchAndWriteHeimdallStateSyncEvents(
	ctx context.Context,
	header *types.Header,
	lastStateSyncEventID uint64,
	tx kv.RwTx,
	config *borcfg.BorConfig,
	blockReader services.FullBlockReader,
	heimdallClient heimdall.HeimdallClient,
	chainID string,
	logPrefix string,
	logger log.Logger) (uint64, int, time.Duration, error) {
	fetchStart := time.Now()
	// Find out the latest eventId
	var fromId uint64

	blockNum := header.Number.Uint64()

	if blockNum%config.CalculateSprintLength(blockNum) != 0 || blockNum == 0 {
		// we fetch events only at beginning of each sprint
		return lastStateSyncEventID, 0, 0, nil
	}

<<<<<<< HEAD
	from, to, err := bor.CalculateEventWIndow(ctx, config, header, tx, blockReader)
=======
	from, to, err := bor.CalculateEventWindow(ctx, config, header, tx, blockReader)
>>>>>>> fef90864

	if err != nil {
		return lastStateSyncEventID, 0, time.Since(fetchStart), err
	}

	fetchTo := to
	var fetchLimit int

	/* TODO
	// we want to get as many historical events as we can in
	// each call to heimdall - but we need to make sure we
	// don't type to get too recent a sync otherwise it will
	// return a nil response

	// to implement this we need to do block processing vs the
	// local db to set the blocknu index based on iterating
	// the local DB rather than the data received from the
	// client
	if time.Since(fetchTo) > (30 * time.Minute) {
		fetchTo = time.Now().Add(-30 * time.Minute)
		fetchLimit = 1000
	}
	*/

	fromId = lastStateSyncEventID + 1

	logger.Trace(
		fmt.Sprintf("[%s] Fetching state updates from Heimdall", logPrefix),
		"fromId", fromId,
		"to", to.Format(time.RFC3339),
	)

	eventRecords, err := heimdallClient.FetchStateSyncEvents(ctx, fromId, fetchTo, fetchLimit)
<<<<<<< HEAD

=======
>>>>>>> fef90864
	if err != nil {
		return lastStateSyncEventID, 0, time.Since(fetchStart), err
	}

	if config.OverrideStateSyncRecords != nil {
		if val, ok := config.OverrideStateSyncRecords[strconv.FormatUint(blockNum, 10)]; ok {
			eventRecords = eventRecords[0:val]
		}
	}

	if len(eventRecords) > 0 {
		var key, val [8]byte
		binary.BigEndian.PutUint64(key[:], blockNum)
		binary.BigEndian.PutUint64(val[:], lastStateSyncEventID+1)
	}

	var initialRecordTime *time.Time
	var lastEventRecord *heimdall.EventRecordWithTime

	for i, eventRecord := range eventRecords {
		if eventRecord.ID <= lastStateSyncEventID {
			continue
		}

<<<<<<< HEAD
		if lastStateSyncEventID+1 != eventRecord.ID || eventRecord.ChainID != chainID ||
			!(eventRecord.Time.After(from) && eventRecord.Time.Before(to)) {
			return lastStateSyncEventID, i, time.Since(fetchStart), fmt.Errorf(
				"invalid event record received %s, %s, %s, %s",
				fmt.Sprintf("blockNum=%d", blockNum),
				fmt.Sprintf("eventId=%d (exp %d)", eventRecord.ID, lastStateSyncEventID+1),
				fmt.Sprintf("chainId=%s (exp %s)", eventRecord.ChainID, chainID),
				fmt.Sprintf("time=%s (exp from %s, to %s)", eventRecord.Time, from, to),
			)
=======
		// Note: this check is only valid for events with eventRecord.ID > lastStateSyncEventID
		var afterCheck = func(limitTime time.Time, eventTime time.Time, initialTime *time.Time) bool {
			if initialTime == nil {
				return eventTime.After(from)
			}

			return initialTime.After(from)
		}

		// don't apply this for devnets we may have looser state event constraints
		// (TODO these probably needs fixing)
		if !(chainID == "1337") {
			if lastStateSyncEventID+1 != eventRecord.ID || eventRecord.ChainID != chainID ||
				!(afterCheck(from, eventRecord.Time, initialRecordTime) && eventRecord.Time.Before(to)) {
				return lastStateSyncEventID, i, time.Since(fetchStart), fmt.Errorf(
					"invalid event record received %s, %s, %s, %s",
					fmt.Sprintf("blockNum=%d", blockNum),
					fmt.Sprintf("eventId=%d (exp %d)", eventRecord.ID, lastStateSyncEventID+1),
					fmt.Sprintf("chainId=%s (exp %s)", eventRecord.ChainID, chainID),
					fmt.Sprintf("time=%s (exp from %s, to %s)", eventRecord.Time, from, to),
				)
			}
>>>>>>> fef90864
		}

		data, err := eventRecord.MarshallBytes()
		if err != nil {
			logger.Error(fmt.Sprintf("[%s] Unable to pack txn for commitState", logPrefix), "err", err)
			return lastStateSyncEventID, i, time.Since(fetchStart), err
		}

<<<<<<< HEAD
		var eventIdBuf [8]byte
		binary.BigEndian.PutUint64(eventIdBuf[:], eventRecord.ID)

		if err = tx.Put(kv.BorEvents, eventIdBuf[:], data); err != nil {
=======
		eventIdBytes := eventRecord.MarshallIdBytes()
		if err = tx.Put(kv.BorEvents, eventIdBytes, data); err != nil {
>>>>>>> fef90864
			return lastStateSyncEventID, i, time.Since(fetchStart), err
		}

		if initialRecordTime == nil {
			eventTime := eventRecord.Time
			initialRecordTime = &eventTime
		}

		lastStateSyncEventID++
		lastEventRecord = eventRecord
	}

	if lastEventRecord != nil {
		logger.Info("putting state sync events", "blockNum", blockNum, "lastID", lastEventRecord.ID)

		var blockNumBuf [8]byte
		binary.BigEndian.PutUint64(blockNumBuf[:], blockNum)
		eventIdBytes := lastEventRecord.MarshallIdBytes()
		if err = tx.Put(kv.BorEventNums, blockNumBuf[:], eventIdBytes); err != nil {
			return lastStateSyncEventID, len(eventRecords), time.Since(fetchStart), err
		}
	}

	return lastStateSyncEventID, len(eventRecords), time.Since(fetchStart), nil
}<|MERGE_RESOLUTION|>--- conflicted
+++ resolved
@@ -422,11 +422,7 @@
 		return lastStateSyncEventID, 0, 0, nil
 	}
 
-<<<<<<< HEAD
-	from, to, err := bor.CalculateEventWIndow(ctx, config, header, tx, blockReader)
-=======
 	from, to, err := bor.CalculateEventWindow(ctx, config, header, tx, blockReader)
->>>>>>> fef90864
 
 	if err != nil {
 		return lastStateSyncEventID, 0, time.Since(fetchStart), err
@@ -460,10 +456,6 @@
 	)
 
 	eventRecords, err := heimdallClient.FetchStateSyncEvents(ctx, fromId, fetchTo, fetchLimit)
-<<<<<<< HEAD
-
-=======
->>>>>>> fef90864
 	if err != nil {
 		return lastStateSyncEventID, 0, time.Since(fetchStart), err
 	}
@@ -488,17 +480,6 @@
 			continue
 		}
 
-<<<<<<< HEAD
-		if lastStateSyncEventID+1 != eventRecord.ID || eventRecord.ChainID != chainID ||
-			!(eventRecord.Time.After(from) && eventRecord.Time.Before(to)) {
-			return lastStateSyncEventID, i, time.Since(fetchStart), fmt.Errorf(
-				"invalid event record received %s, %s, %s, %s",
-				fmt.Sprintf("blockNum=%d", blockNum),
-				fmt.Sprintf("eventId=%d (exp %d)", eventRecord.ID, lastStateSyncEventID+1),
-				fmt.Sprintf("chainId=%s (exp %s)", eventRecord.ChainID, chainID),
-				fmt.Sprintf("time=%s (exp from %s, to %s)", eventRecord.Time, from, to),
-			)
-=======
 		// Note: this check is only valid for events with eventRecord.ID > lastStateSyncEventID
 		var afterCheck = func(limitTime time.Time, eventTime time.Time, initialTime *time.Time) bool {
 			if initialTime == nil {
@@ -521,7 +502,6 @@
 					fmt.Sprintf("time=%s (exp from %s, to %s)", eventRecord.Time, from, to),
 				)
 			}
->>>>>>> fef90864
 		}
 
 		data, err := eventRecord.MarshallBytes()
@@ -530,15 +510,8 @@
 			return lastStateSyncEventID, i, time.Since(fetchStart), err
 		}
 
-<<<<<<< HEAD
-		var eventIdBuf [8]byte
-		binary.BigEndian.PutUint64(eventIdBuf[:], eventRecord.ID)
-
-		if err = tx.Put(kv.BorEvents, eventIdBuf[:], data); err != nil {
-=======
 		eventIdBytes := eventRecord.MarshallIdBytes()
 		if err = tx.Put(kv.BorEvents, eventIdBytes, data); err != nil {
->>>>>>> fef90864
 			return lastStateSyncEventID, i, time.Since(fetchStart), err
 		}
 

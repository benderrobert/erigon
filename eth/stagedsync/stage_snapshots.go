--- conflicted
+++ resolved
@@ -185,14 +185,9 @@
 	return nil
 }
 
-<<<<<<< HEAD
 var downaloadedOnce = false //temporary fix for the fact that E3 does pass `initialCycle=true` multiple times. Need split it to 2 variables: isFirstCycle, isOnChainTip
-func DownloadAndIndexSnapshotsIfNeed(s *StageState, ctx context.Context, tx kv.RwTx, cfg SnapshotsCfg, initialCycle bool, logger log.Logger) error {
-	if !initialCycle || downaloadedOnce {
-=======
 func DownloadAndIndexSnapshotsIfNeed(s *StageState, ctx context.Context, tx kv.RwTx, cfg SnapshotsCfg, logger log.Logger) error {
-	if !s.CurrentSyncCycle.IsInitialCycle {
->>>>>>> 99ada1a3
+	if !s.CurrentSyncCycle.IsInitialCycle || downaloadedOnce {
 		return nil
 	}
 	if !cfg.blockReader.FreezingCfg().Enabled {

--- conflicted
+++ resolved
@@ -1643,38 +1643,11 @@
 		valsTable:   hc.h.historyValsTable,
 		from:        from, to: to, limit: limit,
 
-<<<<<<< HEAD
-			hc:         hc,
-			startTxNum: startTxNum,
-		}
-		binary.BigEndian.PutUint64(dbi.startTxKey[:], startTxNum)
-		if err := dbi.advance(); err != nil {
-			return nil, err
-		}
-		dbit = dbi
-	} else {
-		dbi := &StateAsOfIterDbDup{
-			roTx:         roTx,
-			indexTable:   hc.h.indexTable,
-			idxKeysTable: hc.h.indexKeysTable,
-			valsTable:    hc.h.historyValsTable,
-			from:         from, to: to, limit: limit,
-
-			hc:         hc,
-			startTxNum: startTxNum,
-		}
-		binary.BigEndian.PutUint64(dbi.startTxKey[:], startTxNum)
-		if err := dbi.advanceInDb(); err != nil {
-			return nil, err
-		}
-		dbit = dbi
-=======
 		startTxNum: startTxNum,
 	}
 	binary.BigEndian.PutUint64(dbit.startTxKey[:], startTxNum)
 	if err := dbit.advance(); err != nil {
 		panic(err)
->>>>>>> 8dbbb61e
 	}
 	return iter.UnionKV(hi, dbit, limit), nil
 }

/*
   Copyright 2022 Erigon contributors

   Licensed under the Apache License, Version 2.0 (the "License");
   you may not use this file except in compliance with the License.
   You may obtain a copy of the License at

       http://www.apache.org/licenses/LICENSE-2.0

   Unless required by applicable law or agreed to in writing, software
   distributed under the License is distributed on an "AS IS" BASIS,
   WITHOUT WARRANTIES OR CONDITIONS OF ANY KIND, either express or implied.
   See the License for the specific language governing permissions and
   limitations under the License.
*/

package state

import (
	"bytes"
	"container/heap"
	"context"
	"encoding/binary"
	"fmt"
	"math"
	"os"
	"path/filepath"
	"regexp"
	"strconv"
	"strings"
	"sync/atomic"
	"time"

	"github.com/RoaringBitmap/roaring/roaring64"
	btree2 "github.com/tidwall/btree"
	"golang.org/x/sync/errgroup"

	"github.com/ledgerwatch/log/v3"

	"github.com/ledgerwatch/erigon-lib/common/background"
	"github.com/ledgerwatch/erigon-lib/kv/iter"
	"github.com/ledgerwatch/erigon-lib/kv/order"

	"github.com/ledgerwatch/erigon-lib/common"
	"github.com/ledgerwatch/erigon-lib/common/dir"
	"github.com/ledgerwatch/erigon-lib/compress"
	"github.com/ledgerwatch/erigon-lib/etl"
	"github.com/ledgerwatch/erigon-lib/kv"
	"github.com/ledgerwatch/erigon-lib/kv/bitmapdb"
	"github.com/ledgerwatch/erigon-lib/recsplit"
)

// filesItem corresponding to a pair of files (.dat and .idx)
type filesItem struct {
	decompressor *compress.Decompressor
	index        *recsplit.Index
	bindex       *BtIndex
	startTxNum   uint64
	endTxNum     uint64

	// Frozen: file of size StepsInBiggestFile. Completely immutable.
	// Cold: file of size < StepsInBiggestFile. Immutable, but can be closed/removed after merge to bigger file.
	// Hot: Stored in DB. Providing Snapshot-Isolation by CopyOnWrite.
	frozen   bool         // immutable, don't need atomic
	refcount atomic.Int32 // only for `frozen=false`

	// file can be deleted in 2 cases: 1. when `refcount == 0 && canDelete == true` 2. on app startup when `file.isSubsetOfFrozenFile()`
	// other processes (which also reading files, may have same logic)
	canDelete atomic.Bool
}

func newFilesItem(startTxNum, endTxNum uint64, stepSize uint64) *filesItem {
	startStep := startTxNum / stepSize
	endStep := endTxNum / stepSize
	frozen := endStep-startStep == StepsInBiggestFile
	return &filesItem{startTxNum: startTxNum, endTxNum: endTxNum, frozen: frozen}
}

func (i *filesItem) isSubsetOf(j *filesItem) bool {
	return (j.startTxNum <= i.startTxNum && i.endTxNum <= j.endTxNum) && (j.startTxNum != i.startTxNum || i.endTxNum != j.endTxNum)
}

func filesItemLess(i, j *filesItem) bool {
	if i.endTxNum == j.endTxNum {
		return i.startTxNum > j.startTxNum
	}
	return i.endTxNum < j.endTxNum
}
func (i *filesItem) closeFilesAndRemove() {
	if i.decompressor != nil {
		i.decompressor.Close()
		// paranoic-mode on: don't delete frozen files
		if !i.frozen {
			if err := os.Remove(i.decompressor.FilePath()); err != nil {
				log.Trace("close", "err", err, "file", i.decompressor.FileName())
			}
		}
		i.decompressor = nil
	}
	if i.index != nil {
		i.index.Close()
		// paranoic-mode on: don't delete frozen files
		if !i.frozen {
			if err := os.Remove(i.index.FilePath()); err != nil {
				log.Trace("close", "err", err, "file", i.index.FileName())
			}
		}
		i.index = nil
	}
	if i.bindex != nil {
		i.bindex.Close()
		if err := os.Remove(i.bindex.FilePath()); err != nil {
			log.Trace("close", "err", err, "file", i.bindex.FileName())
		}
		i.bindex = nil
	}
}

type DomainStats struct {
	MergesCount          uint64
	LastCollationTook    time.Duration
	LastPruneTook        time.Duration
	LastPruneHistTook    time.Duration
	LastFileBuildingTook time.Duration
	LastCollationSize    uint64
	LastPruneSize        uint64

	FilesQueries *atomic.Uint64
	TotalQueries *atomic.Uint64
	EfSearchTime time.Duration
	DataSize     uint64
	IndexSize    uint64
	FilesCount   uint64
}

func (ds *DomainStats) Accumulate(other DomainStats) {
	if other.FilesQueries != nil {
		ds.FilesQueries.Add(other.FilesQueries.Load())
	}
	if other.TotalQueries != nil {
		ds.TotalQueries.Add(other.TotalQueries.Load())
	}
	ds.EfSearchTime += other.EfSearchTime
	ds.IndexSize += other.IndexSize
	ds.DataSize += other.DataSize
	ds.FilesCount += other.FilesCount
}

// Domain is a part of the state (examples are Accounts, Storage, Code)
// Domain should not have any go routines or locks
type Domain struct {
	/*
	   not large:
	    	keys: key -> ^step
	    	vals: key -> ^step+value (DupSort)
	   large:
	    	keys: key -> ^step
	   	    vals: key + ^step -> value
	*/

	*History
	files *btree2.BTreeG[*filesItem] // thread-safe, but maybe need 1 RWLock for all trees in AggregatorV3
	// roFiles derivative from field `file`, but without garbage (canDelete=true, overlaps, etc...)
	// MakeContext() using this field in zero-copy way
	roFiles   atomic.Pointer[[]ctxItem]
	defaultDc *DomainContext
	keysTable string // key -> invertedStep , invertedStep = ^(txNum / aggregationStep), Needs to be table with DupSort
	valsTable string // key + invertedStep -> values
	stats     DomainStats
	wal       *domainWAL

	garbageFiles []*filesItem // files that exist on disk, but ignored on opening folder - because they are garbage
	logger       log.Logger

	domainLocalityIndex *LocalityIndex
}

func NewDomain(dir, tmpdir string, aggregationStep uint64,
	filenameBase, keysTable, valsTable, indexKeysTable, historyValsTable, indexTable string,
	compressVals, largeValues bool, logger log.Logger) (*Domain, error) {
	d := &Domain{
		keysTable: keysTable,
		valsTable: valsTable,
		files:     btree2.NewBTreeGOptions[*filesItem](filesItemLess, btree2.Options{Degree: 128, NoLocks: false}),
		stats:     DomainStats{FilesQueries: &atomic.Uint64{}, TotalQueries: &atomic.Uint64{}},
		logger:    logger,
	}
	d.roFiles.Store(&[]ctxItem{})

	var err error
	if d.History, err = NewHistory(dir, tmpdir, aggregationStep, filenameBase, indexKeysTable, indexTable, historyValsTable, compressVals, []string{"kv"}, largeValues, logger); err != nil {
		return nil, err
	}

	if d.withLocalityIndex {
		var err error
		d.domainLocalityIndex, err = NewLocalityIndex(d.dir, d.tmpdir, d.aggregationStep, d.filenameBase+"_kv", d.logger)
		if err != nil {
			return nil, err
		}
	}
	return d, nil
}

// LastStepInDB - return the latest available step in db (at-least 1 value in such step)
func (d *Domain) LastStepInDB(tx kv.Tx) (lstInDb uint64) {
	lst, _ := kv.FirstKey(tx, d.valsTable)
	if len(lst) > 0 {
		lstInDb = ^binary.BigEndian.Uint64(lst[len(lst)-8:])
	}
	return lstInDb
}

<<<<<<< HEAD
func (d *Domain) DiscardHistory() {
	d.History.DiscardHistory()
	d.defaultDc = d.MakeContext()
	// can't discard domain wal - it required, but can discard history
	d.wal = d.newWriter(d.tmpdir, true, false)
}

func (d *Domain) StartUnbufferedWrites() {
	d.defaultDc = d.MakeContext()
	d.wal = d.newWriter(d.tmpdir, false, false)
	d.History.StartUnbufferedWrites()
}

=======
>>>>>>> 797e6dda
func (d *Domain) StartWrites() {
	d.defaultDc = d.MakeContext()
	d.wal = d.newWriter(d.tmpdir, true, false)
	d.History.StartWrites()
}

func (d *Domain) FinishWrites() {
	if d.defaultDc != nil {
		d.defaultDc.Close()
	}
	if d.wal != nil {
		d.wal.close()
		d.wal = nil
	}
	d.History.FinishWrites()
}

// OpenList - main method to open list of files.
// It's ok if some files was open earlier.
// If some file already open: noop.
// If some file already open but not in provided list: close and remove from `files` field.
func (d *Domain) OpenList(fNames []string) error {
	if err := d.History.OpenList(fNames); err != nil {
		return err
	}
	return d.openList(fNames)
}

func (d *Domain) openList(fNames []string) error {
	d.closeWhatNotInList(fNames)
	d.garbageFiles = d.scanStateFiles(fNames)
	if err := d.openFiles(); err != nil {
		return fmt.Errorf("Domain.OpenList: %s, %w", d.filenameBase, err)
	}
	return nil
}

func (d *Domain) OpenFolder() error {
	files, err := d.fileNamesOnDisk()
	if err != nil {
		return err
	}
	return d.OpenList(files)
}

func (d *Domain) GetAndResetStats() DomainStats {
	r := d.stats
	r.DataSize, r.IndexSize, r.FilesCount = d.collectFilesStats()

	d.stats = DomainStats{FilesQueries: &atomic.Uint64{}, TotalQueries: &atomic.Uint64{}}
	return r
}

func (d *Domain) scanStateFiles(fileNames []string) (garbageFiles []*filesItem) {
	re := regexp.MustCompile("^" + d.filenameBase + ".([0-9]+)-([0-9]+).kv$")
	var err error
Loop:
	for _, name := range fileNames {
		subs := re.FindStringSubmatch(name)
		if len(subs) != 3 {
			if len(subs) != 0 {
				d.logger.Warn("File ignored by domain scan, more than 3 submatches", "name", name, "submatches", len(subs))
			}
			continue
		}
		var startStep, endStep uint64
		if startStep, err = strconv.ParseUint(subs[1], 10, 64); err != nil {
			d.logger.Warn("File ignored by domain scan, parsing startTxNum", "error", err, "name", name)
			continue
		}
		if endStep, err = strconv.ParseUint(subs[2], 10, 64); err != nil {
			d.logger.Warn("File ignored by domain scan, parsing endTxNum", "error", err, "name", name)
			continue
		}
		if startStep > endStep {
			d.logger.Warn("File ignored by domain scan, startTxNum > endTxNum", "name", name)
			continue
		}

		startTxNum, endTxNum := startStep*d.aggregationStep, endStep*d.aggregationStep
		var newFile = newFilesItem(startTxNum, endTxNum, d.aggregationStep)

		for _, ext := range d.integrityFileExtensions {
			requiredFile := fmt.Sprintf("%s.%d-%d.%s", d.filenameBase, startStep, endStep, ext)
			if !dir.FileExist(filepath.Join(d.dir, requiredFile)) {
				d.logger.Debug(fmt.Sprintf("[snapshots] skip %s because %s doesn't exists", name, requiredFile))
				garbageFiles = append(garbageFiles, newFile)
				continue Loop
			}
		}

		if _, has := d.files.Get(newFile); has {
			continue
		}

		addNewFile := true
		var subSets []*filesItem
		d.files.Walk(func(items []*filesItem) bool {
			for _, item := range items {
				if item.isSubsetOf(newFile) {
					subSets = append(subSets, item)
					continue
				}

				if newFile.isSubsetOf(item) {
					if item.frozen {
						addNewFile = false
						garbageFiles = append(garbageFiles, newFile)
					}
					continue
				}
			}
			return true
		})
		if addNewFile {
			d.files.Set(newFile)
		}
	}
	return garbageFiles
}

func (d *Domain) openFiles() (err error) {
	var totalKeys uint64

	invalidFileItems := make([]*filesItem, 0)
	d.files.Walk(func(items []*filesItem) bool {
		for _, item := range items {
			if item.decompressor != nil {
				continue
			}
			fromStep, toStep := item.startTxNum/d.aggregationStep, item.endTxNum/d.aggregationStep
			datPath := filepath.Join(d.dir, fmt.Sprintf("%s.%d-%d.kv", d.filenameBase, fromStep, toStep))
			if !dir.FileExist(datPath) {
				invalidFileItems = append(invalidFileItems, item)
				continue
			}
			if item.decompressor, err = compress.NewDecompressor(datPath); err != nil {
				return false
			}

			if item.index == nil {
				idxPath := filepath.Join(d.dir, fmt.Sprintf("%s.%d-%d.kvi", d.filenameBase, fromStep, toStep))
				if dir.FileExist(idxPath) {
					if item.index, err = recsplit.OpenIndex(idxPath); err != nil {
						d.logger.Debug("InvertedIndex.openFiles: %w, %s", err, idxPath)
						return false
					}
					totalKeys += item.index.KeyCount()
				}
			}
			if item.bindex == nil {
				bidxPath := filepath.Join(d.dir, fmt.Sprintf("%s.%d-%d.bt", d.filenameBase, fromStep, toStep))
				if dir.FileExist(bidxPath) {
					if item.bindex, err = OpenBtreeIndexWithDecompressor(bidxPath, DefaultBtreeM, item.decompressor); err != nil {
						d.logger.Debug("InvertedIndex.openFiles: %w, %s", err, bidxPath)
						return false
					}
				}
				//totalKeys += item.bindex.KeyCount()
			}
		}
		return true
	})
	if err != nil {
		return err
	}
	for _, item := range invalidFileItems {
		d.files.Delete(item)
	}

	d.reCalcRoFiles()
	return nil
}

func (d *Domain) closeWhatNotInList(fNames []string) {
	var toDelete []*filesItem
	d.files.Walk(func(items []*filesItem) bool {
	Loop1:
		for _, item := range items {
			for _, protectName := range fNames {
				if item.decompressor != nil && item.decompressor.FileName() == protectName {
					continue Loop1
				}
			}
			toDelete = append(toDelete, item)
		}
		return true
	})
	for _, item := range toDelete {
		if item.decompressor != nil {
			item.decompressor.Close()
			item.decompressor = nil
		}
		if item.index != nil {
			item.index.Close()
			item.index = nil
		}
		if item.bindex != nil {
			item.bindex.Close()
			item.bindex = nil
		}
		d.files.Delete(item)
	}
}

func (d *Domain) reCalcRoFiles() {
	roFiles := ctxFiles(d.files)
	d.roFiles.Store(&roFiles)
}

func (d *Domain) Close() {
	d.History.Close()
	d.closeWhatNotInList([]string{})
	d.reCalcRoFiles()
}

func (d *Domain) PutWithPrev(key1, key2, val, preval []byte) error {
	// This call to update needs to happen before d.tx.Put() later, because otherwise the content of `preval`` slice is invalidated
	if err := d.History.AddPrevValue(key1, key2, preval); err != nil {
		return err
	}
	return d.wal.addValue(key1, key2, val)
}

func (d *Domain) DeleteWithPrev(key1, key2, prev []byte) (err error) {
	// This call to update needs to happen before d.tx.Delete() later, because otherwise the content of `original`` slice is invalidated
	if err := d.History.AddPrevValue(key1, key2, prev); err != nil {
		return err
	}
	return d.wal.addValue(key1, key2, nil)
}

func (d *Domain) update(key []byte) error {
	var invertedStep [8]byte
	binary.BigEndian.PutUint64(invertedStep[:], ^(d.txNum / d.aggregationStep))
	//fmt.Printf("put: %s, %x, %x\n", d.filenameBase, key, invertedStep[:])
	if err := d.tx.Put(d.keysTable, key, invertedStep[:]); err != nil {
		return err
	}
	return nil
}

func (d *Domain) put(key, val []byte) error {
	if err := d.update(key); err != nil {
		return err
	}
	invertedStep := ^(d.txNum / d.aggregationStep)
	keySuffix := make([]byte, len(key)+8)
	copy(keySuffix, key)
	binary.BigEndian.PutUint64(keySuffix[len(key):], invertedStep)
	//fmt.Printf("put2: %s, %x, %x\n", d.filenameBase, keySuffix, val)
	return d.tx.Put(d.valsTable, keySuffix, val)
}

// Deprecated
func (d *Domain) Put(key1, key2, val []byte) error {
	key := common.Append(key1, key2)
	original, _, err := d.defaultDc.getLatest(key, d.tx)
	if err != nil {
		return err
	}
	if bytes.Equal(original, val) {
		return nil
	}
	// This call to update needs to happen before d.tx.Put() later, because otherwise the content of `original`` slice is invalidated
	if err = d.History.AddPrevValue(key1, key2, original); err != nil {
		return err
	}
	return d.put(key, val)
}

// Deprecated
func (d *Domain) Delete(key1, key2 []byte) error {
	key := common.Append(key1, key2)
	original, found, err := d.defaultDc.getLatest(key, d.tx)
	if err != nil {
		return err
	}
	if !found {
		return nil
	}
	return d.DeleteWithPrev(key1, key2, original)
}

func (d *Domain) newWriter(tmpdir string, buffered, discard bool) *domainWAL {
	w := &domainWAL{d: d,
		tmpdir:      tmpdir,
		buffered:    buffered,
		discard:     discard,
		aux:         make([]byte, 0, 128),
		largeValues: d.largeValues,
	}

	if buffered {
		w.values = etl.NewCollector(d.valsTable, tmpdir, etl.NewSortableBuffer(WALCollectorRAM), d.logger)
		w.values.LogLvl(log.LvlTrace)
		w.keys = etl.NewCollector(d.keysTable, tmpdir, etl.NewSortableBuffer(WALCollectorRAM), d.logger)
		w.keys.LogLvl(log.LvlTrace)
	}
	return w
}

type domainWAL struct {
	d           *Domain
	keys        *etl.Collector
	values      *etl.Collector
	aux         []byte
	tmpdir      string
	buffered    bool
	discard     bool
	largeValues bool
}

func (h *domainWAL) close() {
	if h == nil { // allow dobule-close
		return
	}
	if h.keys != nil {
		h.keys.Close()
	}
	if h.values != nil {
		h.values.Close()
	}
}

func (h *domainWAL) flush(ctx context.Context, tx kv.RwTx) error {
	if h.discard || !h.buffered {
		return nil
	}
	if err := h.keys.Load(tx, h.d.keysTable, loadFunc, etl.TransformArgs{Quit: ctx.Done()}); err != nil {
		return err
	}
	if err := h.values.Load(tx, h.d.valsTable, loadFunc, etl.TransformArgs{Quit: ctx.Done()}); err != nil {
		return err
	}
	return nil
}

func (h *domainWAL) addValue(key1, key2, value []byte) error {
	if h.discard {
		return nil
	}

	offt, kl := 8, len(key1)+len(key2)
	fullkey := h.aux[:kl+offt]
	copy(fullkey, key1)
	copy(fullkey[len(key1):], key2)

	istep := ^(h.d.txNum / h.d.aggregationStep)
	binary.BigEndian.PutUint64(fullkey[kl:], istep)

	if h.largeValues {
		if !h.buffered {
			if err := h.d.tx.Put(h.d.keysTable, fullkey[:kl], fullkey[kl:]); err != nil {
				return err
			}
			if err := h.d.tx.Put(h.d.valsTable, fullkey, value); err != nil {
				return err
			}
			return nil
		}

		if err := h.keys.Collect(fullkey[:kl], fullkey[kl:]); err != nil {
			return err
		}
		if err := h.values.Collect(fullkey, value); err != nil {
			return err
		}

		return nil
	}

	if !h.buffered {
		if err := h.d.tx.Put(h.d.keysTable, fullkey[kl:], fullkey[:kl]); err != nil {
			return err
		}
		if err := h.d.tx.Put(h.d.valsTable, fullkey[:kl], common.Append(fullkey[kl:], value)); err != nil {
			return err
		}
		return nil
	}
	if err := h.keys.Collect(fullkey[kl:], fullkey[:kl]); err != nil {
		return err
	}
	if err := h.values.Collect(fullkey[:kl], common.Append(fullkey[kl:], value)); err != nil {
		return err
	}
	return nil
}

type CursorType uint8

const (
	FILE_CURSOR CursorType = iota
	DB_CURSOR
	RAM_CURSOR
)

// CursorItem is the item in the priority queue used to do merge interation
// over storage of a given account
type CursorItem struct {
	c        kv.CursorDupSort
	iter     btree2.MapIter[string, []byte]
	dg       *compress.Getter
	dg2      *compress.Getter
	btCursor *Cursor
	key      []byte
	val      []byte
	endTxNum uint64
	t        CursorType // Whether this item represents state file or DB record, or tree
	reverse  bool
}

type CursorHeap []*CursorItem

func (ch CursorHeap) Len() int {
	return len(ch)
}

func (ch CursorHeap) Less(i, j int) bool {
	cmp := bytes.Compare(ch[i].key, ch[j].key)
	if cmp == 0 {
		// when keys match, the items with later blocks are preferred
		if ch[i].reverse {
			return ch[i].endTxNum > ch[j].endTxNum
		}
		return ch[i].endTxNum < ch[j].endTxNum
	}
	return cmp < 0
}

func (ch *CursorHeap) Swap(i, j int) {
	(*ch)[i], (*ch)[j] = (*ch)[j], (*ch)[i]
}

func (ch *CursorHeap) Push(x interface{}) {
	*ch = append(*ch, x.(*CursorItem))
}

func (ch *CursorHeap) Pop() interface{} {
	old := *ch
	n := len(old)
	x := old[n-1]
	old[n-1] = nil
	*ch = old[0 : n-1]
	return x
}

// filesItem corresponding to a pair of files (.dat and .idx)
type ctxItem struct {
	getter     *compress.Getter
	reader     *recsplit.IndexReader
	startTxNum uint64
	endTxNum   uint64

	i   int
	src *filesItem
}

type ctxLocalityIdx struct {
	reader *recsplit.IndexReader
	bm     *bitmapdb.FixedSizeBitmaps
	file   *ctxItem
}

// DomainContext allows accesing the same domain from multiple go-routines
type DomainContext struct {
	d       *Domain
	files   []ctxItem
	getters []*compress.Getter
	readers []*BtIndex
	hc      *HistoryContext
	keyBuf  [60]byte // 52b key and 8b for inverted step
	numBuf  [8]byte

	loc *ctxLocalityIdx
}

func (d *Domain) collectFilesStats() (datsz, idxsz, files uint64) {
	d.History.files.Walk(func(items []*filesItem) bool {
		for _, item := range items {
			if item.index == nil {
				return false
			}
			datsz += uint64(item.decompressor.Size())
			idxsz += uint64(item.index.Size())
			files += 2
		}
		return true
	})

	d.files.Walk(func(items []*filesItem) bool {
		for _, item := range items {
			if item.index == nil {
				return false
			}
			datsz += uint64(item.decompressor.Size())
			idxsz += uint64(item.index.Size())
			idxsz += uint64(item.bindex.Size())
			files += 3
		}
		return true
	})

	fcnt, fsz, isz := d.History.InvertedIndex.collectFilesStat()
	datsz += fsz
	files += fcnt
	idxsz += isz
	return
}

func (d *Domain) MakeContext() *DomainContext {
	dc := &DomainContext{
		d:     d,
		hc:    d.History.MakeContext(),
		files: *d.roFiles.Load(),
		loc:   d.domainLocalityIndex.MakeContext(),
	}
	for _, item := range dc.files {
		if !item.src.frozen {
			item.src.refcount.Add(1)
		}
	}
	return dc
}

// Collation is the set of compressors created after aggregation
type Collation struct {
	valuesComp   *compress.Compressor
	historyComp  *compress.Compressor
	indexBitmaps map[string]*roaring64.Bitmap
	valuesPath   string
	historyPath  string
	valuesCount  int
	historyCount int
}

func (c Collation) Close() {
	if c.valuesComp != nil {
		c.valuesComp.Close()
	}
	if c.historyComp != nil {
		c.historyComp.Close()
	}
}

type kvpair struct {
	k, v []byte
}

func (d *Domain) writeCollationPair(valuesComp *compress.Compressor, pairs chan kvpair) (count int, err error) {
	for kv := range pairs {
		if err = valuesComp.AddUncompressedWord(kv.k); err != nil {
			return count, fmt.Errorf("add %s values key [%x]: %w", d.filenameBase, kv.k, err)
		}
		mxCollationSize.Inc()
		count++ // Only counting keys, not values
		if err = valuesComp.AddUncompressedWord(kv.v); err != nil {
			return count, fmt.Errorf("add %s values val [%x]=>[%x]: %w", d.filenameBase, kv.k, kv.v, err)
		}
	}
	return count, nil
}

// collate gathers domain changes over the specified step, using read-only transaction,
// and returns compressors, elias fano, and bitmaps
// [txFrom; txTo)
func (d *Domain) collate(ctx context.Context, step, txFrom, txTo uint64, roTx kv.Tx) (Collation, error) {
	started := time.Now()
	defer func() {
		d.stats.LastCollationTook = time.Since(started)
	}()
	mxRunningCollations.Inc()
	defer mxRunningCollations.Dec()
	defer mxCollateTook.UpdateDuration(started)

	hCollation, err := d.History.collate(step, txFrom, txTo, roTx)
	if err != nil {
		return Collation{}, err
	}

	var valuesComp *compress.Compressor
	closeComp := true
	defer func() {
		if closeComp {
			if valuesComp != nil {
				valuesComp.Close()
			}
		}
	}()

	valuesPath := filepath.Join(d.dir, fmt.Sprintf("%s.%d-%d.kv", d.filenameBase, step, step+1))
	if valuesComp, err = compress.NewCompressor(context.Background(), "collate values", valuesPath, d.tmpdir, compress.MinPatternScore, d.compressWorkers, log.LvlTrace, d.logger); err != nil {
		return Collation{}, fmt.Errorf("create %s values compressor: %w", d.filenameBase, err)
	}

	keysCursor, err := roTx.CursorDupSort(d.keysTable)
	if err != nil {
		return Collation{}, fmt.Errorf("create %s keys cursor: %w", d.filenameBase, err)
	}
	defer keysCursor.Close()

	var (
		pos      uint64
		valCount int
		pairs    = make(chan kvpair, 1024)
	)

	eg, _ := errgroup.WithContext(ctx)
	eg.Go(func() (errInternal error) {
		valCount, errInternal = d.writeCollationPair(valuesComp, pairs)
		return errInternal
	})

	var (
		stepBytes = make([]byte, 8)
		keySuffix = make([]byte, 256+8)
	)
	binary.BigEndian.PutUint64(stepBytes, ^step)

	if !d.largeValues {
		panic("implement me")
	}
	for k, stepInDB, err := keysCursor.First(); k != nil; k, stepInDB, err = keysCursor.Next() {
		if err != nil {
			return Collation{}, err
		}
		pos++
		if ^binary.BigEndian.Uint64(stepInDB) != step {
			continue
		}

		copy(keySuffix, k)
		copy(keySuffix[len(k):], stepInDB)
		v, err := roTx.GetOne(d.valsTable, keySuffix[:len(k)+8])
		if err != nil {
			return Collation{}, fmt.Errorf("find last %s value for aggregation step k=[%x]: %w", d.filenameBase, k, err)
		}
		pairs <- kvpair{k: k, v: v}

		select {
		case <-ctx.Done():
			return Collation{}, ctx.Err()
		default:
		}
	}
	close(pairs)
	if err != nil {
		return Collation{}, fmt.Errorf("iterate over %s keys cursor: %w", d.filenameBase, err)
	}

	if err := eg.Wait(); err != nil {
		return Collation{}, fmt.Errorf("collate over %s keys cursor: %w", d.filenameBase, err)
	}

	closeComp = false
	return Collation{
		valuesPath:   valuesPath,
		valuesComp:   valuesComp,
		valuesCount:  valCount,
		historyPath:  hCollation.historyPath,
		historyComp:  hCollation.historyComp,
		historyCount: hCollation.historyCount,
		indexBitmaps: hCollation.indexBitmaps,
	}, nil
}

type StaticFiles struct {
	valuesDecomp    *compress.Decompressor
	valuesIdx       *recsplit.Index
	valuesBt        *BtIndex
	historyDecomp   *compress.Decompressor
	historyIdx      *recsplit.Index
	efHistoryDecomp *compress.Decompressor
	efHistoryIdx    *recsplit.Index
}

// CleanupOnError - call it on collation fail. It closing all files
func (sf StaticFiles) CleanupOnError() {
	if sf.valuesDecomp != nil {
		sf.valuesDecomp.Close()
	}
	if sf.valuesIdx != nil {
		sf.valuesIdx.Close()
	}
	if sf.valuesBt != nil {
		sf.valuesBt.Close()
	}
	if sf.historyDecomp != nil {
		sf.historyDecomp.Close()
	}
	if sf.historyIdx != nil {
		sf.historyIdx.Close()
	}
	if sf.efHistoryDecomp != nil {
		sf.efHistoryDecomp.Close()
	}
	if sf.efHistoryIdx != nil {
		sf.efHistoryIdx.Close()
	}
}

// buildFiles performs potentially resource intensive operations of creating
// static files and their indices
func (d *Domain) buildFiles(ctx context.Context, step uint64, collation Collation, ps *background.ProgressSet) (StaticFiles, error) {
	start := time.Now()
	defer func() {
		d.stats.LastFileBuildingTook = time.Since(start)
	}()

	hStaticFiles, err := d.History.buildFiles(ctx, step, HistoryCollation{
		historyPath:  collation.historyPath,
		historyComp:  collation.historyComp,
		historyCount: collation.historyCount,
		indexBitmaps: collation.indexBitmaps,
	}, ps)
	if err != nil {
		return StaticFiles{}, err
	}
	valuesComp := collation.valuesComp
	var valuesDecomp *compress.Decompressor
	var valuesIdx *recsplit.Index
	closeComp := true
	defer func() {
		if closeComp {
			hStaticFiles.Close()
			if valuesComp != nil {
				valuesComp.Close()
			}
			if valuesDecomp != nil {
				valuesDecomp.Close()
			}
			if valuesIdx != nil {
				valuesIdx.Close()
			}
		}
	}()
	if d.noFsync {
		valuesComp.DisableFsync()
	}
	if err = valuesComp.Compress(); err != nil {
		return StaticFiles{}, fmt.Errorf("compress %s values: %w", d.filenameBase, err)
	}
	valuesComp.Close()
	valuesComp = nil
	if valuesDecomp, err = compress.NewDecompressor(collation.valuesPath); err != nil {
		return StaticFiles{}, fmt.Errorf("open %s values decompressor: %w", d.filenameBase, err)
	}

	valuesIdxFileName := fmt.Sprintf("%s.%d-%d.kvi", d.filenameBase, step, step+1)
	valuesIdxPath := filepath.Join(d.dir, valuesIdxFileName)
	{
		p := ps.AddNew(valuesIdxFileName, uint64(valuesDecomp.Count()*2))
		defer ps.Delete(p)
		if valuesIdx, err = buildIndexThenOpen(ctx, valuesDecomp, valuesIdxPath, d.tmpdir, collation.valuesCount, false, p, d.logger, d.noFsync); err != nil {
			return StaticFiles{}, fmt.Errorf("build %s values idx: %w", d.filenameBase, err)
		}
	}

	var bt *BtIndex
	{
		btFileName := strings.TrimSuffix(valuesIdxFileName, "kvi") + "bt"
		btPath := filepath.Join(d.dir, btFileName)
		p := ps.AddNew(btFileName, uint64(valuesDecomp.Count()*2))
		defer ps.Delete(p)
		bt, err = CreateBtreeIndexWithDecompressor(btPath, DefaultBtreeM, valuesDecomp, p, d.tmpdir, d.logger)
		if err != nil {
			return StaticFiles{}, fmt.Errorf("build %s values bt idx: %w", d.filenameBase, err)
		}
	}
	if d.filenameBase == "accounts" {
		log.Warn("[dbg] buildFiles index", "step", step)
	}

	closeComp = false
	return StaticFiles{
		valuesDecomp:    valuesDecomp,
		valuesIdx:       valuesIdx,
		valuesBt:        bt,
		historyDecomp:   hStaticFiles.historyDecomp,
		historyIdx:      hStaticFiles.historyIdx,
		efHistoryDecomp: hStaticFiles.efHistoryDecomp,
		efHistoryIdx:    hStaticFiles.efHistoryIdx,
	}, nil
}

func (d *Domain) missedIdxFiles() (l []*filesItem) {
	d.files.Walk(func(items []*filesItem) bool { // don't run slow logic while iterating on btree
		for _, item := range items {
			fromStep, toStep := item.startTxNum/d.aggregationStep, item.endTxNum/d.aggregationStep
			if !dir.FileExist(filepath.Join(d.dir, fmt.Sprintf("%s.%d-%d.bt", d.filenameBase, fromStep, toStep))) {
				l = append(l, item)
			}
		}
		return true
	})
	return l
}

// BuildMissedIndices - produce .efi/.vi/.kvi from .ef/.v/.kv
func (d *Domain) BuildMissedIndices(ctx context.Context, g *errgroup.Group, ps *background.ProgressSet) (err error) {
	d.History.BuildMissedIndices(ctx, g, ps)
	d.InvertedIndex.BuildMissedIndices(ctx, g, ps)
	for _, item := range d.missedIdxFiles() {
		//TODO: build .kvi
		fitem := item
		g.Go(func() error {
			idxPath := fitem.decompressor.FilePath()
			idxPath = strings.TrimSuffix(idxPath, "kv") + "bt"

			p := ps.AddNew("fixme", uint64(fitem.decompressor.Count()))
			defer ps.Delete(p)

			if err := BuildBtreeIndexWithDecompressor(idxPath, fitem.decompressor, p, d.tmpdir, d.logger); err != nil {
				return fmt.Errorf("failed to build btree index for %s:  %w", fitem.decompressor.FileName(), err)
			}
			return nil
		})
	}
	return nil
}

func buildIndexThenOpen(ctx context.Context, d *compress.Decompressor, idxPath, tmpdir string, count int, values bool, p *background.Progress, logger log.Logger, noFsync bool) (*recsplit.Index, error) {
	if err := buildIndex(ctx, d, idxPath, tmpdir, count, values, p, logger, noFsync); err != nil {
		return nil, err
	}
	return recsplit.OpenIndex(idxPath)
}

func buildIndex(ctx context.Context, d *compress.Decompressor, idxPath, tmpdir string, count int, values bool, p *background.Progress, logger log.Logger, noFsync bool) error {
	var rs *recsplit.RecSplit
	var err error
	if rs, err = recsplit.NewRecSplit(recsplit.RecSplitArgs{
		KeyCount:   count,
		Enums:      false,
		BucketSize: 2000,
		LeafSize:   8,
		TmpDir:     tmpdir,
		IndexFile:  idxPath,
	}, logger); err != nil {
		return fmt.Errorf("create recsplit: %w", err)
	}
	defer rs.Close()
	rs.LogLvl(log.LvlTrace)
	if noFsync {
		rs.DisableFsync()
	}
	defer d.EnableMadvNormal().DisableReadAhead()

	word := make([]byte, 0, 256)
	var keyPos, valPos uint64
	g := d.MakeGetter()
	for {
		if err := ctx.Err(); err != nil {
			logger.Warn("recsplit index building cancelled", "err", err)
			return err
		}
		g.Reset(0)
		for g.HasNext() {
			word, valPos = g.Next(word[:0])
			if values {
				if err = rs.AddKey(word, valPos); err != nil {
					return fmt.Errorf("add idx key [%x]: %w", word, err)
				}
			} else {
				if err = rs.AddKey(word, keyPos); err != nil {
					return fmt.Errorf("add idx key [%x]: %w", word, err)
				}
			}
			// Skip value
			keyPos = g.Skip()

			p.Processed.Add(1)
		}
		if err = rs.Build(); err != nil {
			if rs.Collision() {
				logger.Info("Building recsplit. Collision happened. It's ok. Restarting...")
				rs.ResetNextSalt()
			} else {
				return fmt.Errorf("build idx: %w", err)
			}
		} else {
			break
		}
	}
	return nil
}

func (d *Domain) integrateFiles(sf StaticFiles, txNumFrom, txNumTo uint64) {
	d.History.integrateFiles(HistoryFiles{
		historyDecomp:   sf.historyDecomp,
		historyIdx:      sf.historyIdx,
		efHistoryDecomp: sf.efHistoryDecomp,
		efHistoryIdx:    sf.efHistoryIdx,
	}, txNumFrom, txNumTo)

	fi := newFilesItem(txNumFrom, txNumTo, d.aggregationStep)
	fi.decompressor = sf.valuesDecomp
	fi.index = sf.valuesIdx
	fi.bindex = sf.valuesBt
	d.files.Set(fi)

	d.reCalcRoFiles()
}

// unwind is similar to prune but the difference is that it restores domain values from the history as of txFrom
func (d *Domain) unwind(ctx context.Context, step, txFrom, txTo, limit uint64, f func(step uint64, k, v []byte) error) error {
	keysCursorForDeletes, err := d.tx.RwCursorDupSort(d.keysTable)
	if err != nil {
		return fmt.Errorf("create %s domain cursor: %w", d.filenameBase, err)
	}
	defer keysCursorForDeletes.Close()
	keysCursor, err := d.tx.RwCursorDupSort(d.keysTable)
	if err != nil {
		return fmt.Errorf("create %s domain cursor: %w", d.filenameBase, err)
	}
	defer keysCursor.Close()

	var k, v []byte
	var valsC kv.RwCursor
	var valsCDup kv.RwCursorDupSort

	if d.largeValues {
		valsC, err = d.tx.RwCursor(d.valsTable)
		if err != nil {
			return err
		}
		defer valsC.Close()
	} else {
		valsCDup, err = d.tx.RwCursorDupSort(d.valsTable)
		if err != nil {
			return err
		}
		defer valsCDup.Close()
	}

	//fmt.Printf("unwind %s txs [%d; %d) step %d\n", d.filenameBase, txFrom, txTo, step)
	mc := d.MakeContext()
	defer mc.Close()

	stepBytes := make([]byte, 8)
	binary.BigEndian.PutUint64(stepBytes, ^step)

	restore := d.newWriter(filepath.Join(d.tmpdir, "prune_"+d.filenameBase), true, false)

	for k, v, err = keysCursor.First(); err == nil && k != nil; k, v, err = keysCursor.Next() {
		if !bytes.Equal(v, stepBytes) {
			continue
		}

		edgeRecords, err := d.History.unwindKey(k, txFrom, d.tx)
		if err != nil {
			return err
		}
		switch len(edgeRecords) {
		case 1: // its value should be nil, actual value is in domain, BUT if txNum exactly match, need to restore
			//fmt.Printf("recent %x txn %d '%x'\n", k, edgeRecords[0].TxNum, edgeRecords[0].Value)
			if edgeRecords[0].TxNum == txFrom && edgeRecords[0].Value != nil {
				d.SetTxNum(edgeRecords[0].TxNum)
				if err := restore.addValue(k, nil, edgeRecords[0].Value); err != nil {
					return err
				}
			} else if edgeRecords[0].TxNum < txFrom {
				continue
			}
		case 2: // here one first value is before txFrom (holds txNum when value was set) and second is after (actual value at that txNum)
			l, r := edgeRecords[0], edgeRecords[1]
			if r.TxNum >= txFrom /*&& l.TxNum < txFrom*/ && r.Value != nil {
				d.SetTxNum(l.TxNum)
				if err := restore.addValue(k, nil, r.Value); err != nil {
					return err
				}
			} else {
				continue
			}
			//fmt.Printf("restore %x txn [%d, %d] '%x' '%x'\n", k, l.TxNum, r.TxNum, l.Value, r.Value)
		}

		seek := common.Append(k, stepBytes)
		if d.largeValues {
			kk, vv, err := valsC.SeekExact(seek)
			if err != nil {
				return err
			}
			if f != nil {
				if err := f(step, kk, vv); err != nil {
					return err
				}
			}
			if kk != nil {
				//fmt.Printf("rm large value %x v %x\n", kk, vv)
				if err = valsC.DeleteCurrent(); err != nil {
					return err
				}
			}
		} else {
			vv, err := valsCDup.SeekBothRange(seek, nil)
			if err != nil {
				return err
			}
			if f != nil {
				if err := f(step, k, vv); err != nil {
					return err
				}
			}
			//dups, err := valsCDup.CountDuplicates()
			//if err != nil {
			//	return err
			//}
			//
			//fmt.Printf("rm %d dupes %x v %x\n", dups, seek, vv)
			if err = valsCDup.DeleteCurrentDuplicates(); err != nil {
				return err
			}
		}

		// This DeleteCurrent needs to the last in the loop iteration, because it invalidates k and v
		if _, _, err = keysCursorForDeletes.SeekBothExact(k, v); err != nil {
			return err
		}
		if err = keysCursorForDeletes.DeleteCurrent(); err != nil {
			return err
		}
	}
	if err != nil {
		return fmt.Errorf("iterate over %s domain keys: %w", d.filenameBase, err)
	}

	if err = restore.flush(ctx, d.tx); err != nil {
		return err
	}

	logEvery := time.NewTicker(time.Second * 30)
	defer logEvery.Stop()

	if err := d.History.prune(ctx, txFrom, txTo, limit, logEvery); err != nil {
		return fmt.Errorf("prune history at step %d [%d, %d): %w", step, txFrom, txTo, err)
	}
	return nil
}

// history prunes keys in range [txFrom; txTo), domain prunes whole step.
func (d *Domain) prune(ctx context.Context, step, txFrom, txTo, limit uint64, logEvery *time.Ticker) error {
	mxPruneTook.Update(d.stats.LastPruneTook.Seconds())
	if d.filenameBase == "accounts" {
		log.Warn("[dbg] prune", "step", step)
	}
	keysCursorForDeletes, err := d.tx.RwCursorDupSort(d.keysTable)
	if err != nil {
		return fmt.Errorf("create %s domain cursor: %w", d.filenameBase, err)
	}
	defer keysCursorForDeletes.Close()
	keysCursor, err := d.tx.RwCursorDupSort(d.keysTable)
	if err != nil {
		return fmt.Errorf("create %s domain cursor: %w", d.filenameBase, err)
	}
	defer keysCursor.Close()

	var k, v []byte
	var valsC kv.RwCursor
	var valsCDup kv.RwCursorDupSort
	if d.largeValues {
		valsC, err = d.tx.RwCursor(d.valsTable)
		if err != nil {
			return err
		}
		defer valsC.Close()
	} else {
		valsCDup, err = d.tx.RwCursorDupSort(d.valsTable)
		if err != nil {
			return err
		}
		defer valsCDup.Close()
	}

	mc := d.MakeContext()
	defer mc.Close()

	stepBytes := make([]byte, 8)
	binary.BigEndian.PutUint64(stepBytes, ^step)

	for k, v, err = keysCursor.First(); k != nil; k, v, err = keysCursor.Next() {
		if err != nil {
			return fmt.Errorf("iterate over %s domain keys: %w", d.filenameBase, err)
		}
		if ^binary.BigEndian.Uint64(v) > step {
			continue
		}
		//fmt.Printf("prune: %x, %d,%d\n", k, ^binary.BigEndian.Uint64(v), step)
		err = d.tx.Delete(d.valsTable, common.Append(k, v))
		if err != nil {
			return err
		}
		mxPruneSize.Inc()
		// This DeleteCurrent needs to the last in the loop iteration, because it invalidates k and v
		if _, _, err = keysCursorForDeletes.SeekBothExact(k, v); err != nil {
			return err
		}
		if err = keysCursorForDeletes.DeleteCurrent(); err != nil {
			return err
		}

		select {
		case <-ctx.Done():
			return ctx.Err()
		case <-logEvery.C:
			d.logger.Info("[snapshots] prune domain", "name", d.filenameBase, "step", step)
			//"steps", fmt.Sprintf("%.2f-%.2f", float64(txFrom)/float64(d.aggregationStep), float64(txTo)/float64(d.aggregationStep)))
		default:
		}
	}

	if err := d.History.prune(ctx, txFrom, txTo, limit, logEvery); err != nil {
		return fmt.Errorf("prune history at step %d [%d, %d): %w", step, txFrom, txTo, err)
	}
	mxPruneHistTook.Update(d.stats.LastPruneHistTook.Seconds())
	return nil
}

func (d *Domain) isEmpty(tx kv.Tx) (bool, error) {
	k, err := kv.FirstKey(tx, d.keysTable)
	if err != nil {
		return false, err
	}
	k2, err := kv.FirstKey(tx, d.valsTable)
	if err != nil {
		return false, err
	}
	isEmptyHist, err := d.History.isEmpty(tx)
	if err != nil {
		return false, err
	}
	return k == nil && k2 == nil && isEmptyHist, nil
}

// nolint
func (d *Domain) warmup(ctx context.Context, txFrom, limit uint64, tx kv.Tx) error {
	domainKeysCursor, err := tx.CursorDupSort(d.keysTable)
	if err != nil {
		return fmt.Errorf("create %s domain cursor: %w", d.filenameBase, err)
	}
	defer domainKeysCursor.Close()
	var txKey [8]byte
	binary.BigEndian.PutUint64(txKey[:], txFrom)
	idxC, err := tx.CursorDupSort(d.keysTable)
	if err != nil {
		return err
	}
	defer idxC.Close()
	valsC, err := tx.Cursor(d.valsTable)
	if err != nil {
		return err
	}
	defer valsC.Close()
	k, v, err := domainKeysCursor.Seek(txKey[:])
	if err != nil {
		return err
	}
	if k == nil {
		return nil
	}
	txFrom = binary.BigEndian.Uint64(k)
	txTo := txFrom + d.aggregationStep
	if limit != math.MaxUint64 && limit != 0 {
		txTo = txFrom + limit
	}
	for ; k != nil; k, v, err = domainKeysCursor.Next() {
		if err != nil {
			return fmt.Errorf("iterate over %s domain keys: %w", d.filenameBase, err)
		}
		txNum := binary.BigEndian.Uint64(k)
		if txNum >= txTo {
			break
		}
		_, _, _ = valsC.Seek(v[len(v)-8:])
		_, _ = idxC.SeekBothRange(v[:len(v)-8], k)

		select {
		case <-ctx.Done():
			return ctx.Err()
		default:
		}
	}

	return d.History.warmup(ctx, txFrom, limit, tx)
}

func (d *Domain) Rotate() flusher {
	hf := d.History.Rotate()
	if d.wal != nil {
		hf.d = d.wal
		d.wal = d.newWriter(d.wal.tmpdir, d.wal.buffered, d.wal.discard)
	}
	return hf
}

var COMPARE_INDEXES = false // if true, will compare values from Btree and INvertedIndex

func (dc *DomainContext) getBeforeTxNumFromFiles(filekey []byte, fromTxNum uint64) (v []byte, found bool, err error) {
	dc.d.stats.FilesQueries.Add(1)
	var k []byte
	for i := len(dc.files) - 1; i >= 0; i-- {
		if dc.files[i].endTxNum < fromTxNum {
			break
		}
		k, v, err = dc.statelessBtree(i).Get(filekey)
		if err != nil {
			return nil, false, err
		}
		if k == nil {
			continue
		}
		found = true
		break
	}
	return v, found, nil
}
func (dc *DomainContext) getLatestFromFiles(filekey []byte) (v []byte, found bool, err error) {
	dc.d.stats.FilesQueries.Add(1)

	var k []byte
	for i := len(dc.files) - 1; i >= 0; i-- {
		k, v, err = dc.statelessBtree(i).Get(filekey)
		if err != nil {
			return nil, false, err
		}
		if k == nil {
			continue
		}
		found = true

		if COMPARE_INDEXES {
			rd := recsplit.NewIndexReader(dc.files[i].src.index)
			oft := rd.Lookup(filekey)
			gt := dc.statelessGetter(i)
			gt.Reset(oft)
			var kk, vv []byte
			if gt.HasNext() {
				kk, _ = gt.Next(nil)
				vv, _ = gt.Next(nil)
			}
			fmt.Printf("key: %x, val: %x\n", kk, vv)
			if !bytes.Equal(vv, v) {
				panic("not equal")
			}
		}
		break
	}
	return v, found, nil
}

// historyBeforeTxNum searches history for a value of specified key before txNum
// second return value is true if the value is found in the history (even if it is nil)
func (dc *DomainContext) historyBeforeTxNum(key []byte, txNum uint64, roTx kv.Tx) (v []byte, found bool, err error) {
	dc.d.stats.FilesQueries.Add(1)

	{
		v, found, err = dc.hc.GetNoState(key, txNum)
		if err != nil {
			return nil, false, err
		}
		if found {
			return v, true, nil
		}
	}

	var anyItem bool
	var topState ctxItem
	for _, item := range dc.hc.ic.files {
		if item.endTxNum < txNum {
			continue
		}
		anyItem = true
		topState = item
		break
	}
	if anyItem {
		// If there were no changes but there were history files, the value can be obtained from value files
		var k []byte
		for i := len(dc.files) - 1; i >= 0; i-- {
			if dc.files[i].startTxNum > topState.startTxNum {
				continue
			}
			k, v, err = dc.statelessBtree(i).Get(key)
			if err != nil {
				return nil, false, err
			}
			if k == nil {
				continue
			}
			found = true
			break
		}
		return v, found, nil
	}
	// Value not found in history files, look in the recent history
	if roTx == nil {
		return nil, false, fmt.Errorf("roTx is nil")
	}
	return dc.hc.getNoStateFromDB(key, txNum, roTx)
}

// GetBeforeTxNum does not always require usage of roTx. If it is possible to determine
// historical value based only on static files, roTx will not be used.
func (dc *DomainContext) GetBeforeTxNum(key []byte, txNum uint64, roTx kv.Tx) ([]byte, error) {
	v, hOk, err := dc.historyBeforeTxNum(key, txNum, roTx)
	if err != nil {
		return nil, err
	}
	if hOk {
		// if history returned marker of key creation
		// domain must return nil
		if len(v) == 0 {
			return nil, nil
		}
		return v, nil
	}
	if v, _, err = dc.getBeforeTxNum(key, txNum, roTx); err != nil {
		return nil, err
	}
	return v, nil
}

func (dc *DomainContext) Close() {
	for _, item := range dc.files {
		if item.src.frozen {
			continue
		}
		refCnt := item.src.refcount.Add(-1)
		//GC: last reader responsible to remove useles files: close it and delete
		if refCnt == 0 && item.src.canDelete.Load() {
			item.src.closeFilesAndRemove()
		}
	}
	//for _, r := range dc.readers {
	//	r.Close()
	//}
	dc.hc.Close()
	dc.loc.Close()
}

func (dc *DomainContext) statelessGetter(i int) *compress.Getter {
	if dc.getters == nil {
		dc.getters = make([]*compress.Getter, len(dc.files))
	}
	r := dc.getters[i]
	if r == nil {
		r = dc.files[i].src.decompressor.MakeGetter()
		dc.getters[i] = r
	}
	return r
}

func (dc *DomainContext) statelessBtree(i int) *BtIndex {
	if dc.readers == nil {
		dc.readers = make([]*BtIndex, len(dc.files))
	}
	r := dc.readers[i]
	if r == nil {
		r = dc.files[i].src.bindex
		dc.readers[i] = r
	}
	return r
}

func (dc *DomainContext) getBeforeTxNum(key []byte, fromTxNum uint64, roTx kv.Tx) ([]byte, bool, error) {
	dc.d.stats.TotalQueries.Add(1)

	invertedStep := dc.numBuf
	binary.BigEndian.PutUint64(invertedStep[:], ^(fromTxNum / dc.d.aggregationStep))
	keyCursor, err := roTx.CursorDupSort(dc.d.keysTable)
	if err != nil {
		return nil, false, err
	}
	defer keyCursor.Close()
	foundInvStep, err := keyCursor.SeekBothRange(key, invertedStep[:])
	if err != nil {
		return nil, false, err
	}
	if len(foundInvStep) == 0 {
		v, found, err := dc.getBeforeTxNumFromFiles(key, fromTxNum)
		if err != nil {
			return nil, false, err
		}
		return v, found, nil
	}
	copy(dc.keyBuf[:], key)
	copy(dc.keyBuf[len(key):], foundInvStep)
	v, err := roTx.GetOne(dc.d.valsTable, dc.keyBuf[:len(key)+8])
	if err != nil {
		return nil, false, err
	}
	return v, true, nil
}

func (dc *DomainContext) getLatest(key []byte, roTx kv.Tx) ([]byte, bool, error) {
	dc.d.stats.TotalQueries.Add(1)

	foundInvStep, err := roTx.GetOne(dc.d.keysTable, key) // reads first DupSort value
	if err != nil {
		return nil, false, err
	}
	if foundInvStep == nil {
		v, found, err := dc.getLatestFromFiles(key)
		if err != nil {
			return nil, false, err
		}
		return v, found, nil
	}
	if !dc.d.largeValues {
		panic("implement me")
	}
	copy(dc.keyBuf[:], key)
	copy(dc.keyBuf[len(key):], foundInvStep)
	v, err := roTx.GetOne(dc.d.valsTable, dc.keyBuf[:len(key)+8])
	if err != nil {
		return nil, false, err
	}
	return v, true, nil
}

func (dc *DomainContext) GetLatest(key1, key2 []byte, roTx kv.Tx) ([]byte, bool, error) {
	copy(dc.keyBuf[:], key1)
	copy(dc.keyBuf[len(key1):], key2)
	return dc.getLatest(dc.keyBuf[:len(key1)+len(key2)], roTx)
}

func (dc *DomainContext) IteratePrefix(roTx kv.Tx, prefix []byte, it func(k, v []byte)) error {
	dc.d.stats.TotalQueries.Add(1)

	var cp CursorHeap
	heap.Init(&cp)
	var k, v []byte
	var err error

	keysCursor, err := roTx.CursorDupSort(dc.d.keysTable)
	if err != nil {
		return err
	}
	defer keysCursor.Close()
	if k, v, err = keysCursor.Seek(prefix); err != nil {
		return err
	}
	if k != nil && bytes.HasPrefix(k, prefix) {
		keySuffix := make([]byte, len(k)+8)
		copy(keySuffix, k)
		copy(keySuffix[len(k):], v)
		step := ^binary.BigEndian.Uint64(v)
		txNum := step * dc.d.aggregationStep
		if v, err = roTx.GetOne(dc.d.valsTable, keySuffix); err != nil {
			return err
		}
		heap.Push(&cp, &CursorItem{t: DB_CURSOR, key: common.Copy(k), val: common.Copy(v), c: keysCursor, endTxNum: txNum, reverse: true})
	}

	for i, item := range dc.files {
		cursor, err := dc.statelessBtree(i).Seek(prefix)
		if err != nil {
			return err
		}
		if cursor == nil {
			continue
		}

		dc.d.stats.FilesQueries.Add(1)
		key := cursor.Key()
		if key != nil && bytes.HasPrefix(key, prefix) {
			val := cursor.Value()
			heap.Push(&cp, &CursorItem{t: FILE_CURSOR, key: key, val: val, btCursor: cursor, endTxNum: item.endTxNum, reverse: true})
		}
	}

	for cp.Len() > 0 {
		lastKey := common.Copy(cp[0].key)
		lastVal := common.Copy(cp[0].val)

		// Advance all the items that have this key (including the top)
		for cp.Len() > 0 && bytes.Equal(cp[0].key, lastKey) {
			ci1 := heap.Pop(&cp).(*CursorItem)
			switch ci1.t {
			case FILE_CURSOR:
				if ci1.btCursor.Next() {
					ci1.key = ci1.btCursor.Key()
					if ci1.key != nil && bytes.HasPrefix(ci1.key, prefix) {
						ci1.val = ci1.btCursor.Value()
						heap.Push(&cp, ci1)
					}
				}
			case DB_CURSOR:
				k, v, err = ci1.c.NextNoDup()
				if err != nil {
					return err
				}
				if k != nil && bytes.HasPrefix(k, prefix) {
					ci1.key = common.Copy(k)
					keySuffix := make([]byte, len(k)+8)
					copy(keySuffix, k)
					copy(keySuffix[len(k):], v)
					if v, err = roTx.GetOne(dc.d.valsTable, keySuffix); err != nil {
						return err
					}
					ci1.val = common.Copy(v)
					heap.Push(&cp, ci1)
				}
			}
		}
		if len(lastVal) > 0 {
			it(lastKey, lastVal)
		}
	}
	return nil
}

func (dc *DomainContext) DomainRange(tx kv.Tx, fromKey, toKey []byte, ts uint64, asc order.By, limit int) (it iter.KV, err error) {
	if !asc {
		panic("implement me")
	}
	//histStateIt, err := tx.aggCtx.AccountHistoricalStateRange(asOfTs, fromKey, toKey, limit, tx.MdbxTx)
	//if err != nil {
	//	return nil, err
	//}
	//lastestStateIt, err := tx.aggCtx.DomainRangeLatest(tx.MdbxTx, kv.AccountDomain, fromKey, toKey, limit)
	//if err != nil {
	//	return nil, err
	//}
	histStateIt, err := dc.hc.WalkAsOf(ts, fromKey, toKey, tx, limit)
	if err != nil {
		return nil, err
	}
	lastestStateIt, err := dc.DomainRangeLatest(tx, fromKey, toKey, limit)
	if err != nil {
		return nil, err
	}
	return iter.UnionKV(histStateIt, lastestStateIt, limit), nil
}

func (dc *DomainContext) IteratePrefix2(roTx kv.Tx, fromKey, toKey []byte, limit int) (iter.KV, error) {
	return dc.DomainRangeLatest(roTx, fromKey, toKey, limit)
}

func (dc *DomainContext) DomainRangeLatest(roTx kv.Tx, fromKey, toKey []byte, limit int) (iter.KV, error) {
	fit := &DomainLatestIterFile{from: fromKey, to: toKey, limit: limit, dc: dc,
		roTx:         roTx,
		idxKeysTable: dc.d.keysTable,
		h:            &CursorHeap{},
	}
	if err := fit.init(dc); err != nil {
		return nil, err
	}
	return fit, nil
}

type DomainLatestIterFile struct {
	dc *DomainContext

	roTx         kv.Tx
	idxKeysTable string

	limit int

	from, to []byte
	nextVal  []byte
	nextKey  []byte

	h *CursorHeap

	k, v, kBackup, vBackup []byte
}

func (hi *DomainLatestIterFile) Close() {
}
func (hi *DomainLatestIterFile) init(dc *DomainContext) error {
	heap.Init(hi.h)
	var k, v []byte
	var err error

	keysCursor, err := hi.roTx.CursorDupSort(dc.d.keysTable)
	if err != nil {
		return err
	}
	if k, v, err = keysCursor.Seek(hi.from); err != nil {
		return err
	}
	if k != nil && (hi.to == nil || bytes.Compare(k, hi.to) < 0) {
		keySuffix := make([]byte, len(k)+8)
		copy(keySuffix, k)
		copy(keySuffix[len(k):], v)
		step := ^binary.BigEndian.Uint64(v)
		txNum := step * dc.d.aggregationStep
		if v, err = hi.roTx.GetOne(dc.d.valsTable, keySuffix); err != nil {
			return err
		}
		heap.Push(hi.h, &CursorItem{t: DB_CURSOR, key: common.Copy(k), val: common.Copy(v), c: keysCursor, endTxNum: txNum, reverse: true})
	}

	for i, item := range dc.files {
		btCursor, err := dc.statelessBtree(i).Seek(hi.from)
		if err != nil {
			return err
		}
		if btCursor == nil {
			continue
		}

		key := btCursor.Key()
		if key != nil && (hi.to == nil || bytes.Compare(key, hi.to) < 0) {
			val := btCursor.Value()
			heap.Push(hi.h, &CursorItem{t: FILE_CURSOR, key: key, val: val, btCursor: btCursor, endTxNum: item.endTxNum, reverse: true})
		}
	}
	return hi.advanceInFiles()
}

func (hi *DomainLatestIterFile) advanceInFiles() error {
	for hi.h.Len() > 0 {
		lastKey := common.Copy((*hi.h)[0].key)
		lastVal := common.Copy((*hi.h)[0].val)

		// Advance all the items that have this key (including the top)
		for hi.h.Len() > 0 && bytes.Equal((*hi.h)[0].key, lastKey) {
			ci1 := heap.Pop(hi.h).(*CursorItem)
			switch ci1.t {
			case FILE_CURSOR:
				if ci1.btCursor.Next() {
					ci1.key = ci1.btCursor.Key()
					ci1.val = ci1.btCursor.Value()
					if ci1.key != nil && (hi.to == nil || bytes.Compare(ci1.key, hi.to) < 0) {
						heap.Push(hi.h, ci1)
					}
				}
			case DB_CURSOR:
				k, v, err := ci1.c.NextNoDup()
				if err != nil {
					return err
				}
				if k != nil && (hi.to == nil || bytes.Compare(k, hi.to) < 0) {
					ci1.key = common.Copy(k)
					keySuffix := make([]byte, len(k)+8)
					copy(keySuffix, k)
					copy(keySuffix[len(k):], v)
					if v, err = hi.roTx.GetOne(hi.dc.d.valsTable, keySuffix); err != nil {
						return err
					}
					ci1.val = common.Copy(v)
					heap.Push(hi.h, ci1)
				}
			}
		}
		if len(lastVal) > 0 {
			hi.nextKey, hi.nextVal = lastKey, lastVal
			return nil // founc
		}
	}
	hi.nextKey = nil
	return nil
}

func (hi *DomainLatestIterFile) HasNext() bool {
	return hi.limit != 0 && hi.nextKey != nil
}

func (hi *DomainLatestIterFile) Next() ([]byte, []byte, error) {
	hi.limit--
	hi.k, hi.v = append(hi.k[:0], hi.nextKey...), append(hi.v[:0], hi.nextVal...)

	// Satisfy iter.Dual Invariant 2
	hi.k, hi.kBackup, hi.v, hi.vBackup = hi.kBackup, hi.k, hi.vBackup, hi.v
	if err := hi.advanceInFiles(); err != nil {
		return nil, nil, err
	}
	return hi.kBackup, hi.vBackup, nil
}

func (d *Domain) stepsRangeInDBAsStr(tx kv.Tx) string {
	a1, a2 := d.History.InvertedIndex.stepsRangeInDB(tx)
	ad1, ad2 := d.stepsRangeInDB(tx)
	return fmt.Sprintf("%s: %.1f-%.1f, %.1f-%.1f", d.filenameBase, ad1, ad2, a1, a2)
}
func (d *Domain) stepsRangeInDB(tx kv.Tx) (from, to float64) {
	fst, _ := kv.FirstKey(tx, d.valsTable)
	if len(fst) > 0 {
		to = float64(^binary.BigEndian.Uint64(fst[len(fst)-8:]))
	}
	lst, _ := kv.LastKey(tx, d.valsTable)
	if len(lst) > 0 {
		from = float64(^binary.BigEndian.Uint64(lst[len(lst)-8:]))
	}
	return from, to
}<|MERGE_RESOLUTION|>--- conflicted
+++ resolved
@@ -211,7 +211,6 @@
 	return lstInDb
 }
 
-<<<<<<< HEAD
 func (d *Domain) DiscardHistory() {
 	d.History.DiscardHistory()
 	d.defaultDc = d.MakeContext()
@@ -225,8 +224,6 @@
 	d.History.StartUnbufferedWrites()
 }
 
-=======
->>>>>>> 797e6dda
 func (d *Domain) StartWrites() {
 	d.defaultDc = d.MakeContext()
 	d.wal = d.newWriter(d.tmpdir, true, false)

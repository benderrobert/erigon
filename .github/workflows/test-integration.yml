name: Integration tests
on:
  push:
    branches:
      - devel
      - alpha
<<<<<<< HEAD
      - stable
=======
>>>>>>> 45297c9a
      - e35
      - 'release/**'
  schedule:
    - cron: '20 16 * * *' # daily at 16:20 UTC
  workflow_dispatch:

jobs:
  tests:
    strategy:
      matrix:
        os: [ ubuntu-20.04, macos-11 ] # list of os: https://github.com/actions/virtual-environments
    runs-on: ${{ matrix.os }}

    steps:
      - uses: actions/checkout@v3
      - run: git submodule update --init --recursive --force
      - uses: actions/setup-go@v4
        with:
          go-version: '1.19'
      - name: Install dependencies on Linux
        if: runner.os == 'Linux'
        run: sudo apt update && sudo apt install build-essential

#      - name: test-integration
#        run: make test-integration

      - name: history-v3-test-integration
        run: make test3-integration

  tests-windows:
    strategy:
      matrix:
        os: [ windows-2022 ]
    runs-on: ${{ matrix.os }}

    steps:
      - uses: actions/checkout@v3
      - run: git submodule update --init --recursive --force
      - uses: actions/setup-go@v4
        with:
          go-version: '1.19'

      - uses: actions/cache@v3
        with:
          path: |
            C:\ProgramData\chocolatey\lib\mingw
            C:\ProgramData\chocolatey\lib\cmake
          key: chocolatey-${{ matrix.os }}
      - name: Install dependencies
        run: |
          choco upgrade mingw -y --no-progress --version 11.2.0.07112021
          choco install cmake -y --no-progress --version 3.23.1

      - name: test-integration
        run: .\wmake.ps1 test-integration<|MERGE_RESOLUTION|>--- conflicted
+++ resolved
@@ -4,10 +4,6 @@
     branches:
       - devel
       - alpha
-<<<<<<< HEAD
-      - stable
-=======
->>>>>>> 45297c9a
       - e35
       - 'release/**'
   schedule:
